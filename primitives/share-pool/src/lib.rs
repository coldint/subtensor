--- conflicted
+++ resolved
@@ -3,11 +3,7 @@
 
 use sp_std::marker;
 use sp_std::ops::Neg;
-<<<<<<< HEAD
-use substrate_fixed::types::I64F64;
-=======
 use substrate_fixed::types::{I64F64, U64F64};
->>>>>>> 8c5975b3
 
 pub trait SharePoolDataOperations<Key> {
     /// Gets shared value
@@ -69,29 +65,6 @@
 
     /// Update the total shared value.
     /// Every key's associated value effectively updates with this operation
-<<<<<<< HEAD
-    pub fn update_value_for_all(&mut self, update: i64) -> Result<(), ()> {
-        let shared_value: I64F64 = self.state_ops.get_shared_value();
-        match update.cmp(&0) {
-            sp_std::cmp::Ordering::Greater => {
-                self.state_ops.set_shared_value(
-                    shared_value
-                        .checked_add(I64F64::from_num(update))
-                        .ok_or({})?,
-                );
-            }
-            sp_std::cmp::Ordering::Less => {
-                self.state_ops.set_shared_value(
-                    shared_value
-                        .checked_sub(I64F64::from_num(update.neg()))
-                        .ok_or({})?,
-                );
-            }
-            _ => {}
-        }
-
-        Ok(())
-=======
     pub fn update_value_for_all(&mut self, update: i64) {
         let shared_value: U64F64 = self.state_ops.get_shared_value();
         self.state_ops.set_shared_value(if update >= 0 {
@@ -99,7 +72,6 @@
         } else {
             shared_value.saturating_sub(U64F64::from_num(update.neg()))
         });
->>>>>>> 8c5975b3
     }
 
     /// Update the value associated with an item identified by the Key
@@ -129,12 +101,6 @@
                 .checked_div(value_per_share)
                 .unwrap_or(I64F64::from_num(0));
 
-<<<<<<< HEAD
-            self.state_ops
-                .set_denominator(denominator.checked_add(shares_per_update).ok_or({})?);
-            self.state_ops
-                .set_share(key, current_share.checked_add(shares_per_update).ok_or({})?);
-=======
             if shares_per_update >= 0 {
                 self.state_ops.set_denominator(
                     denominator.saturating_add(U64F64::from_num(shares_per_update)),
@@ -152,7 +118,6 @@
                     current_share.saturating_sub(U64F64::from_num(shares_per_update.neg())),
                 );
             }
->>>>>>> 8c5975b3
         }
     }
 }
@@ -183,13 +148,8 @@
             self.shared_value
         }
 
-<<<<<<< HEAD
-        fn get_share(&self, key: &u16) -> I64F64 {
-            *self.share.get(key).unwrap_or(&I64F64::from_num(0))
-=======
         fn get_share(&self, key: &u16) -> U64F64 {
             *self.share.get(key).unwrap_or(&U64F64::from_num(0))
->>>>>>> 8c5975b3
         }
 
         fn try_get_share(&self, key: &u16) -> Result<U64F64, ()> {
@@ -289,8 +249,6 @@
         assert_eq!(value1, 10);
         assert_eq!(value2, 10);
     }
-<<<<<<< HEAD
-=======
 
     #[test]
     fn test_update_value_for_one() {
@@ -311,5 +269,4 @@
         pool.update_value_for_all(1000);
         assert_eq!(pool.state_ops.shared_value, U64F64::from_num(1000));
     }
->>>>>>> 8c5975b3
 }