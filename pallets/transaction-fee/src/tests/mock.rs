#![allow(clippy::arithmetic_side_effects, clippy::unwrap_used)]

use core::num::NonZeroU64;

use crate::TransactionFeeHandler;
use frame_support::{
    PalletId, assert_ok, derive_impl, parameter_types,
    traits::{Everything, Hooks, InherentBuilder, PrivilegeCmp},
    weights::IdentityFee,
};
use frame_system::{
    self as system, EnsureNever, EnsureRoot, RawOrigin, limits, offchain::CreateTransactionBase,
};
pub use pallet_subtensor::*;
pub use sp_core::U256;
use sp_core::{ConstU64, H256};
use sp_runtime::{
    BuildStorage, KeyTypeId, Perbill, Percent,
    testing::TestXt,
    traits::{BlakeTwo256, ConstU32, IdentityLookup, One},
};
use sp_std::cmp::Ordering;
use sp_weights::Weight;
pub use subtensor_runtime_common::{AlphaCurrency, NetUid, TaoCurrency};
use subtensor_swap_interface::{OrderType, SwapHandler};

use crate::SubtensorTxFeeHandler;
use pallet_transaction_payment::{ConstFeeMultiplier, Multiplier};

pub const TAO: u64 = 1_000_000_000;

pub type Block = sp_runtime::generic::Block<
    sp_runtime::generic::Header<u64, sp_runtime::traits::BlakeTwo256>,
    UncheckedExtrinsic,
>;

// Configure a mock runtime to test the pallet.
frame_support::construct_runtime!(
    pub enum Test {
        System: frame_system = 1,
        Balances: pallet_balances = 2,
        SubtensorModule: pallet_subtensor::{Pallet, Call, Storage, Event<T>, Error<T>} = 4,
        Scheduler: pallet_scheduler::{Pallet, Call, Storage, Event<T>} = 5,
        Drand: pallet_drand::{Pallet, Call, Storage, Event<T>} = 6,
        Grandpa: pallet_grandpa = 7,
        EVMChainId: pallet_evm_chain_id = 8,
        Swap: pallet_subtensor_swap::{Pallet, Call, Storage, Event<T>} = 9,
        Preimage: pallet_preimage::{Pallet, Call, Storage, Event<T>} = 10,
        Crowdloan: pallet_crowdloan::{Pallet, Call, Storage, Event<T>} = 11,
        TransactionPayment: pallet_transaction_payment = 12,
    }
);

#[allow(dead_code)]
pub type SubtensorCall = pallet_subtensor::Call<Test>;

#[allow(dead_code)]
pub type SubtensorEvent = pallet_subtensor::Event<Test>;

#[allow(dead_code)]
pub type BalanceCall = pallet_balances::Call<Test>;

parameter_types! {
    pub const BlockHashCount: u64 = 250;
    pub const SS58Prefix: u8 = 42;
}

#[allow(dead_code)]
pub type AccountId = U256;

// The address format for describing accounts.
#[allow(dead_code)]
pub type Address = AccountId;

// Balance of an account.
#[allow(dead_code)]
pub type Balance = u64;

// An index to a block.
#[allow(dead_code)]
pub type BlockNumber = u64;

pub type TestAuthId = test_crypto::TestAuthId;

pub type TransactionExtensions = (
    frame_system::CheckNonZeroSender<Test>,
    frame_system::CheckWeight<Test>,
    pallet_transaction_payment::ChargeTransactionPayment<Test>,
);

pub type UncheckedExtrinsic = TestXt<RuntimeCall, TransactionExtensions>;

impl frame_support::traits::OnRuntimeUpgrade for Test {
    fn on_runtime_upgrade() -> frame_support::weights::Weight {
        frame_support::weights::Weight::zero()
    }
}
impl frame_support::traits::BeforeAllRuntimeMigrations for Test {
    fn before_all_runtime_migrations() -> frame_support::weights::Weight {
        frame_support::weights::Weight::zero()
    }
}
impl frame_support::traits::OnInitialize<BlockNumber> for Test {
    fn on_initialize(_n: BlockNumber) -> frame_support::weights::Weight {
        frame_support::weights::Weight::zero()
    }
}
impl frame_support::traits::OnFinalize<BlockNumber> for Test {
    fn on_finalize(_n: BlockNumber) {}
}
impl frame_support::traits::OnIdle<BlockNumber> for Test {
    fn on_idle(
        _n: BlockNumber,
        _remaining_weight: frame_support::weights::Weight,
    ) -> frame_support::weights::Weight {
        frame_support::weights::Weight::zero()
    }
}
impl frame_support::traits::OnPoll<BlockNumber> for Test {
    fn on_poll(_n: BlockNumber, _remaining_weight: &mut frame_support::weights::WeightMeter) {}
}
impl frame_support::traits::OffchainWorker<BlockNumber> for Test {
    fn offchain_worker(_n: BlockNumber) {}
}

parameter_types! {
    pub const OperationalFeeMultiplier: u8 = 5;
    pub FeeMultiplier: Multiplier = Multiplier::one();
}

impl pallet_transaction_payment::Config for Test {
    type RuntimeEvent = RuntimeEvent;
    type OnChargeTransaction = SubtensorTxFeeHandler<Balances, TransactionFeeHandler<Test>>;
    // Convert dispatch weight to a chargeable fee.
    type WeightToFee = crate::LinearWeightToFee;
    type OperationalFeeMultiplier = OperationalFeeMultiplier;
    type LengthToFee = IdentityFee<Balance>;
    type FeeMultiplierUpdate = ConstFeeMultiplier<FeeMultiplier>;
    type WeightInfo = pallet_transaction_payment::weights::SubstrateWeight<Test>;
}

parameter_types! {
    pub const InitialMinAllowedWeights: u16 = 0;
    pub const InitialEmissionValue: u16 = 0;
    pub const InitialMaxWeightsLimit: u16 = u16::MAX;
    pub BlockWeights: limits::BlockWeights = limits::BlockWeights::with_sensible_defaults(
        Weight::from_parts(2_000_000_000_000, u64::MAX),
        Perbill::from_percent(75),
    );
    pub const ExistentialDeposit: Balance = 1;
    pub const TransactionByteFee: Balance = 100;
    pub const SDebug:u64 = 1;
    pub const InitialRho: u16 = 30;
    pub const InitialAlphaSigmoidSteepness: i16 = 1000;
    pub const InitialKappa: u16 = 32_767;
    pub const InitialTempo: u16 = 0;
    pub const SelfOwnership: u64 = 2;
    pub const InitialImmunityPeriod: u16 = 2;
    pub const InitialMinAllowedUids: u16 = 2;
    pub const InitialMaxAllowedUids: u16 = 4;
    pub const InitialBondsMovingAverage: u64 = 900_000;
    pub const InitialBondsPenalty: u16 = u16::MAX;
    pub const InitialBondsResetOn: bool = false;
    pub const InitialStakePruningMin: u16 = 0;
    pub const InitialFoundationDistribution: u64 = 0;
    pub const InitialDefaultDelegateTake: u16 = 11_796; // 18% honest number.
    pub const InitialMinDelegateTake: u16 = 5_898; // 9%;
    pub const InitialDefaultChildKeyTake: u16 = 0; // Allow 0 %
    pub const InitialMinChildKeyTake: u16 = 0; // Allow 0 %
    pub const InitialMaxChildKeyTake: u16 = 11_796; // 18 %;
    pub const InitialWeightsVersionKey: u16 = 0;
    pub const InitialServingRateLimit: u64 = 0; // No limit.
    pub const InitialTxRateLimit: u64 = 0; // Disable rate limit for testing
    pub const InitialTxDelegateTakeRateLimit: u64 = 0; // Disable rate limit for testing
    pub const InitialTxChildKeyTakeRateLimit: u64 = 0; // Disable rate limit for testing
    pub const InitialBurn: u64 = 0;
    pub const InitialMinBurn: u64 = 500_000;
    pub const InitialMaxBurn: u64 = 1_000_000_000;
    pub const MinBurnUpperBound: TaoCurrency = TaoCurrency::new(1_000_000_000); // 1 TAO
    pub const MaxBurnLowerBound: TaoCurrency = TaoCurrency::new(100_000_000); // 0.1 TAO
    pub const InitialValidatorPruneLen: u64 = 0;
    pub const InitialScalingLawPower: u16 = 50;
    pub const InitialMaxAllowedValidators: u16 = 100;
    pub const InitialIssuance: u64 = 0;
    pub const InitialDifficulty: u64 = 10000;
    pub const InitialActivityCutoff: u16 = 5000;
    pub const InitialAdjustmentInterval: u16 = 100;
    pub const InitialAdjustmentAlpha: u64 = 0; // no weight to previous value.
    pub const InitialMaxRegistrationsPerBlock: u16 = 3;
    pub const InitialTargetRegistrationsPerInterval: u16 = 2;
    pub const InitialPruningScore : u16 = u16::MAX;
    pub const InitialRegistrationRequirement: u16 = u16::MAX; // Top 100%
    pub const InitialMinDifficulty: u64 = 1;
    pub const InitialMaxDifficulty: u64 = u64::MAX;
    pub const InitialRAORecycledForRegistration: u64 = 0;
    pub const InitialSenateRequiredStakePercentage: u64 = 2; // 2 percent of total stake
    pub const InitialNetworkImmunityPeriod: u64 = 7200 * 7;
    pub const InitialNetworkMinLockCost: u64 = 100_000_000_000;
    pub const InitialSubnetOwnerCut: u16 = 0; // 0%. 100% of rewards go to validators + miners.
    pub const InitialNetworkLockReductionInterval: u64 = 2; // 2 blocks.
    // pub const InitialSubnetLimit: u16 = 10; // (DEPRECATED)
    pub const InitialNetworkRateLimit: u64 = 0;
    pub const InitialKeySwapCost: u64 = 1_000_000_000;
    pub const InitialAlphaHigh: u16 = 58982; // Represents 0.9 as per the production default
    pub const InitialAlphaLow: u16 = 45875; // Represents 0.7 as per the production default
    pub const InitialLiquidAlphaOn: bool = false; // Default value for LiquidAlphaOn
    pub const InitialYuma3On: bool = false; // Default value for Yuma3On
    // pub const InitialHotkeyEmissionTempo: u64 = 1; // (DEPRECATED)
    // pub const InitialNetworkMaxStake: u64 = u64::MAX; // (DEPRECATED)
    pub const InitialColdkeySwapScheduleDuration: u64 = 5 * 24 * 60 * 60 / 12; // 5 days
    pub const InitialColdkeySwapRescheduleDuration: u64 = 24 * 60 * 60 / 12; // 1 day
    pub const InitialDissolveNetworkScheduleDuration: u64 = 5 * 24 * 60 * 60 / 12; // 5 days
    pub const InitialTaoWeight: u64 = u64::MAX/10; // 10% global weight.
    pub const InitialEmaPriceHalvingPeriod: u64 = 201_600_u64; // 4 weeks
    pub const DurationOfStartCall: u64 = 7 * 24 * 60 * 60 / 12; // 7 days
    pub const InitialKeySwapOnSubnetCost: u64 = 10_000_000;
    pub const HotkeySwapOnSubnetInterval: u64 = 7 * 24 * 60 * 60 / 12; // 7 days
    pub const LeaseDividendsDistributionInterval: u32 = 100; // 100 blocks
    pub const MaxImmuneUidsPercentage: Percent = Percent::from_percent(80);
}

impl pallet_subtensor::Config for Test {
    type RuntimeEvent = RuntimeEvent;
    type RuntimeCall = RuntimeCall;
    type Currency = Balances;
    type InitialIssuance = InitialIssuance;
    type SudoRuntimeCall = RuntimeCall;
    type CouncilOrigin = EnsureNever<AccountId>;
    type SenateMembers = ();
    type TriumvirateInterface = ();
    type Scheduler = Scheduler;
    type InitialMinAllowedWeights = InitialMinAllowedWeights;
    type InitialEmissionValue = InitialEmissionValue;
    type InitialMaxWeightsLimit = InitialMaxWeightsLimit;
    type InitialTempo = InitialTempo;
    type InitialDifficulty = InitialDifficulty;
    type InitialAdjustmentInterval = InitialAdjustmentInterval;
    type InitialAdjustmentAlpha = InitialAdjustmentAlpha;
    type InitialTargetRegistrationsPerInterval = InitialTargetRegistrationsPerInterval;
    type InitialRho = InitialRho;
    type InitialAlphaSigmoidSteepness = InitialAlphaSigmoidSteepness;
    type InitialKappa = InitialKappa;
    type InitialMinAllowedUids = InitialMinAllowedUids;
    type InitialMaxAllowedUids = InitialMaxAllowedUids;
    type InitialValidatorPruneLen = InitialValidatorPruneLen;
    type InitialScalingLawPower = InitialScalingLawPower;
    type InitialImmunityPeriod = InitialImmunityPeriod;
    type InitialActivityCutoff = InitialActivityCutoff;
    type InitialMaxRegistrationsPerBlock = InitialMaxRegistrationsPerBlock;
    type InitialPruningScore = InitialPruningScore;
    type InitialBondsMovingAverage = InitialBondsMovingAverage;
    type InitialBondsPenalty = InitialBondsPenalty;
    type InitialBondsResetOn = InitialBondsResetOn;
    type InitialMaxAllowedValidators = InitialMaxAllowedValidators;
    type InitialDefaultDelegateTake = InitialDefaultDelegateTake;
    type InitialMinDelegateTake = InitialMinDelegateTake;
    type InitialDefaultChildKeyTake = InitialDefaultChildKeyTake;
    type InitialMinChildKeyTake = InitialMinChildKeyTake;
    type InitialMaxChildKeyTake = InitialMaxChildKeyTake;
    type InitialWeightsVersionKey = InitialWeightsVersionKey;
    type InitialMaxDifficulty = InitialMaxDifficulty;
    type InitialMinDifficulty = InitialMinDifficulty;
    type InitialServingRateLimit = InitialServingRateLimit;
    type InitialTxRateLimit = InitialTxRateLimit;
    type InitialTxDelegateTakeRateLimit = InitialTxDelegateTakeRateLimit;
    type InitialTxChildKeyTakeRateLimit = InitialTxChildKeyTakeRateLimit;
    type InitialBurn = InitialBurn;
    type InitialMaxBurn = InitialMaxBurn;
    type InitialMinBurn = InitialMinBurn;
    type MinBurnUpperBound = MinBurnUpperBound;
    type MaxBurnLowerBound = MaxBurnLowerBound;
    type InitialRAORecycledForRegistration = InitialRAORecycledForRegistration;
    type InitialSenateRequiredStakePercentage = InitialSenateRequiredStakePercentage;
    type InitialNetworkImmunityPeriod = InitialNetworkImmunityPeriod;
    type InitialNetworkMinLockCost = InitialNetworkMinLockCost;
    type InitialSubnetOwnerCut = InitialSubnetOwnerCut;
    type InitialNetworkLockReductionInterval = InitialNetworkLockReductionInterval;
    type InitialNetworkRateLimit = InitialNetworkRateLimit;
    type KeySwapCost = InitialKeySwapCost;
    type AlphaHigh = InitialAlphaHigh;
    type AlphaLow = InitialAlphaLow;
    type LiquidAlphaOn = InitialLiquidAlphaOn;
    type Yuma3On = InitialYuma3On;
    type Preimages = ();
    type InitialColdkeySwapScheduleDuration = InitialColdkeySwapScheduleDuration;
    type InitialColdkeySwapRescheduleDuration = InitialColdkeySwapRescheduleDuration;
    type InitialDissolveNetworkScheduleDuration = InitialDissolveNetworkScheduleDuration;
    type InitialTaoWeight = InitialTaoWeight;
    type InitialEmaPriceHalvingPeriod = InitialEmaPriceHalvingPeriod;
    type DurationOfStartCall = DurationOfStartCall;
    type SwapInterface = Swap;
    type KeySwapOnSubnetCost = InitialKeySwapOnSubnetCost;
    type HotkeySwapOnSubnetInterval = HotkeySwapOnSubnetInterval;
    type ProxyInterface = ();
    type LeaseDividendsDistributionInterval = LeaseDividendsDistributionInterval;
    type GetCommitments = ();
<<<<<<< HEAD
    type CommitmentsInterface = CommitmentsI;
=======
    type MaxImmuneUidsPercentage = MaxImmuneUidsPercentage;
>>>>>>> ca980716
}

parameter_types! {
    pub const PreimageMaxSize: u32 = 4096 * 1024;
    pub const PreimageBaseDeposit: Balance = 1;
    pub const PreimageByteDeposit: Balance = 1;
}

impl pallet_preimage::Config for Test {
    type WeightInfo = pallet_preimage::weights::SubstrateWeight<Test>;
    type RuntimeEvent = RuntimeEvent;
    type Currency = Balances;
    type ManagerOrigin = EnsureRoot<AccountId>;
    type Consideration = ();
}

parameter_types! {
    pub const CrowdloanPalletId: PalletId = PalletId(*b"bt/cloan");
    pub const MinimumDeposit: u64 = 50;
    pub const AbsoluteMinimumContribution: u64 = 10;
    pub const MinimumBlockDuration: u64 = 20;
    pub const MaximumBlockDuration: u64 = 100;
    pub const RefundContributorsLimit: u32 = 5;
    pub const MaxContributors: u32 = 10;
}

impl pallet_crowdloan::Config for Test {
    type PalletId = CrowdloanPalletId;
    type Currency = Balances;
    type RuntimeCall = RuntimeCall;
    type RuntimeEvent = RuntimeEvent;
    type WeightInfo = pallet_crowdloan::weights::SubstrateWeight<Test>;
    type Preimages = Preimage;
    type MinimumDeposit = MinimumDeposit;
    type AbsoluteMinimumContribution = AbsoluteMinimumContribution;
    type MinimumBlockDuration = MinimumBlockDuration;
    type MaximumBlockDuration = MaximumBlockDuration;
    type RefundContributorsLimit = RefundContributorsLimit;
    type MaxContributors = MaxContributors;
}

#[derive_impl(frame_system::config_preludes::TestDefaultConfig)]
impl system::Config for Test {
    type BaseCallFilter = Everything;
    type BlockWeights = ();
    type BlockLength = ();
    type DbWeight = ();
    type RuntimeOrigin = RuntimeOrigin;
    type RuntimeCall = RuntimeCall;
    type Hash = H256;
    type Hashing = BlakeTwo256;
    type AccountId = U256;
    type Lookup = IdentityLookup<Self::AccountId>;
    type RuntimeEvent = RuntimeEvent;
    type BlockHashCount = BlockHashCount;
    type Version = ();
    type PalletInfo = PalletInfo;
    type AccountData = pallet_balances::AccountData<u64>;
    type OnNewAccount = ();
    type OnKilledAccount = ();
    type SystemWeightInfo = ();
    type SS58Prefix = SS58Prefix;
    type OnSetCode = ();
    type MaxConsumers = frame_support::traits::ConstU32<16>;
    type Block = Block;
    type Nonce = u64;
}

impl pallet_grandpa::Config for Test {
    type RuntimeEvent = RuntimeEvent;

    type KeyOwnerProof = sp_core::Void;

    type WeightInfo = ();
    type MaxAuthorities = ConstU32<32>;
    type MaxSetIdSessionEntries = ConstU64<0>;
    type MaxNominators = ConstU32<20>;

    type EquivocationReportSystem = ();
}

#[derive_impl(pallet_balances::config_preludes::TestDefaultConfig)]
impl pallet_balances::Config for Test {
    type MaxLocks = ();
    type MaxReserves = ();
    type ReserveIdentifier = [u8; 8];
    type Balance = u64;
    type RuntimeEvent = RuntimeEvent;
    type DustRemoval = ();
    type ExistentialDeposit = ConstU64<1>;
    type AccountStore = System;
    type WeightInfo = ();
    type FreezeIdentifier = ();
    type MaxFreezes = ();
    type RuntimeHoldReason = ();
}

// Swap-related parameter types
parameter_types! {
    pub const SwapProtocolId: PalletId = PalletId(*b"ten/swap");
    pub const SwapMaxFeeRate: u16 = 10000; // 15.26%
    pub const SwapMaxPositions: u32 = 100;
    pub const SwapMinimumLiquidity: u64 = 1_000;
    pub const SwapMinimumReserve: NonZeroU64 = NonZeroU64::new(1_000_000).unwrap();
}

impl pallet_subtensor_swap::Config for Test {
    type RuntimeEvent = RuntimeEvent;
    type SubnetInfo = SubtensorModule;
    type BalanceOps = SubtensorModule;
    type ProtocolId = SwapProtocolId;
    type MaxFeeRate = SwapMaxFeeRate;
    type MaxPositions = SwapMaxPositions;
    type MinimumLiquidity = SwapMinimumLiquidity;
    type MinimumReserve = SwapMinimumReserve;
    type WeightInfo = ();
}

pub struct OriginPrivilegeCmp;

impl PrivilegeCmp<OriginCaller> for OriginPrivilegeCmp {
    fn cmp_privilege(_left: &OriginCaller, _right: &OriginCaller) -> Option<Ordering> {
        None
    }
}

pub struct CommitmentsI;
impl pallet_subtensor::CommitmentsInterface for CommitmentsI {
    fn purge_netuid(_netuid: NetUid) {}
}

parameter_types! {
    pub MaximumSchedulerWeight: Weight = Perbill::from_percent(80) *
        BlockWeights::get().max_block;
    pub const MaxScheduledPerBlock: u32 = 50;
    pub const NoPreimagePostponement: Option<u32> = Some(10);
}

impl pallet_scheduler::Config for Test {
    type RuntimeOrigin = RuntimeOrigin;
    type RuntimeEvent = RuntimeEvent;
    type PalletsOrigin = OriginCaller;
    type RuntimeCall = RuntimeCall;
    type MaximumWeight = MaximumSchedulerWeight;
    type ScheduleOrigin = EnsureRoot<AccountId>;
    type MaxScheduledPerBlock = MaxScheduledPerBlock;
    type WeightInfo = pallet_scheduler::weights::SubstrateWeight<Test>;
    type OriginPrivilegeCmp = OriginPrivilegeCmp;
    type Preimages = ();
    type BlockNumberProvider = System;
}

impl pallet_evm_chain_id::Config for Test {}
impl pallet_drand::Config for Test {
    type RuntimeEvent = RuntimeEvent;
    type AuthorityId = TestAuthId;
    type Verifier = pallet_drand::verifier::QuicknetVerifier;
    type UnsignedPriority = ConstU64<{ 1 << 20 }>;
    type HttpFetchTimeout = ConstU64<1_000>;
}

impl frame_system::offchain::SigningTypes for Test {
    type Public = test_crypto::Public;
    type Signature = test_crypto::Signature;
}

pub const KEY_TYPE: KeyTypeId = KeyTypeId(*b"test");

mod test_crypto {
    use super::KEY_TYPE;
    use sp_core::U256;
    use sp_core::sr25519::{Public as Sr25519Public, Signature as Sr25519Signature};
    use sp_runtime::{
        app_crypto::{app_crypto, sr25519},
        traits::IdentifyAccount,
    };

    app_crypto!(sr25519, KEY_TYPE);

    pub struct TestAuthId;

    impl frame_system::offchain::AppCrypto<Public, Signature> for TestAuthId {
        type RuntimeAppPublic = Public;
        type GenericSignature = Sr25519Signature;
        type GenericPublic = Sr25519Public;
    }

    impl IdentifyAccount for Public {
        type AccountId = U256;

        fn into_account(self) -> U256 {
            let mut bytes = [0u8; 32];
            bytes.copy_from_slice(self.as_ref());
            U256::from_big_endian(&bytes)
        }
    }
}

impl<LocalCall> frame_system::offchain::CreateTransactionBase<LocalCall> for Test
where
    RuntimeCall: From<LocalCall>,
{
    type Extrinsic = UncheckedExtrinsic;
    type RuntimeCall = RuntimeCall;
}

impl<LocalCall> frame_system::offchain::CreateInherent<LocalCall> for Test
where
    RuntimeCall: From<LocalCall>,
{
    fn create_inherent(call: Self::RuntimeCall) -> Self::Extrinsic {
        UncheckedExtrinsic::new_inherent(call)
    }
}

impl<LocalCall> frame_system::offchain::CreateSignedTransaction<LocalCall> for Test
where
    RuntimeCall: From<LocalCall>,
{
    fn create_signed_transaction<
        C: frame_system::offchain::AppCrypto<Self::Public, Self::Signature>,
    >(
        call: <Self as CreateTransactionBase<LocalCall>>::RuntimeCall,
        _public: Self::Public,
        _account: Self::AccountId,
        nonce: Self::Nonce,
    ) -> Option<Self::Extrinsic> {
        let extra: TransactionExtensions = (
            frame_system::CheckNonZeroSender::<Test>::new(),
            frame_system::CheckWeight::<Test>::new(),
            pallet_transaction_payment::ChargeTransactionPayment::<Test>::from(0),
        );

        Some(UncheckedExtrinsic::new_signed(call, nonce, (), extra))
    }
}

// Build genesis storage according to the mock runtime.
pub fn new_test_ext() -> sp_io::TestExternalities {
    sp_tracing::try_init_simple();
    let t = frame_system::GenesisConfig::<Test>::default()
        .build_storage()
        .unwrap();
    let mut ext = sp_io::TestExternalities::new(t);
    ext.execute_with(|| System::set_block_number(1));
    ext
}

#[allow(dead_code)]
pub(crate) fn run_to_block(n: u64) {
    while System::block_number() < n {
        SubtensorModule::on_finalize(System::block_number());
        System::on_finalize(System::block_number());
        System::reset_events();
        System::set_block_number(System::block_number() + 1);
        System::on_initialize(System::block_number());
        SubtensorModule::on_initialize(System::block_number());
    }
}

#[allow(dead_code)]
pub fn register_ok_neuron(
    netuid: NetUid,
    hotkey_account_id: U256,
    coldkey_account_id: U256,
    start_nonce: u64,
) {
    let block_number: u64 = SubtensorModule::get_current_block_as_u64();
    let (nonce, work): (u64, Vec<u8>) = SubtensorModule::create_work_for_block_number(
        netuid,
        block_number,
        start_nonce,
        &hotkey_account_id,
    );
    let result = SubtensorModule::register(
        <<Test as frame_system::Config>::RuntimeOrigin>::signed(hotkey_account_id),
        netuid,
        block_number,
        nonce,
        work,
        hotkey_account_id,
        coldkey_account_id,
    );
    assert_ok!(result);
}

#[allow(dead_code)]
pub fn add_dynamic_network(hotkey: &U256, coldkey: &U256) -> NetUid {
    let netuid = SubtensorModule::get_next_netuid();
    let lock_cost = SubtensorModule::get_network_lock_cost();
    SubtensorModule::add_balance_to_coldkey_account(coldkey, lock_cost.into());

    assert_ok!(SubtensorModule::register_network(
        RawOrigin::Signed(*coldkey).into(),
        *hotkey
    ));
    NetworkRegistrationAllowed::<Test>::insert(netuid, true);
    NetworkPowRegistrationAllowed::<Test>::insert(netuid, true);
    FirstEmissionBlockNumber::<Test>::insert(netuid, 0);
    SubtokenEnabled::<Test>::insert(netuid, true);
    netuid
}

pub(crate) fn setup_reserves(netuid: NetUid, tao: TaoCurrency, alpha: AlphaCurrency) {
    SubnetTAO::<Test>::set(netuid, tao);
    SubnetAlphaIn::<Test>::set(netuid, alpha);
}

pub(crate) fn swap_alpha_to_tao_ext(
    netuid: NetUid,
    alpha: AlphaCurrency,
    drop_fees: bool,
) -> (u64, u64) {
    if netuid.is_root() {
        return (alpha.into(), 0);
    }

    let result = <Test as pallet::Config>::SwapInterface::swap(
        netuid.into(),
        OrderType::Sell,
        alpha.into(),
        <Test as pallet::Config>::SwapInterface::min_price(),
        drop_fees,
        true,
    );

    assert_ok!(&result);

    let result = result.unwrap();

    // we don't want to have silent 0 comparissons in tests
    assert!(result.amount_paid_out > 0);

    (result.amount_paid_out, result.fee_paid)
}

pub(crate) fn swap_alpha_to_tao(netuid: NetUid, alpha: AlphaCurrency) -> (u64, u64) {
    swap_alpha_to_tao_ext(netuid, alpha, false)
}

#[allow(dead_code)]
pub fn add_network(netuid: NetUid, tempo: u16) {
    SubtensorModule::init_new_network(netuid, tempo);
    SubtensorModule::set_network_registration_allowed(netuid, true);
    SubtensorModule::set_network_pow_registration_allowed(netuid, true);
}

#[allow(dead_code)]
pub struct TestSubnet {
    pub netuid: NetUid,
    pub ck_owner: U256,
    pub hk_owner: U256,
}

#[allow(dead_code)]
pub struct TestSetup {
    pub subnets: Vec<TestSubnet>,
    pub coldkey: U256,
    pub hotkeys: Vec<U256>,
}

#[allow(dead_code)]
pub fn setup_subnets(sncount: u16, neurons: u16) -> TestSetup {
    let mut subnets: Vec<TestSubnet> = Vec::new();
    let owner_ck_start_id = 100;
    let owner_hk_start_id = 200;
    let coldkey = U256::from(10000);
    let neuron_hk_start_id = 20000;
    let amount = 1_000_000_000_000;
    let mut hotkeys: Vec<U256> = Vec::new();

    for sn in 0..sncount {
        let cko = U256::from(owner_ck_start_id + sn);
        let hko = U256::from(owner_hk_start_id + sn);

        // Create subnet
        let subnet = TestSubnet {
            netuid: add_dynamic_network(&cko, &hko),
            ck_owner: cko,
            hk_owner: hko,
        };

        // Set tempo to 10 blocks
        Tempo::<Test>::insert(subnet.netuid, 10);

        // Add neurons (all the same for all subnets)
        for uid in 1..=neurons {
            let hotkey = U256::from(neuron_hk_start_id + uid);
            register_ok_neuron(subnet.netuid, hotkey, coldkey, 192213123);
            hotkeys.push(hotkey);
        }

        // Setup pool reserves
        setup_reserves(subnet.netuid, amount.into(), amount.into());

        // Cause the v3 pool to initialize
        SubtensorModule::swap_tao_for_alpha(
            subnet.netuid,
            0.into(),
            1_000_000_000_000.into(),
            false,
        )
        .unwrap();

        subnets.push(subnet);
    }

    TestSetup {
        subnets,
        coldkey,
        hotkeys,
    }
}

pub(crate) fn remove_stake_rate_limit_for_tests(hotkey: &U256, coldkey: &U256, netuid: NetUid) {
    StakingOperationRateLimiter::<Test>::remove((hotkey, coldkey, netuid));
}

#[allow(dead_code)]
pub fn setup_stake(netuid: NetUid, coldkey: &U256, hotkey: &U256, amount: u64) {
    // Stake to hotkey account, and check if the result is ok
    SubtensorModule::add_balance_to_coldkey_account(coldkey, amount + ExistentialDeposit::get());
    remove_stake_rate_limit_for_tests(hotkey, coldkey, netuid);
    assert_ok!(SubtensorModule::add_stake(
        RuntimeOrigin::signed(*coldkey),
        *hotkey,
        netuid,
        amount.into()
    ));
    remove_stake_rate_limit_for_tests(hotkey, coldkey, netuid);
}<|MERGE_RESOLUTION|>--- conflicted
+++ resolved
@@ -294,11 +294,8 @@
     type ProxyInterface = ();
     type LeaseDividendsDistributionInterval = LeaseDividendsDistributionInterval;
     type GetCommitments = ();
-<<<<<<< HEAD
+    type MaxImmuneUidsPercentage = MaxImmuneUidsPercentage;
     type CommitmentsInterface = CommitmentsI;
-=======
-    type MaxImmuneUidsPercentage = MaxImmuneUidsPercentage;
->>>>>>> ca980716
 }
 
 parameter_types! {
