--- conflicted
+++ resolved
@@ -1477,7 +1477,6 @@
             Ok(())
         }
 
-<<<<<<< HEAD
         /// Sets or updates the hotkey account associated with the owner of a specific subnet.
         ///
         /// This function allows either the root origin or the current subnet owner to set or update
@@ -1508,7 +1507,7 @@
         ///
         /// # Rate Limiting
         /// This function is rate-limited to one call per subnet per interval (e.g., one week).
-        #[pallet::call_index(66)]
+        #[pallet::call_index(67)]
         #[pallet::weight((0, DispatchClass::Operational, Pays::No))]
         pub fn sudo_set_sn_owner_hotkey(
             origin: OriginFor<T>,
@@ -1516,7 +1515,9 @@
             hotkey: T::AccountId,
         ) -> DispatchResult {
             pallet_subtensor::Pallet::<T>::do_set_sn_owner_hotkey(origin, netuid, &hotkey)
-=======
+		}
+
+
         /// Enables or disables subtoken trading for a given subnet.
         ///
         /// # Arguments
@@ -1545,7 +1546,6 @@
                 subtoken_enabled
             );
             Ok(())
->>>>>>> 8b0c8832
         }
     }
 }
