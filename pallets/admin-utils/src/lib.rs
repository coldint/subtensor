#![cfg_attr(not(feature = "std"), no_std)]

// extern crate alloc;

use frame_system::pallet_prelude::BlockNumberFor;
pub use pallet::*;
// - we could replace it with Vec<(AuthorityId, u64)>, but we would need
//   `sp_consensus_grandpa` for `AuthorityId` anyway
// - we could use a type parameter for `AuthorityId`, but there is
//   no sense for this as GRANDPA's `AuthorityId` is not a parameter -- it's always the same
use sp_consensus_grandpa::AuthorityList;
use sp_runtime::DispatchResult;

mod benchmarking;

#[cfg(test)]
mod tests;

#[deny(missing_docs)]
#[frame_support::pallet]
pub mod pallet {
    use super::*;
    use frame_support::pallet_prelude::*;
    use frame_support::traits::tokens::Balance;
    use frame_support::{
        dispatch::{DispatchResult, RawOrigin},
        pallet_prelude::StorageMap,
    };
    use frame_system::pallet_prelude::*;
    use pallet_evm_chain_id::{self, ChainId};
    use pallet_subtensor::utils::rate_limiting::TransactionType;
    use substrate_fixed::types::I96F32;
    use subtensor_runtime_common::NetUid;

    /// The main data structure of the module.
    #[pallet::pallet]
    #[pallet::without_storage_info]
    pub struct Pallet<T>(_);

    /// Configure the pallet by specifying the parameters and types on which it depends.
    #[pallet::config]
    pub trait Config:
        frame_system::Config
        + pallet_subtensor::pallet::Config
        + pallet_evm_chain_id::pallet::Config
    {
        /// Because this pallet emits events, it depends on the runtime's definition of an event.
        type RuntimeEvent: From<Event<Self>> + IsType<<Self as frame_system::Config>::RuntimeEvent>;

        /// Implementation of [`GrandpaInterface`]
        type Grandpa: crate::GrandpaInterface<Self>;

        /// Unit of assets
        type Balance: Balance;
    }

    #[pallet::event]
    #[pallet::generate_deposit(pub(super) fn deposit_event)]
    pub enum Event<T: Config> {
        /// Event emitted when a precompile operation is updated.
        PrecompileUpdated {
            /// The type of precompile operation being updated.
            precompile_id: PrecompileEnum,
            /// Indicates if the precompile operation is enabled or not.
            enabled: bool,
        },
        /// Event emitted when the Yuma3 enable is toggled.
        Yuma3EnableToggled {
            /// The network identifier.
            netuid: NetUid,
            /// Indicates if the Yuma3 enable was enabled or disabled.
            enabled: bool,
        },
        /// Event emitted when Bonds Reset is toggled.
        BondsResetToggled {
            /// The network identifier.
            netuid: NetUid,
            /// Indicates if the Bonds Reset was enabled or disabled.
            enabled: bool,
        },
    }

    // Errors inform users that something went wrong.
    #[pallet::error]
    pub enum Error<T> {
        /// The subnet does not exist, check the netuid parameter
        SubnetDoesNotExist,
        /// The maximum number of subnet validators must be less than the maximum number of allowed UIDs in the subnet.
        MaxValidatorsLargerThanMaxUIds,
        /// The maximum number of subnet validators must be more than the current number of UIDs already in the subnet.
        MaxAllowedUIdsLessThanCurrentUIds,
        /// The maximum value for bonds moving average is reached
        BondsMovingAverageMaxReached,
        /// Only root can set negative sigmoid steepness values
        NegativeSigmoidSteepness,
    }
    /// Enum for specifying the type of precompile operation.
    #[derive(Encode, Decode, TypeInfo, Clone, PartialEq, Eq, Debug, Copy)]
    pub enum PrecompileEnum {
        /// Enum for balance transfer precompile
        BalanceTransfer,
        /// Enum for staking precompile
        Staking,
        /// Enum for subnet precompile
        Subnet,
        /// Enum for metagraph precompile
        Metagraph,
        /// Enum for neuron precompile
        Neuron,
        /// Enum for UID lookup precompile
        UidLookup,
        /// Enum for alpha precompile
        Alpha,
    }

    #[pallet::type_value]
    /// Default value for precompile enable
    pub fn DefaultPrecompileEnabled<T: Config>() -> bool {
        true
    }

    #[pallet::storage]
    /// Map PrecompileEnum --> enabled
    pub type PrecompileEnable<T: Config> = StorageMap<
        _,
        Blake2_128Concat,
        PrecompileEnum,
        bool,
        ValueQuery,
        DefaultPrecompileEnabled<T>,
    >;

    /// Dispatchable functions allows users to interact with the pallet and invoke state changes.
    #[pallet::call]
    impl<T: Config> Pallet<T> {
<<<<<<< HEAD
=======
        /// The extrinsic sets the new authorities for Aura consensus.
        /// It is only callable by the root account.
        /// The extrinsic will call the Aura pallet to change the authorities.
        #[pallet::call_index(0)]
        #[pallet::weight(Weight::from_parts(5_062_000, 0)
        .saturating_add(<T as frame_system::Config>::DbWeight::get().reads(0_u64))
        .saturating_add(<T as frame_system::Config>::DbWeight::get().writes(1_u64)))]
        pub fn swap_authorities(
            origin: OriginFor<T>,
            new_authorities: BoundedVec<<T as Config>::AuthorityId, T::MaxAuthorities>,
        ) -> DispatchResult {
            ensure_root(origin)?;

            T::Aura::change_authorities(new_authorities.clone());

            log::debug!("Aura authorities changed: {:?}", new_authorities);

            // Return a successful DispatchResultWithPostInfo
            Ok(())
        }

>>>>>>> 35199c64
        /// The extrinsic sets the default take for the network.
        /// It is only callable by the root account.
        /// The extrinsic will call the Subtensor pallet to set the default take.
        ///
        /// Start at call_index(1) because index 0 was used for a now removed call.
        #[pallet::call_index(1)]
        #[pallet::weight(Weight::from_parts(5_831_000, 0)
        .saturating_add(<T as frame_system::Config>::DbWeight::get().reads(0_u64))
        .saturating_add(<T as frame_system::Config>::DbWeight::get().writes(1_u64)))]
        pub fn sudo_set_default_take(origin: OriginFor<T>, default_take: u16) -> DispatchResult {
            ensure_root(origin)?;
            pallet_subtensor::Pallet::<T>::set_max_delegate_take(default_take);
            log::debug!("DefaultTakeSet( default_take: {:?} ) ", default_take);
            Ok(())
        }

        /// The extrinsic sets the transaction rate limit for the network.
        /// It is only callable by the root account.
        /// The extrinsic will call the Subtensor pallet to set the transaction rate limit.
        #[pallet::call_index(2)]
        #[pallet::weight((0, DispatchClass::Operational, Pays::No))]
        pub fn sudo_set_tx_rate_limit(origin: OriginFor<T>, tx_rate_limit: u64) -> DispatchResult {
            ensure_root(origin)?;
            pallet_subtensor::Pallet::<T>::set_tx_rate_limit(tx_rate_limit);
            log::debug!("TxRateLimitSet( tx_rate_limit: {:?} ) ", tx_rate_limit);
            Ok(())
        }

        /// The extrinsic sets the serving rate limit for a subnet.
        /// It is only callable by the root account or subnet owner.
        /// The extrinsic will call the Subtensor pallet to set the serving rate limit.
        #[pallet::call_index(3)]
        #[pallet::weight(Weight::from_parts(7_815_000, 0)
        .saturating_add(<T as frame_system::Config>::DbWeight::get().reads(0_u64))
        .saturating_add(<T as frame_system::Config>::DbWeight::get().writes(1_u64)))]
        pub fn sudo_set_serving_rate_limit(
            origin: OriginFor<T>,
            netuid: NetUid,
            serving_rate_limit: u64,
        ) -> DispatchResult {
            pallet_subtensor::Pallet::<T>::ensure_subnet_owner_or_root(origin, netuid)?;

            pallet_subtensor::Pallet::<T>::set_serving_rate_limit(netuid, serving_rate_limit);
            log::debug!(
                "ServingRateLimitSet( serving_rate_limit: {:?} ) ",
                serving_rate_limit
            );
            Ok(())
        }

        /// The extrinsic sets the minimum difficulty for a subnet.
        /// It is only callable by the root account or subnet owner.
        /// The extrinsic will call the Subtensor pallet to set the minimum difficulty.
        #[pallet::call_index(4)]
        #[pallet::weight(Weight::from_parts(19_780_000, 0)
        .saturating_add(<T as frame_system::Config>::DbWeight::get().reads(1_u64))
        .saturating_add(<T as frame_system::Config>::DbWeight::get().writes(1_u64)))]
        pub fn sudo_set_min_difficulty(
            origin: OriginFor<T>,
            netuid: NetUid,
            min_difficulty: u64,
        ) -> DispatchResult {
            ensure_root(origin)?;

            ensure!(
                pallet_subtensor::Pallet::<T>::if_subnet_exist(netuid),
                Error::<T>::SubnetDoesNotExist
            );
            pallet_subtensor::Pallet::<T>::set_min_difficulty(netuid, min_difficulty);
            log::debug!(
                "MinDifficultySet( netuid: {:?} min_difficulty: {:?} ) ",
                netuid,
                min_difficulty
            );
            Ok(())
        }

        /// The extrinsic sets the maximum difficulty for a subnet.
        /// It is only callable by the root account or subnet owner.
        /// The extrinsic will call the Subtensor pallet to set the maximum difficulty.
        #[pallet::call_index(5)]
        #[pallet::weight(Weight::from_parts(20_050_000, 0)
        .saturating_add(<T as frame_system::Config>::DbWeight::get().reads(1_u64))
        .saturating_add(<T as frame_system::Config>::DbWeight::get().writes(1_u64)))]
        pub fn sudo_set_max_difficulty(
            origin: OriginFor<T>,
            netuid: NetUid,
            max_difficulty: u64,
        ) -> DispatchResult {
            pallet_subtensor::Pallet::<T>::ensure_subnet_owner_or_root(origin, netuid)?;

            ensure!(
                pallet_subtensor::Pallet::<T>::if_subnet_exist(netuid),
                Error::<T>::SubnetDoesNotExist
            );
            pallet_subtensor::Pallet::<T>::set_max_difficulty(netuid, max_difficulty);
            log::debug!(
                "MaxDifficultySet( netuid: {:?} max_difficulty: {:?} ) ",
                netuid,
                max_difficulty
            );
            Ok(())
        }

        /// The extrinsic sets the weights version key for a subnet.
        /// It is only callable by the root account or subnet owner.
        /// The extrinsic will call the Subtensor pallet to set the weights version key.
        #[pallet::call_index(6)]
        #[pallet::weight(Weight::from_parts(19_990_000, 0)
        .saturating_add(<T as frame_system::Config>::DbWeight::get().reads(1_u64))
        .saturating_add(<T as frame_system::Config>::DbWeight::get().writes(1_u64)))]
        pub fn sudo_set_weights_version_key(
            origin: OriginFor<T>,
            netuid: NetUid,
            weights_version_key: u64,
        ) -> DispatchResult {
            pallet_subtensor::Pallet::<T>::ensure_subnet_owner_or_root(origin.clone(), netuid)?;

            ensure!(
                pallet_subtensor::Pallet::<T>::if_subnet_exist(netuid),
                Error::<T>::SubnetDoesNotExist
            );

            if let Ok(RawOrigin::Signed(who)) = origin.into() {
                // SN Owner
                // Ensure the origin passes the rate limit.
                ensure!(
                    pallet_subtensor::Pallet::<T>::passes_rate_limit_on_subnet(
                        &TransactionType::SetWeightsVersionKey,
                        &who,
                        netuid,
                    ),
                    pallet_subtensor::Error::<T>::TxRateLimitExceeded
                );

                // Set last transaction block
                let current_block = pallet_subtensor::Pallet::<T>::get_current_block_as_u64();
                pallet_subtensor::Pallet::<T>::set_last_transaction_block_on_subnet(
                    &who,
                    netuid,
                    &TransactionType::SetWeightsVersionKey,
                    current_block,
                );
            }

            pallet_subtensor::Pallet::<T>::set_weights_version_key(netuid, weights_version_key);
            log::debug!(
                "WeightsVersionKeySet( netuid: {:?} weights_version_key: {:?} ) ",
                netuid,
                weights_version_key
            );
            Ok(())
        }

        /// The extrinsic sets the weights set rate limit for a subnet.
        /// It is only callable by the root account.
        /// The extrinsic will call the Subtensor pallet to set the weights set rate limit.
        #[pallet::call_index(7)]
        #[pallet::weight(Weight::from_parts(20_050_000, 0)
        .saturating_add(<T as frame_system::Config>::DbWeight::get().reads(1_u64))
        .saturating_add(<T as frame_system::Config>::DbWeight::get().writes(1_u64)))]
        pub fn sudo_set_weights_set_rate_limit(
            origin: OriginFor<T>,
            netuid: NetUid,
            weights_set_rate_limit: u64,
        ) -> DispatchResult {
            ensure_root(origin)?;

            ensure!(
                pallet_subtensor::Pallet::<T>::if_subnet_exist(netuid),
                Error::<T>::SubnetDoesNotExist
            );
            pallet_subtensor::Pallet::<T>::set_weights_set_rate_limit(
                netuid,
                weights_set_rate_limit,
            );
            log::debug!(
                "WeightsSetRateLimitSet( netuid: {:?} weights_set_rate_limit: {:?} ) ",
                netuid,
                weights_set_rate_limit
            );
            Ok(())
        }

        /// The extrinsic sets the adjustment interval for a subnet.
        /// It is only callable by the root account, not changeable by the subnet owner.
        /// The extrinsic will call the Subtensor pallet to set the adjustment interval.
        #[pallet::call_index(8)]
        #[pallet::weight(Weight::from_parts(20_010_000, 0)
        .saturating_add(<T as frame_system::Config>::DbWeight::get().reads(1_u64))
        .saturating_add(<T as frame_system::Config>::DbWeight::get().writes(1_u64)))]
        pub fn sudo_set_adjustment_interval(
            origin: OriginFor<T>,
            netuid: NetUid,
            adjustment_interval: u16,
        ) -> DispatchResult {
            ensure_root(origin)?;

            ensure!(
                pallet_subtensor::Pallet::<T>::if_subnet_exist(netuid),
                Error::<T>::SubnetDoesNotExist
            );
            pallet_subtensor::Pallet::<T>::set_adjustment_interval(netuid, adjustment_interval);
            log::debug!(
                "AdjustmentIntervalSet( netuid: {:?} adjustment_interval: {:?} ) ",
                netuid,
                adjustment_interval
            );
            Ok(())
        }

        /// The extrinsic sets the adjustment alpha for a subnet.
        /// It is only callable by the root account or subnet owner.
        /// The extrinsic will call the Subtensor pallet to set the adjustment alpha.
        #[pallet::call_index(9)]
        #[pallet::weight((
            Weight::from_parts(14_000_000, 0)
                .saturating_add(<T as frame_system::Config>::DbWeight::get().writes(1))
                .saturating_add(<T as frame_system::Config>::DbWeight::get().reads(1)),
            DispatchClass::Operational,
            Pays::No
        ))]
        pub fn sudo_set_adjustment_alpha(
            origin: OriginFor<T>,
            netuid: NetUid,
            adjustment_alpha: u64,
        ) -> DispatchResult {
            pallet_subtensor::Pallet::<T>::ensure_subnet_owner_or_root(origin, netuid)?;

            ensure!(
                pallet_subtensor::Pallet::<T>::if_subnet_exist(netuid),
                Error::<T>::SubnetDoesNotExist
            );
            pallet_subtensor::Pallet::<T>::set_adjustment_alpha(netuid, adjustment_alpha);
            log::debug!(
                "AdjustmentAlphaSet( adjustment_alpha: {:?} ) ",
                adjustment_alpha
            );
            Ok(())
        }

        /// The extrinsic sets the adjustment beta for a subnet.
        /// It is only callable by the root account or subnet owner.
        /// The extrinsic will call the Subtensor pallet to set the adjustment beta.
        #[pallet::call_index(12)]
        #[pallet::weight(Weight::from_parts(19_240_000, 0)
        .saturating_add(<T as frame_system::Config>::DbWeight::get().reads(1_u64))
        .saturating_add(<T as frame_system::Config>::DbWeight::get().writes(1_u64)))]
        pub fn sudo_set_max_weight_limit(
            origin: OriginFor<T>,
            netuid: NetUid,
            max_weight_limit: u16,
        ) -> DispatchResult {
            pallet_subtensor::Pallet::<T>::ensure_subnet_owner_or_root(origin, netuid)?;

            ensure!(
                pallet_subtensor::Pallet::<T>::if_subnet_exist(netuid),
                Error::<T>::SubnetDoesNotExist
            );
            pallet_subtensor::Pallet::<T>::set_max_weight_limit(netuid, max_weight_limit);
            log::debug!(
                "MaxWeightLimitSet( netuid: {:?} max_weight_limit: {:?} ) ",
                netuid,
                max_weight_limit
            );
            Ok(())
        }

        /// The extrinsic sets the immunity period for a subnet.
        /// It is only callable by the root account or subnet owner.
        /// The extrinsic will call the Subtensor pallet to set the immunity period.
        #[pallet::call_index(13)]
        #[pallet::weight(Weight::from_parts(19_380_000, 0)
        .saturating_add(<T as frame_system::Config>::DbWeight::get().reads(1_u64))
        .saturating_add(<T as frame_system::Config>::DbWeight::get().writes(1_u64)))]
        pub fn sudo_set_immunity_period(
            origin: OriginFor<T>,
            netuid: NetUid,
            immunity_period: u16,
        ) -> DispatchResult {
            pallet_subtensor::Pallet::<T>::ensure_subnet_owner_or_root(origin, netuid)?;
            ensure!(
                pallet_subtensor::Pallet::<T>::if_subnet_exist(netuid),
                Error::<T>::SubnetDoesNotExist
            );

            pallet_subtensor::Pallet::<T>::set_immunity_period(netuid, immunity_period);
            log::debug!(
                "ImmunityPeriodSet( netuid: {:?} immunity_period: {:?} ) ",
                netuid,
                immunity_period
            );
            Ok(())
        }

        /// The extrinsic sets the minimum allowed weights for a subnet.
        /// It is only callable by the root account or subnet owner.
        /// The extrinsic will call the Subtensor pallet to set the minimum allowed weights.
        #[pallet::call_index(14)]
        #[pallet::weight(Weight::from_parts(19_770_000, 0)
        .saturating_add(<T as frame_system::Config>::DbWeight::get().reads(1_u64))
        .saturating_add(<T as frame_system::Config>::DbWeight::get().writes(1_u64)))]
        pub fn sudo_set_min_allowed_weights(
            origin: OriginFor<T>,
            netuid: NetUid,
            min_allowed_weights: u16,
        ) -> DispatchResult {
            pallet_subtensor::Pallet::<T>::ensure_subnet_owner_or_root(origin, netuid)?;

            ensure!(
                pallet_subtensor::Pallet::<T>::if_subnet_exist(netuid),
                Error::<T>::SubnetDoesNotExist
            );
            pallet_subtensor::Pallet::<T>::set_min_allowed_weights(netuid, min_allowed_weights);
            log::debug!(
                "MinAllowedWeightSet( netuid: {:?} min_allowed_weights: {:?} ) ",
                netuid,
                min_allowed_weights
            );
            Ok(())
        }

        /// The extrinsic sets the maximum allowed UIDs for a subnet.
        /// It is only callable by the root account.
        /// The extrinsic will call the Subtensor pallet to set the maximum allowed UIDs for a subnet.
        #[pallet::call_index(15)]
        #[pallet::weight(Weight::from_parts(23_820_000, 0)
        .saturating_add(<T as frame_system::Config>::DbWeight::get().reads(2_u64))
        .saturating_add(<T as frame_system::Config>::DbWeight::get().writes(1_u64)))]
        pub fn sudo_set_max_allowed_uids(
            origin: OriginFor<T>,
            netuid: NetUid,
            max_allowed_uids: u16,
        ) -> DispatchResult {
            ensure_root(origin)?;
            ensure!(
                pallet_subtensor::Pallet::<T>::if_subnet_exist(netuid),
                Error::<T>::SubnetDoesNotExist
            );
            ensure!(
                pallet_subtensor::Pallet::<T>::get_subnetwork_n(netuid) < max_allowed_uids,
                Error::<T>::MaxAllowedUIdsLessThanCurrentUIds
            );
            pallet_subtensor::Pallet::<T>::set_max_allowed_uids(netuid, max_allowed_uids);
            log::debug!(
                "MaxAllowedUidsSet( netuid: {:?} max_allowed_uids: {:?} ) ",
                netuid,
                max_allowed_uids
            );
            Ok(())
        }

        /// The extrinsic sets the kappa for a subnet.
        /// It is only callable by the root account or subnet owner.
        /// The extrinsic will call the Subtensor pallet to set the kappa.
        #[pallet::call_index(16)]
        #[pallet::weight(Weight::from_parts(19_590_000, 0)
        .saturating_add(<T as frame_system::Config>::DbWeight::get().reads(1_u64))
        .saturating_add(<T as frame_system::Config>::DbWeight::get().writes(1_u64)))]
        pub fn sudo_set_kappa(origin: OriginFor<T>, netuid: NetUid, kappa: u16) -> DispatchResult {
            pallet_subtensor::Pallet::<T>::ensure_subnet_owner_or_root(origin, netuid)?;

            ensure!(
                pallet_subtensor::Pallet::<T>::if_subnet_exist(netuid),
                Error::<T>::SubnetDoesNotExist
            );
            pallet_subtensor::Pallet::<T>::set_kappa(netuid, kappa);
            log::debug!("KappaSet( netuid: {:?} kappa: {:?} ) ", netuid, kappa);
            Ok(())
        }

        /// The extrinsic sets the rho for a subnet.
        /// It is only callable by the root account or subnet owner.
        /// The extrinsic will call the Subtensor pallet to set the rho.
        #[pallet::call_index(17)]
        #[pallet::weight(Weight::from_parts(16_420_000, 0)
        .saturating_add(<T as frame_system::Config>::DbWeight::get().reads(1_u64))
        .saturating_add(<T as frame_system::Config>::DbWeight::get().writes(1_u64)))]
        pub fn sudo_set_rho(origin: OriginFor<T>, netuid: NetUid, rho: u16) -> DispatchResult {
            pallet_subtensor::Pallet::<T>::ensure_subnet_owner_or_root(origin, netuid)?;

            ensure!(
                pallet_subtensor::Pallet::<T>::if_subnet_exist(netuid),
                Error::<T>::SubnetDoesNotExist
            );
            pallet_subtensor::Pallet::<T>::set_rho(netuid, rho);
            log::debug!("RhoSet( netuid: {:?} rho: {:?} ) ", netuid, rho);
            Ok(())
        }

        /// The extrinsic sets the activity cutoff for a subnet.
        /// It is only callable by the root account or subnet owner.
        /// The extrinsic will call the Subtensor pallet to set the activity cutoff.
        #[pallet::call_index(18)]
        #[pallet::weight(Weight::from_parts(22_600_000, 0)
        .saturating_add(<T as frame_system::Config>::DbWeight::get().reads(2_u64))
        .saturating_add(<T as frame_system::Config>::DbWeight::get().writes(1_u64)))]
        pub fn sudo_set_activity_cutoff(
            origin: OriginFor<T>,
            netuid: NetUid,
            activity_cutoff: u16,
        ) -> DispatchResult {
            pallet_subtensor::Pallet::<T>::ensure_subnet_owner_or_root(origin, netuid)?;

            ensure!(
                pallet_subtensor::Pallet::<T>::if_subnet_exist(netuid),
                Error::<T>::SubnetDoesNotExist
            );

            ensure!(
                activity_cutoff >= pallet_subtensor::MinActivityCutoff::<T>::get(),
                pallet_subtensor::Error::<T>::ActivityCutoffTooLow
            );

            pallet_subtensor::Pallet::<T>::set_activity_cutoff(netuid, activity_cutoff);
            log::debug!(
                "ActivityCutoffSet( netuid: {:?} activity_cutoff: {:?} ) ",
                netuid,
                activity_cutoff
            );
            Ok(())
        }

        /// The extrinsic sets the network registration allowed for a subnet.
        /// It is only callable by the root account or subnet owner.
        /// The extrinsic will call the Subtensor pallet to set the network registration allowed.
        #[pallet::call_index(19)]
        #[pallet::weight((
			Weight::from_parts(8_696_000, 0)
                .saturating_add(<T as frame_system::Config>::DbWeight::get().reads(0))
				.saturating_add(<T as frame_system::Config>::DbWeight::get().writes(1)),
			DispatchClass::Operational,
			Pays::No
		))]
        pub fn sudo_set_network_registration_allowed(
            origin: OriginFor<T>,
            netuid: NetUid,
            registration_allowed: bool,
        ) -> DispatchResult {
            pallet_subtensor::Pallet::<T>::ensure_subnet_owner_or_root(origin, netuid)?;

            pallet_subtensor::Pallet::<T>::set_network_registration_allowed(
                netuid,
                registration_allowed,
            );
            log::debug!(
                "NetworkRegistrationAllowed( registration_allowed: {:?} ) ",
                registration_allowed
            );
            Ok(())
        }

        /// The extrinsic sets the network PoW registration allowed for a subnet.
        /// It is only callable by the root account or subnet owner.
        /// The extrinsic will call the Subtensor pallet to set the network PoW registration allowed.
        #[pallet::call_index(20)]
        #[pallet::weight((
			Weight::from_parts(14_000_000, 0)
				.saturating_add(<T as frame_system::Config>::DbWeight::get().writes(1)),
			DispatchClass::Operational,
			Pays::No
		))]
        pub fn sudo_set_network_pow_registration_allowed(
            origin: OriginFor<T>,
            netuid: NetUid,
            registration_allowed: bool,
        ) -> DispatchResult {
            pallet_subtensor::Pallet::<T>::ensure_subnet_owner_or_root(origin, netuid)?;

            pallet_subtensor::Pallet::<T>::set_network_pow_registration_allowed(
                netuid,
                registration_allowed,
            );
            log::debug!(
                "NetworkPowRegistrationAllowed( registration_allowed: {:?} ) ",
                registration_allowed
            );
            Ok(())
        }

        /// The extrinsic sets the target registrations per interval for a subnet.
        /// It is only callable by the root account.
        /// The extrinsic will call the Subtensor pallet to set the target registrations per interval.
        #[pallet::call_index(21)]
        #[pallet::weight(Weight::from_parts(19_830_000, 0)
        .saturating_add(<T as frame_system::Config>::DbWeight::get().reads(1_u64))
        .saturating_add(<T as frame_system::Config>::DbWeight::get().writes(1_u64)))]
        pub fn sudo_set_target_registrations_per_interval(
            origin: OriginFor<T>,
            netuid: NetUid,
            target_registrations_per_interval: u16,
        ) -> DispatchResult {
            ensure_root(origin)?;

            ensure!(
                pallet_subtensor::Pallet::<T>::if_subnet_exist(netuid),
                Error::<T>::SubnetDoesNotExist
            );
            pallet_subtensor::Pallet::<T>::set_target_registrations_per_interval(
                netuid,
                target_registrations_per_interval,
            );
            log::debug!(
                "RegistrationPerIntervalSet( netuid: {:?} target_registrations_per_interval: {:?} ) ",
                netuid,
                target_registrations_per_interval
            );
            Ok(())
        }

        /// The extrinsic sets the minimum burn for a subnet.
        /// It is only callable by the root account.
        /// The extrinsic will call the Subtensor pallet to set the minimum burn.
        #[pallet::call_index(22)]
        #[pallet::weight(Weight::from_parts(19_840_000, 0)
        .saturating_add(<T as frame_system::Config>::DbWeight::get().reads(1_u64))
        .saturating_add(<T as frame_system::Config>::DbWeight::get().writes(1_u64)))]
        pub fn sudo_set_min_burn(
            origin: OriginFor<T>,
            netuid: NetUid,
            min_burn: u64,
        ) -> DispatchResult {
            ensure_root(origin)?;

            ensure!(
                pallet_subtensor::Pallet::<T>::if_subnet_exist(netuid),
                Error::<T>::SubnetDoesNotExist
            );
            pallet_subtensor::Pallet::<T>::set_min_burn(netuid, min_burn);
            log::debug!(
                "MinBurnSet( netuid: {:?} min_burn: {:?} ) ",
                netuid,
                min_burn
            );
            Ok(())
        }

        /// The extrinsic sets the maximum burn for a subnet.
        /// It is only callable by the root account or subnet owner.
        /// The extrinsic will call the Subtensor pallet to set the maximum burn.
        #[pallet::call_index(23)]
        #[pallet::weight(Weight::from_parts(19_740_000, 0)
        .saturating_add(<T as frame_system::Config>::DbWeight::get().reads(1_u64))
        .saturating_add(<T as frame_system::Config>::DbWeight::get().writes(1_u64)))]
        pub fn sudo_set_max_burn(
            origin: OriginFor<T>,
            netuid: NetUid,
            max_burn: u64,
        ) -> DispatchResult {
            ensure_root(origin)?;

            ensure!(
                pallet_subtensor::Pallet::<T>::if_subnet_exist(netuid),
                Error::<T>::SubnetDoesNotExist
            );
            pallet_subtensor::Pallet::<T>::set_max_burn(netuid, max_burn);
            log::debug!(
                "MaxBurnSet( netuid: {:?} max_burn: {:?} ) ",
                netuid,
                max_burn
            );
            Ok(())
        }

        /// The extrinsic sets the difficulty for a subnet.
        /// It is only callable by the root account or subnet owner.
        /// The extrinsic will call the Subtensor pallet to set the difficulty.
        #[pallet::call_index(24)]
        #[pallet::weight(Weight::from_parts(20_280_000, 0)
        .saturating_add(<T as frame_system::Config>::DbWeight::get().reads(1_u64))
        .saturating_add(<T as frame_system::Config>::DbWeight::get().writes(1_u64)))]
        pub fn sudo_set_difficulty(
            origin: OriginFor<T>,
            netuid: NetUid,
            difficulty: u64,
        ) -> DispatchResult {
            ensure_root(origin)?;
            ensure!(
                pallet_subtensor::Pallet::<T>::if_subnet_exist(netuid),
                Error::<T>::SubnetDoesNotExist
            );
            pallet_subtensor::Pallet::<T>::set_difficulty(netuid, difficulty);
            log::debug!(
                "DifficultySet( netuid: {:?} difficulty: {:?} ) ",
                netuid,
                difficulty
            );
            Ok(())
        }

        /// The extrinsic sets the maximum allowed validators for a subnet.
        /// It is only callable by the root account.
        /// The extrinsic will call the Subtensor pallet to set the maximum allowed validators.
        #[pallet::call_index(25)]
        #[pallet::weight(Weight::from_parts(25_210_000, 0)
        .saturating_add(<T as frame_system::Config>::DbWeight::get().reads(2_u64))
        .saturating_add(<T as frame_system::Config>::DbWeight::get().writes(1_u64)))]
        pub fn sudo_set_max_allowed_validators(
            origin: OriginFor<T>,
            netuid: NetUid,
            max_allowed_validators: u16,
        ) -> DispatchResult {
            ensure_root(origin)?;
            ensure!(
                pallet_subtensor::Pallet::<T>::if_subnet_exist(netuid),
                Error::<T>::SubnetDoesNotExist
            );
            ensure!(
                max_allowed_validators
                    <= pallet_subtensor::Pallet::<T>::get_max_allowed_uids(netuid),
                Error::<T>::MaxValidatorsLargerThanMaxUIds
            );

            pallet_subtensor::Pallet::<T>::set_max_allowed_validators(
                netuid,
                max_allowed_validators,
            );
            log::debug!(
                "MaxAllowedValidatorsSet( netuid: {:?} max_allowed_validators: {:?} ) ",
                netuid,
                max_allowed_validators
            );
            Ok(())
        }

        /// The extrinsic sets the bonds moving average for a subnet.
        /// It is only callable by the root account or subnet owner.
        /// The extrinsic will call the Subtensor pallet to set the bonds moving average.
        #[pallet::call_index(26)]
        #[pallet::weight(Weight::from_parts(20_270_000, 0)
        .saturating_add(<T as frame_system::Config>::DbWeight::get().reads(1_u64))
        .saturating_add(<T as frame_system::Config>::DbWeight::get().writes(1_u64)))]
        pub fn sudo_set_bonds_moving_average(
            origin: OriginFor<T>,
            netuid: NetUid,
            bonds_moving_average: u64,
        ) -> DispatchResult {
            pallet_subtensor::Pallet::<T>::ensure_subnet_owner_or_root(origin.clone(), netuid)?;

            if pallet_subtensor::Pallet::<T>::ensure_subnet_owner(origin, netuid).is_ok() {
                ensure!(
                    bonds_moving_average <= 975000,
                    Error::<T>::BondsMovingAverageMaxReached
                )
            }

            ensure!(
                pallet_subtensor::Pallet::<T>::if_subnet_exist(netuid),
                Error::<T>::SubnetDoesNotExist
            );
            pallet_subtensor::Pallet::<T>::set_bonds_moving_average(netuid, bonds_moving_average);
            log::debug!(
                "BondsMovingAverageSet( netuid: {:?} bonds_moving_average: {:?} ) ",
                netuid,
                bonds_moving_average
            );
            Ok(())
        }

        /// The extrinsic sets the bonds penalty for a subnet.
        /// It is only callable by the root account or subnet owner.
        /// The extrinsic will call the Subtensor pallet to set the bonds penalty.
        #[pallet::call_index(60)]
        #[pallet::weight(Weight::from_parts(20_030_000, 0)
        .saturating_add(<T as frame_system::Config>::DbWeight::get().reads(1_u64))
        .saturating_add(<T as frame_system::Config>::DbWeight::get().writes(1_u64)))]
        pub fn sudo_set_bonds_penalty(
            origin: OriginFor<T>,
            netuid: NetUid,
            bonds_penalty: u16,
        ) -> DispatchResult {
            pallet_subtensor::Pallet::<T>::ensure_subnet_owner_or_root(origin, netuid)?;

            ensure!(
                pallet_subtensor::Pallet::<T>::if_subnet_exist(netuid),
                Error::<T>::SubnetDoesNotExist
            );
            pallet_subtensor::Pallet::<T>::set_bonds_penalty(netuid, bonds_penalty);
            log::debug!(
                "BondsPenalty( netuid: {:?} bonds_penalty: {:?} ) ",
                netuid,
                bonds_penalty
            );
            Ok(())
        }

        /// The extrinsic sets the maximum registrations per block for a subnet.
        /// It is only callable by the root account.
        /// The extrinsic will call the Subtensor pallet to set the maximum registrations per block.
        #[pallet::call_index(27)]
        #[pallet::weight(Weight::from_parts(19_680_000, 0)
        .saturating_add(<T as frame_system::Config>::DbWeight::get().reads(1_u64))
        .saturating_add(<T as frame_system::Config>::DbWeight::get().writes(1_u64)))]
        pub fn sudo_set_max_registrations_per_block(
            origin: OriginFor<T>,
            netuid: NetUid,
            max_registrations_per_block: u16,
        ) -> DispatchResult {
            ensure_root(origin)?;

            ensure!(
                pallet_subtensor::Pallet::<T>::if_subnet_exist(netuid),
                Error::<T>::SubnetDoesNotExist
            );
            pallet_subtensor::Pallet::<T>::set_max_registrations_per_block(
                netuid,
                max_registrations_per_block,
            );
            log::debug!(
                "MaxRegistrationsPerBlock( netuid: {:?} max_registrations_per_block: {:?} ) ",
                netuid,
                max_registrations_per_block
            );
            Ok(())
        }

        /// The extrinsic sets the subnet owner cut for a subnet.
        /// It is only callable by the root account.
        /// The extrinsic will call the Subtensor pallet to set the subnet owner cut.
        #[pallet::call_index(28)]
        #[pallet::weight((
			Weight::from_parts(14_000_000, 0)
				.saturating_add(<T as frame_system::Config>::DbWeight::get().writes(1)),
			DispatchClass::Operational,
			Pays::No
		))]
        pub fn sudo_set_subnet_owner_cut(
            origin: OriginFor<T>,
            subnet_owner_cut: u16,
        ) -> DispatchResult {
            ensure_root(origin)?;
            pallet_subtensor::Pallet::<T>::set_subnet_owner_cut(subnet_owner_cut);
            log::debug!(
                "SubnetOwnerCut( subnet_owner_cut: {:?} ) ",
                subnet_owner_cut
            );
            Ok(())
        }

        /// The extrinsic sets the network rate limit for the network.
        /// It is only callable by the root account.
        /// The extrinsic will call the Subtensor pallet to set the network rate limit.
        #[pallet::call_index(29)]
        #[pallet::weight((
			Weight::from_parts(14_000_000, 0)
				.saturating_add(<T as frame_system::Config>::DbWeight::get().writes(1)),
			DispatchClass::Operational,
			Pays::No
		))]
        pub fn sudo_set_network_rate_limit(
            origin: OriginFor<T>,
            rate_limit: u64,
        ) -> DispatchResult {
            ensure_root(origin)?;
            pallet_subtensor::Pallet::<T>::set_network_rate_limit(rate_limit);
            log::debug!("NetworkRateLimit( rate_limit: {:?} ) ", rate_limit);
            Ok(())
        }

        /// The extrinsic sets the tempo for a subnet.
        /// It is only callable by the root account.
        /// The extrinsic will call the Subtensor pallet to set the tempo.
        #[pallet::call_index(30)]
        #[pallet::weight(Weight::from_parts(19_900_000, 0)
        .saturating_add(<T as frame_system::Config>::DbWeight::get().reads(1_u64))
        .saturating_add(<T as frame_system::Config>::DbWeight::get().writes(1_u64)))]
        pub fn sudo_set_tempo(origin: OriginFor<T>, netuid: NetUid, tempo: u16) -> DispatchResult {
            ensure_root(origin)?;
            ensure!(
                pallet_subtensor::Pallet::<T>::if_subnet_exist(netuid),
                Error::<T>::SubnetDoesNotExist
            );
            pallet_subtensor::Pallet::<T>::set_tempo(netuid, tempo);
            log::debug!("TempoSet( netuid: {:?} tempo: {:?} ) ", netuid, tempo);
            Ok(())
        }

        /// The extrinsic sets the total issuance for the network.
        /// It is only callable by the root account.
        /// The extrinsic will call the Subtensor pallet to set the issuance for the network.
        #[pallet::call_index(33)]
        #[pallet::weight((0, DispatchClass::Operational, Pays::No))]
        pub fn sudo_set_total_issuance(
            origin: OriginFor<T>,
            total_issuance: u64,
        ) -> DispatchResult {
            ensure_root(origin)?;

            pallet_subtensor::Pallet::<T>::set_total_issuance(total_issuance);

            Ok(())
        }

        /// The extrinsic sets the immunity period for the network.
        /// It is only callable by the root account.
        /// The extrinsic will call the Subtensor pallet to set the immunity period for the network.
        #[pallet::call_index(35)]
        #[pallet::weight((
			Weight::from_parts(14_000_000, 0)
				.saturating_add(<T as frame_system::Config>::DbWeight::get().writes(1)),
			DispatchClass::Operational,
			Pays::No
		))]
        pub fn sudo_set_network_immunity_period(
            origin: OriginFor<T>,
            immunity_period: u64,
        ) -> DispatchResult {
            ensure_root(origin)?;

            pallet_subtensor::Pallet::<T>::set_network_immunity_period(immunity_period);

            log::debug!("NetworkImmunityPeriod( period: {:?} ) ", immunity_period);

            Ok(())
        }

        /// The extrinsic sets the min lock cost for the network.
        /// It is only callable by the root account.
        /// The extrinsic will call the Subtensor pallet to set the min lock cost for the network.
        #[pallet::call_index(36)]
        #[pallet::weight((
			Weight::from_parts(14_000_000, 0)
				.saturating_add(<T as frame_system::Config>::DbWeight::get().writes(1)),
			DispatchClass::Operational,
			Pays::No
		))]
        pub fn sudo_set_network_min_lock_cost(
            origin: OriginFor<T>,
            lock_cost: u64,
        ) -> DispatchResult {
            ensure_root(origin)?;

            pallet_subtensor::Pallet::<T>::set_network_min_lock(lock_cost);

            log::debug!("NetworkMinLockCost( lock_cost: {:?} ) ", lock_cost);

            Ok(())
        }

        /// The extrinsic sets the subnet limit for the network.
        /// It is only callable by the root account.
        /// The extrinsic will call the Subtensor pallet to set the subnet limit.
        #[pallet::call_index(37)]
        #[pallet::weight((
			Weight::from_parts(14_000_000, 0)
				.saturating_add(<T as frame_system::Config>::DbWeight::get().writes(1)),
			DispatchClass::Operational,
			Pays::No
		))]
        pub fn sudo_set_subnet_limit(origin: OriginFor<T>, _max_subnets: u16) -> DispatchResult {
            ensure_root(origin)?;
            Ok(())
        }

        /// The extrinsic sets the lock reduction interval for the network.
        /// It is only callable by the root account.
        /// The extrinsic will call the Subtensor pallet to set the lock reduction interval.
        #[pallet::call_index(38)]
        #[pallet::weight((
			Weight::from_parts(14_000_000, 0)
				.saturating_add(<T as frame_system::Config>::DbWeight::get().writes(1)),
			DispatchClass::Operational,
			Pays::No
		))]
        pub fn sudo_set_lock_reduction_interval(
            origin: OriginFor<T>,
            interval: u64,
        ) -> DispatchResult {
            ensure_root(origin)?;

            pallet_subtensor::Pallet::<T>::set_lock_reduction_interval(interval);

            log::debug!("NetworkLockReductionInterval( interval: {:?} ) ", interval);

            Ok(())
        }

        /// The extrinsic sets the recycled RAO for a subnet.
        /// It is only callable by the root account.
        /// The extrinsic will call the Subtensor pallet to set the recycled RAO.
        #[pallet::call_index(39)]
        #[pallet::weight((0, DispatchClass::Operational, Pays::No))]
        pub fn sudo_set_rao_recycled(
            origin: OriginFor<T>,
            netuid: NetUid,
            rao_recycled: u64,
        ) -> DispatchResult {
            ensure_root(origin)?;
            ensure!(
                pallet_subtensor::Pallet::<T>::if_subnet_exist(netuid),
                Error::<T>::SubnetDoesNotExist
            );
            pallet_subtensor::Pallet::<T>::set_rao_recycled(netuid, rao_recycled);
            Ok(())
        }

        /// The extrinsic sets the weights min stake.
        /// It is only callable by the root account.
        /// The extrinsic will call the Subtensor pallet to set the weights min stake.
        #[pallet::call_index(42)]
        #[pallet::weight((0, DispatchClass::Operational, Pays::No))]
        pub fn sudo_set_stake_threshold(origin: OriginFor<T>, min_stake: u64) -> DispatchResult {
            ensure_root(origin)?;
            pallet_subtensor::Pallet::<T>::set_stake_threshold(min_stake);
            Ok(())
        }

        /// The extrinsic sets the minimum stake required for nominators.
        /// It is only callable by the root account.
        /// The extrinsic will call the Subtensor pallet to set the minimum stake required for nominators.
        #[pallet::call_index(43)]
        #[pallet::weight((0, DispatchClass::Operational, Pays::No))]
        pub fn sudo_set_nominator_min_required_stake(
            origin: OriginFor<T>,
            // The minimum stake required for nominators.
            min_stake: u64,
        ) -> DispatchResult {
            ensure_root(origin)?;
            let prev_min_stake = pallet_subtensor::Pallet::<T>::get_nominator_min_required_stake();
            log::trace!("Setting minimum stake to: {}", min_stake);
            pallet_subtensor::Pallet::<T>::set_nominator_min_required_stake(min_stake);
            if min_stake > prev_min_stake {
                log::trace!("Clearing small nominations if possible");
                pallet_subtensor::Pallet::<T>::clear_small_nominations();
                log::trace!("Small nominations cleared");
            }
            Ok(())
        }

        /// The extrinsic sets the rate limit for delegate take transactions.
        /// It is only callable by the root account.
        /// The extrinsic will call the Subtensor pallet to set the rate limit for delegate take transactions.
        #[pallet::call_index(45)]
        #[pallet::weight((0, DispatchClass::Operational, Pays::No))]
        pub fn sudo_set_tx_delegate_take_rate_limit(
            origin: OriginFor<T>,
            tx_rate_limit: u64,
        ) -> DispatchResult {
            ensure_root(origin)?;
            pallet_subtensor::Pallet::<T>::set_tx_delegate_take_rate_limit(tx_rate_limit);
            log::debug!(
                "TxRateLimitDelegateTakeSet( tx_delegate_take_rate_limit: {:?} ) ",
                tx_rate_limit
            );
            Ok(())
        }

        /// The extrinsic sets the minimum delegate take.
        /// It is only callable by the root account.
        /// The extrinsic will call the Subtensor pallet to set the minimum delegate take.
        #[pallet::call_index(46)]
        #[pallet::weight((0, DispatchClass::Operational, Pays::No))]
        pub fn sudo_set_min_delegate_take(origin: OriginFor<T>, take: u16) -> DispatchResult {
            ensure_root(origin)?;
            pallet_subtensor::Pallet::<T>::set_min_delegate_take(take);
            log::debug!("TxMinDelegateTakeSet( tx_min_delegate_take: {:?} ) ", take);
            Ok(())
        }

        // The extrinsic sets the target stake per interval.
        // It is only callable by the root account.
        // The extrinsic will call the Subtensor pallet to set target stake per interval.
        // #[pallet::call_index(47)]
        // #[pallet::weight((0, DispatchClass::Operational, Pays::No))]
        // pub fn sudo_set_target_stakes_per_interval(
        //     origin: OriginFor<T>,
        //     target_stakes_per_interval: u64,
        // ) -> DispatchResult {
        //     ensure_root(origin)?;
        //     pallet_subtensor::Pallet::<T>::set_target_stakes_per_interval(
        //         target_stakes_per_interval,
        //     );
        //     log::debug!(
        //         "TxTargetStakesPerIntervalSet( set_target_stakes_per_interval: {:?} ) ",
        //         target_stakes_per_interval
        //     ); (DEPRECATED)
        //     Ok(())
        // } (DEPRECATED)

        /// The extrinsic enabled/disables commit/reaveal for a given subnet.
        /// It is only callable by the root account or subnet owner.
        /// The extrinsic will call the Subtensor pallet to set the value.
        #[pallet::call_index(49)]
        #[pallet::weight(Weight::from_parts(19_480_000, 0)
        .saturating_add(<T as frame_system::Config>::DbWeight::get().reads(1_u64))
        .saturating_add(<T as frame_system::Config>::DbWeight::get().writes(1_u64)))]
        pub fn sudo_set_commit_reveal_weights_enabled(
            origin: OriginFor<T>,
            netuid: NetUid,
            enabled: bool,
        ) -> DispatchResult {
            pallet_subtensor::Pallet::<T>::ensure_subnet_owner_or_root(origin, netuid)?;

            ensure!(
                pallet_subtensor::Pallet::<T>::if_subnet_exist(netuid),
                Error::<T>::SubnetDoesNotExist
            );

            pallet_subtensor::Pallet::<T>::set_commit_reveal_weights_enabled(netuid, enabled);
            log::debug!("ToggleSetWeightsCommitReveal( netuid: {:?} ) ", netuid);
            Ok(())
        }

        /// Enables or disables Liquid Alpha for a given subnet.
        ///
        /// # Parameters
        /// - `origin`: The origin of the call, which must be the root account or subnet owner.
        /// - `netuid`: The unique identifier for the subnet.
        /// - `enabled`: A boolean flag to enable or disable Liquid Alpha.
        ///
        /// # Weight
        /// This function has a fixed weight of 0 and is classified as an operational transaction that does not incur any fees.
        #[pallet::call_index(50)]
        #[pallet::weight((0, DispatchClass::Operational, Pays::No))]
        pub fn sudo_set_liquid_alpha_enabled(
            origin: OriginFor<T>,
            netuid: NetUid,
            enabled: bool,
        ) -> DispatchResult {
            pallet_subtensor::Pallet::<T>::ensure_subnet_owner_or_root(origin, netuid)?;
            pallet_subtensor::Pallet::<T>::set_liquid_alpha_enabled(netuid, enabled);
            log::debug!(
                "LiquidAlphaEnableToggled( netuid: {:?}, Enabled: {:?} ) ",
                netuid,
                enabled
            );
            Ok(())
        }

        /// Sets values for liquid alpha
        #[pallet::call_index(51)]
        #[pallet::weight((0, DispatchClass::Operational, Pays::No))]
        pub fn sudo_set_alpha_values(
            origin: OriginFor<T>,
            netuid: NetUid,
            alpha_low: u16,
            alpha_high: u16,
        ) -> DispatchResult {
            pallet_subtensor::Pallet::<T>::ensure_subnet_owner_or_root(origin.clone(), netuid)?;
            pallet_subtensor::Pallet::<T>::do_set_alpha_values(
                origin, netuid, alpha_low, alpha_high,
            )
        }

        // DEPRECATED
        // #[pallet::call_index(52)]
        // #[pallet::weight((0, DispatchClass::Operational, Pays::No))]
        // pub fn sudo_set_hotkey_emission_tempo(
        //     origin: OriginFor<T>,
        //     emission_tempo: u64,
        // ) -> DispatchResult {
        //     ensure_root(origin)?;
        //     pallet_subtensor::Pallet::<T>::set_hotkey_emission_tempo(emission_tempo);
        //     log::debug!(
        //         "HotkeyEmissionTempoSet( emission_tempo: {:?} )",
        //         emission_tempo
        //     );
        //     Ok(())
        // }

        /// Sets the maximum stake allowed for a specific network.
        ///
        /// This function allows the root account to set the maximum stake for a given network.
        /// It updates the network's maximum stake value and logs the change.
        ///
        /// # Arguments
        ///
        /// * `origin` - The origin of the call, which must be the root account.
        /// * `netuid` - The unique identifier of the network.
        /// * `max_stake` - The new maximum stake value to set.
        ///
        /// # Returns
        ///
        /// Returns `Ok(())` if the operation is successful, or an error if it fails.
        ///
        /// # Example
        ///
        ///
        /// # Notes
        ///
        /// - This function can only be called by the root account.
        /// - The `netuid` should correspond to an existing network.
        ///
        /// # TODO
        ///
        // - Consider adding a check to ensure the `netuid` corresponds to an existing network.
        // - Implement a mechanism to gradually adjust the max stake to prevent sudden changes.
        // #[pallet::weight(<T as Config>::WeightInfo::sudo_set_network_max_stake())]
        #[pallet::call_index(53)]
        #[pallet::weight((0, DispatchClass::Operational, Pays::No))]
        pub fn sudo_set_network_max_stake(
            origin: OriginFor<T>,
            _netuid: NetUid,
            _max_stake: u64,
        ) -> DispatchResult {
            // Ensure the call is made by the root account
            ensure_root(origin)?;
            Ok(())
        }

        /// Sets the duration of the coldkey swap schedule.
        ///
        /// This extrinsic allows the root account to set the duration for the coldkey swap schedule.
        /// The coldkey swap schedule determines how long it takes for a coldkey swap operation to complete.
        ///
        /// # Arguments
        /// * `origin` - The origin of the call, which must be the root account.
        /// * `duration` - The new duration for the coldkey swap schedule, in number of blocks.
        ///
        /// # Errors
        /// * `BadOrigin` - If the caller is not the root account.
        ///
        /// # Weight
        /// Weight is handled by the `#[pallet::weight]` attribute.
        #[pallet::call_index(54)]
        #[pallet::weight((0, DispatchClass::Operational, Pays::No))]
        pub fn sudo_set_coldkey_swap_schedule_duration(
            origin: OriginFor<T>,
            duration: BlockNumberFor<T>,
        ) -> DispatchResult {
            // Ensure the call is made by the root account
            ensure_root(origin)?;

            // Set the new duration of schedule coldkey swap
            pallet_subtensor::Pallet::<T>::set_coldkey_swap_schedule_duration(duration);

            // Log the change
            log::trace!("ColdkeySwapScheduleDurationSet( duration: {:?} )", duration);

            Ok(())
        }

        /// Sets the duration of the dissolve network schedule.
        ///
        /// This extrinsic allows the root account to set the duration for the dissolve network schedule.
        /// The dissolve network schedule determines how long it takes for a network dissolution operation to complete.
        ///
        /// # Arguments
        /// * `origin` - The origin of the call, which must be the root account.
        /// * `duration` - The new duration for the dissolve network schedule, in number of blocks.
        ///
        /// # Errors
        /// * `BadOrigin` - If the caller is not the root account.
        ///
        /// # Weight
        /// Weight is handled by the `#[pallet::weight]` attribute.
        #[pallet::call_index(55)]
        #[pallet::weight((0, DispatchClass::Operational, Pays::No))]
        pub fn sudo_set_dissolve_network_schedule_duration(
            origin: OriginFor<T>,
            duration: BlockNumberFor<T>,
        ) -> DispatchResult {
            // Ensure the call is made by the root account
            ensure_root(origin)?;

            // Set the duration of schedule dissolve network
            pallet_subtensor::Pallet::<T>::set_dissolve_network_schedule_duration(duration);

            // Log the change
            log::trace!(
                "DissolveNetworkScheduleDurationSet( duration: {:?} )",
                duration
            );

            Ok(())
        }

        /// Sets the commit-reveal weights periods for a specific subnet.
        ///
        /// This extrinsic allows the subnet owner or root account to set the duration (in epochs) during which committed weights must be revealed.
        /// The commit-reveal mechanism ensures that users commit weights in advance and reveal them only within a specified period.
        ///
        /// # Arguments
        /// * `origin` - The origin of the call, which must be the subnet owner or the root account.
        /// * `netuid` - The unique identifier of the subnet for which the periods are being set.
        /// * `periods` - The number of epochs that define the commit-reveal period.
        ///
        /// # Errors
        /// * `BadOrigin` - If the caller is neither the subnet owner nor the root account.
        /// * `SubnetDoesNotExist` - If the specified subnet does not exist.
        ///
        /// # Weight
        /// Weight is handled by the `#[pallet::weight]` attribute.
        #[pallet::call_index(57)]
        #[pallet::weight(Weight::from_parts(20_490_000, 0)
        .saturating_add(<T as frame_system::Config>::DbWeight::get().reads(1_u64))
        .saturating_add(<T as frame_system::Config>::DbWeight::get().writes(1_u64)))]
        pub fn sudo_set_commit_reveal_weights_interval(
            origin: OriginFor<T>,
            netuid: NetUid,
            interval: u64,
        ) -> DispatchResult {
            pallet_subtensor::Pallet::<T>::ensure_subnet_owner_or_root(origin, netuid)?;

            ensure!(
                pallet_subtensor::Pallet::<T>::if_subnet_exist(netuid),
                Error::<T>::SubnetDoesNotExist
            );

            pallet_subtensor::Pallet::<T>::set_reveal_period(netuid, interval);
            log::debug!(
                "SetWeightCommitInterval( netuid: {:?}, interval: {:?} ) ",
                netuid,
                interval
            );
            Ok(())
        }

        /// Sets the EVM ChainID.
        ///
        /// # Arguments
        /// * `origin` - The origin of the call, which must be the subnet owner or the root account.
        /// * `chainId` - The u64 chain ID
        ///
        /// # Errors
        /// * `BadOrigin` - If the caller is neither the subnet owner nor the root account.
        ///
        /// # Weight
        /// Weight is handled by the `#[pallet::weight]` attribute.
        #[pallet::call_index(58)]
        #[pallet::weight(Weight::from_parts(27_199_000, 0)
        .saturating_add(<T as frame_system::Config>::DbWeight::get().reads(1_u64))
        .saturating_add(<T as frame_system::Config>::DbWeight::get().writes(1_u64)))]
        pub fn sudo_set_evm_chain_id(origin: OriginFor<T>, chain_id: u64) -> DispatchResult {
            // Ensure the call is made by the root account
            ensure_root(origin)?;

            ChainId::<T>::set(chain_id);
            Ok(())
        }

        /// A public interface for `pallet_grandpa::Pallet::schedule_grandpa_change`.
        ///
        /// Schedule a change in the authorities.
        ///
        /// The change will be applied at the end of execution of the block `in_blocks` after the
        /// current block. This value may be 0, in which case the change is applied at the end of
        /// the current block.
        ///
        /// If the `forced` parameter is defined, this indicates that the current set has been
        /// synchronously determined to be offline and that after `in_blocks` the given change
        /// should be applied. The given block number indicates the median last finalized block
        /// number and it should be used as the canon block when starting the new grandpa voter.
        ///
        /// No change should be signaled while any change is pending. Returns an error if a change
        /// is already pending.
        #[pallet::call_index(59)]
        #[pallet::weight(Weight::from_parts(9_060_000, 0)
        .saturating_add(<T as frame_system::Config>::DbWeight::get().reads(1_u64))
        .saturating_add(<T as frame_system::Config>::DbWeight::get().writes(1_u64)))]
        pub fn schedule_grandpa_change(
            origin: OriginFor<T>,
            // grandpa ID is always the same type, so we don't need to parametrize it via `Config`
            next_authorities: AuthorityList,
            in_blocks: BlockNumberFor<T>,
            forced: Option<BlockNumberFor<T>>,
        ) -> DispatchResult {
            ensure_root(origin)?;
            T::Grandpa::schedule_change(next_authorities, in_blocks, forced)
        }

        /// Enable or disable atomic alpha transfers for a given subnet.
        ///
        /// # Parameters
        /// - `origin`: The origin of the call, which must be the root account or subnet owner.
        /// - `netuid`: The unique identifier for the subnet.
        /// - `enabled`: A boolean flag to enable or disable Liquid Alpha.
        ///
        /// # Weight
        /// This function has a fixed weight of 0 and is classified as an operational transaction that does not incur any fees.
        #[pallet::call_index(61)]
        #[pallet::weight((0, DispatchClass::Operational, Pays::No))]
        pub fn sudo_set_toggle_transfer(
            origin: OriginFor<T>,
            netuid: NetUid,
            toggle: bool,
        ) -> DispatchResult {
            pallet_subtensor::Pallet::<T>::ensure_subnet_owner_or_root(origin, netuid)?;
            pallet_subtensor::Pallet::<T>::toggle_transfer(netuid, toggle)
        }

        /// Toggles the enablement of an EVM precompile.
        ///
        /// # Arguments
        /// * `origin` - The origin of the call, which must be the root account.
        /// * `precompile_id` - The identifier of the EVM precompile to toggle.
        /// * `enabled` - The new enablement state of the precompile.
        ///
        /// # Errors
        /// * `BadOrigin` - If the caller is not the root account.
        ///
        /// # Weight
        /// Weight is handled by the `#[pallet::weight]` attribute.
        #[pallet::call_index(62)]
        #[pallet::weight((0, DispatchClass::Operational, Pays::No))]
        pub fn sudo_toggle_evm_precompile(
            origin: OriginFor<T>,
            precompile_id: PrecompileEnum,
            enabled: bool,
        ) -> DispatchResult {
            ensure_root(origin)?;
            if PrecompileEnable::<T>::get(precompile_id) != enabled {
                PrecompileEnable::<T>::insert(precompile_id, enabled);
                Self::deposit_event(Event::PrecompileUpdated {
                    precompile_id,
                    enabled,
                });
            }
            Ok(())
        }

        ///
        ///
        /// # Arguments
        /// * `origin` - The origin of the call, which must be the root account.
        /// * `alpha` - The new moving alpha value for the SubnetMovingAlpha.
        ///
        /// # Errors
        /// * `BadOrigin` - If the caller is not the root account.
        ///
        /// # Weight
        /// Weight is handled by the `#[pallet::weight]` attribute.
        #[pallet::call_index(63)]
        #[pallet::weight((0, DispatchClass::Operational, Pays::No))]
        pub fn sudo_set_subnet_moving_alpha(origin: OriginFor<T>, alpha: I96F32) -> DispatchResult {
            ensure_root(origin)?;
            pallet_subtensor::SubnetMovingAlpha::<T>::set(alpha);

            log::debug!("SubnetMovingAlphaSet( alpha: {:?} )", alpha);
            Ok(())
        }

        /// Change the SubnetOwnerHotkey for a given subnet.
        ///
        /// # Arguments
        /// * `origin` - The origin of the call, which must be the subnet owner.
        /// * `netuid` - The unique identifier for the subnet.
        /// * `hotkey` - The new hotkey for the subnet owner.
        ///
        /// # Errors
        /// * `BadOrigin` - If the caller is not the subnet owner or root account.
        ///
        /// # Weight
        /// Weight is handled by the `#[pallet::weight]` attribute.
        #[pallet::call_index(64)]
        #[pallet::weight((0, DispatchClass::Operational, Pays::No))]
        pub fn sudo_set_subnet_owner_hotkey(
            origin: OriginFor<T>,
            netuid: NetUid,
            hotkey: <T as frame_system::Config>::AccountId,
        ) -> DispatchResult {
            pallet_subtensor::Pallet::<T>::ensure_subnet_owner(origin.clone(), netuid)?;
            pallet_subtensor::Pallet::<T>::set_subnet_owner_hotkey(netuid, &hotkey);

            log::debug!(
                "SubnetOwnerHotkeySet( netuid: {:?}, hotkey: {:?} )",
                netuid,
                hotkey
            );
            Ok(())
        }

        ///
        ///
        /// # Arguments
        /// * `origin` - The origin of the call, which must be the root account.
        /// * `ema_alpha_period` - Number of blocks for EMA price to halve
        ///
        /// # Errors
        /// * `BadOrigin` - If the caller is not the root account.
        ///
        /// # Weight
        /// Weight is handled by the `#[pallet::weight]` attribute.
        #[pallet::call_index(65)]
        #[pallet::weight((0, DispatchClass::Operational, Pays::No))]
        pub fn sudo_set_ema_price_halving_period(
            origin: OriginFor<T>,
            netuid: NetUid,
            ema_halving: u64,
        ) -> DispatchResult {
            ensure_root(origin)?;
            pallet_subtensor::EMAPriceHalvingBlocks::<T>::set(netuid, ema_halving);

            log::debug!(
                "EMAPriceHalvingBlocks( netuid: {:?}, ema_halving: {:?} )",
                netuid,
                ema_halving
            );
            Ok(())
        }

        ///
        ///
        /// # Arguments
        /// * `origin` - The origin of the call, which must be the root account.
        /// * `netuid` - The unique identifier for the subnet.
        /// * `steepness` - The Steepness for the alpha sigmoid function. (range is 0-int16::MAX,
        /// negative values are reserved for future use)
        ///
        /// # Errors
        /// * `BadOrigin` - If the caller is not the root account.
        /// * `SubnetDoesNotExist` - If the specified subnet does not exist.
        /// * `NegativeSigmoidSteepness` - If the steepness is negative and the caller is
        /// root.
        /// # Weight
        /// Weight is handled by the `#[pallet::weight]` attribute.
        #[pallet::call_index(68)]
        #[pallet::weight((0, DispatchClass::Operational, Pays::No))]
        pub fn sudo_set_alpha_sigmoid_steepness(
            origin: OriginFor<T>,
            netuid: NetUid,
            steepness: i16,
        ) -> DispatchResult {
            pallet_subtensor::Pallet::<T>::ensure_subnet_owner_or_root(origin.clone(), netuid)?;

            ensure!(
                pallet_subtensor::Pallet::<T>::if_subnet_exist(netuid),
                Error::<T>::SubnetDoesNotExist
            );

            let is_root = ensure_root(origin).is_ok();
            ensure!(
                is_root || steepness >= 0,
                Error::<T>::NegativeSigmoidSteepness
            );

            pallet_subtensor::Pallet::<T>::set_alpha_sigmoid_steepness(netuid, steepness);

            log::debug!(
                "AlphaSigmoidSteepnessSet( netuid: {:?}, steepness: {:?} )",
                netuid,
                steepness
            );
            Ok(())
        }

        /// Enables or disables Yuma3 for a given subnet.
        ///
        /// # Parameters
        /// - `origin`: The origin of the call, which must be the root account or subnet owner.
        /// - `netuid`: The unique identifier for the subnet.
        /// - `enabled`: A boolean flag to enable or disable Yuma3.
        ///
        /// # Weight
        /// This function has a fixed weight of 0 and is classified as an operational transaction that does not incur any fees.
        #[pallet::call_index(69)]
        #[pallet::weight((0, DispatchClass::Operational, Pays::No))]
        pub fn sudo_set_yuma3_enabled(
            origin: OriginFor<T>,
            netuid: NetUid,
            enabled: bool,
        ) -> DispatchResult {
            pallet_subtensor::Pallet::<T>::ensure_subnet_owner_or_root(origin, netuid)?;
            pallet_subtensor::Pallet::<T>::set_yuma3_enabled(netuid, enabled);

            Self::deposit_event(Event::Yuma3EnableToggled { netuid, enabled });
            log::debug!(
                "Yuma3EnableToggled( netuid: {:?}, Enabled: {:?} ) ",
                netuid,
                enabled
            );
            Ok(())
        }

        /// Enables or disables Bonds Reset for a given subnet.
        ///
        /// # Parameters
        /// - `origin`: The origin of the call, which must be the root account or subnet owner.
        /// - `netuid`: The unique identifier for the subnet.
        /// - `enabled`: A boolean flag to enable or disable Bonds Reset.
        ///
        /// # Weight
        /// This function has a fixed weight of 0 and is classified as an operational transaction that does not incur any fees.
        #[pallet::call_index(70)]
        #[pallet::weight((0, DispatchClass::Operational, Pays::No))]
        pub fn sudo_set_bonds_reset_enabled(
            origin: OriginFor<T>,
            netuid: NetUid,
            enabled: bool,
        ) -> DispatchResult {
            pallet_subtensor::Pallet::<T>::ensure_subnet_owner_or_root(origin, netuid)?;
            pallet_subtensor::Pallet::<T>::set_bonds_reset(netuid, enabled);

            Self::deposit_event(Event::BondsResetToggled { netuid, enabled });
            log::debug!(
                "BondsResetToggled( netuid: {:?} bonds_reset: {:?} ) ",
                netuid,
                enabled
            );
            Ok(())
        }

        /// Sets or updates the hotkey account associated with the owner of a specific subnet.
        ///
        /// This function allows either the root origin or the current subnet owner to set or update
        /// the hotkey for a given subnet. The subnet must already exist. To prevent abuse, the call is
        /// rate-limited to once per configured interval (default: one week) per subnet.
        ///
        /// # Parameters
        /// - `origin`: The dispatch origin of the call. Must be either root or the current owner of the subnet.
        /// - `netuid`: The unique identifier of the subnet whose owner hotkey is being set.
        /// - `hotkey`: The new hotkey account to associate with the subnet owner.
        ///
        /// # Returns
        /// - `DispatchResult`: Returns `Ok(())` if the hotkey was successfully set, or an appropriate error otherwise.
        ///
        /// # Errors
        /// - `Error::SubnetNotExists`: If the specified subnet does not exist.
        /// - `Error::TxRateLimitExceeded`: If the function is called more frequently than the allowed rate limit.
        ///
        /// # Access Control
        /// Only callable by:
        /// - Root origin, or
        /// - The coldkey account that owns the subnet.
        ///
        /// # Storage
        /// - Updates [`SubnetOwnerHotkey`] for the given `netuid`.
        /// - Reads and updates [`LastRateLimitedBlock`] for rate-limiting.
        /// - Reads [`DefaultSetSNOwnerHotkeyRateLimit`] to determine the interval between allowed updates.
        ///
        /// # Rate Limiting
        /// This function is rate-limited to one call per subnet per interval (e.g., one week).
        #[pallet::call_index(67)]
        #[pallet::weight((0, DispatchClass::Operational, Pays::No))]
        pub fn sudo_set_sn_owner_hotkey(
            origin: OriginFor<T>,
            netuid: NetUid,
            hotkey: <T as frame_system::Config>::AccountId,
        ) -> DispatchResult {
            pallet_subtensor::Pallet::<T>::do_set_sn_owner_hotkey(origin, netuid, &hotkey)
        }

        /// Enables or disables subtoken trading for a given subnet.
        ///
        /// # Arguments
        /// * `origin` - The origin of the call, which must be the root account.
        /// * `netuid` - The unique identifier of the subnet.
        /// * `subtoken_enabled` - A boolean indicating whether subtoken trading should be enabled or disabled.
        ///
        /// # Errors
        /// * `BadOrigin` - If the caller is not the root account.
        ///
        /// # Weight
        /// Weight is handled by the `#[pallet::weight]` attribute.
        #[pallet::call_index(66)]
        #[pallet::weight((0, DispatchClass::Operational, Pays::No))]
        pub fn sudo_set_subtoken_enabled(
            origin: OriginFor<T>,
            netuid: NetUid,
            subtoken_enabled: bool,
        ) -> DispatchResult {
            ensure_root(origin)?;
            pallet_subtensor::SubtokenEnabled::<T>::set(netuid, subtoken_enabled);

            log::debug!(
                "SubtokenEnabled( netuid: {:?}, subtoken_enabled: {:?} )",
                netuid,
                subtoken_enabled
            );
            Ok(())
        }
    }
}

pub trait GrandpaInterface<Runtime>
where
    Runtime: frame_system::Config,
{
    fn schedule_change(
        next_authorities: AuthorityList,
        in_blocks: BlockNumberFor<Runtime>,
        forced: Option<BlockNumberFor<Runtime>>,
    ) -> DispatchResult;
}

impl<R> GrandpaInterface<R> for ()
where
    R: frame_system::Config,
{
    fn schedule_change(
        _next_authorities: AuthorityList,
        _in_blocks: BlockNumberFor<R>,
        _forced: Option<BlockNumberFor<R>>,
    ) -> DispatchResult {
        Ok(())
    }
}<|MERGE_RESOLUTION|>--- conflicted
+++ resolved
@@ -133,30 +133,6 @@
     /// Dispatchable functions allows users to interact with the pallet and invoke state changes.
     #[pallet::call]
     impl<T: Config> Pallet<T> {
-<<<<<<< HEAD
-=======
-        /// The extrinsic sets the new authorities for Aura consensus.
-        /// It is only callable by the root account.
-        /// The extrinsic will call the Aura pallet to change the authorities.
-        #[pallet::call_index(0)]
-        #[pallet::weight(Weight::from_parts(5_062_000, 0)
-        .saturating_add(<T as frame_system::Config>::DbWeight::get().reads(0_u64))
-        .saturating_add(<T as frame_system::Config>::DbWeight::get().writes(1_u64)))]
-        pub fn swap_authorities(
-            origin: OriginFor<T>,
-            new_authorities: BoundedVec<<T as Config>::AuthorityId, T::MaxAuthorities>,
-        ) -> DispatchResult {
-            ensure_root(origin)?;
-
-            T::Aura::change_authorities(new_authorities.clone());
-
-            log::debug!("Aura authorities changed: {:?}", new_authorities);
-
-            // Return a successful DispatchResultWithPostInfo
-            Ok(())
-        }
-
->>>>>>> 35199c64
         /// The extrinsic sets the default take for the network.
         /// It is only callable by the root account.
         /// The extrinsic will call the Subtensor pallet to set the default take.
