#![cfg_attr(not(feature = "std"), no_std)]

// extern crate alloc;

use frame_system::pallet_prelude::BlockNumberFor;
pub use pallet::*;
// - we could replace it with Vec<(AuthorityId, u64)>, but we would need
//   `sp_consensus_grandpa` for `AuthorityId` anyway
// - we could use a type parameter for `AuthorityId`, but there is
//   no sense for this as GRANDPA's `AuthorityId` is not a parameter -- it's always the same
use sp_consensus_grandpa::AuthorityList;
use sp_runtime::{DispatchResult, RuntimeAppPublic, traits::Member};

mod benchmarking;

#[cfg(test)]
mod tests;

#[deny(missing_docs)]
#[frame_support::pallet]
pub mod pallet {
    use super::*;
    use frame_support::pallet_prelude::*;
    use frame_support::traits::tokens::Balance;
    use frame_support::{
        dispatch::{DispatchResult, RawOrigin},
        pallet_prelude::StorageMap,
    };
    use frame_system::pallet_prelude::*;
    use pallet_evm_chain_id::{self, ChainId};
    use pallet_subtensor::utils::rate_limiting::TransactionType;
    use sp_runtime::BoundedVec;
    use substrate_fixed::types::I96F32;
    use subtensor_runtime_common::{NetUid, TaoCurrency};

    /// The main data structure of the module.
    #[pallet::pallet]
    #[pallet::without_storage_info]
    pub struct Pallet<T>(_);

    /// Configure the pallet by specifying the parameters and types on which it depends.
    #[pallet::config]
    pub trait Config:
        frame_system::Config
        + pallet_subtensor::pallet::Config
        + pallet_evm_chain_id::pallet::Config
    {
        /// Because this pallet emits events, it depends on the runtime's definition of an event.
        type RuntimeEvent: From<Event<Self>> + IsType<<Self as frame_system::Config>::RuntimeEvent>;

        /// Implementation of the AuraInterface
        type Aura: crate::AuraInterface<<Self as Config>::AuthorityId, Self::MaxAuthorities>;

        /// Implementation of [`GrandpaInterface`]
        type Grandpa: crate::GrandpaInterface<Self>;

        /// The identifier type for an authority.
        type AuthorityId: Member
            + Parameter
            + RuntimeAppPublic
            + MaybeSerializeDeserialize
            + MaxEncodedLen;

        /// The maximum number of authorities that the pallet can hold.
        type MaxAuthorities: Get<u32>;

        /// Unit of assets
        type Balance: Balance;
    }

    #[pallet::event]
    #[pallet::generate_deposit(pub(super) fn deposit_event)]
    pub enum Event<T: Config> {
        /// Event emitted when a precompile operation is updated.
        PrecompileUpdated {
            /// The type of precompile operation being updated.
            precompile_id: PrecompileEnum,
            /// Indicates if the precompile operation is enabled or not.
            enabled: bool,
        },
        /// Event emitted when the Yuma3 enable is toggled.
        Yuma3EnableToggled {
            /// The network identifier.
            netuid: NetUid,
            /// Indicates if the Yuma3 enable was enabled or disabled.
            enabled: bool,
        },
        /// Event emitted when Bonds Reset is toggled.
        BondsResetToggled {
            /// The network identifier.
            netuid: NetUid,
            /// Indicates if the Bonds Reset was enabled or disabled.
            enabled: bool,
        },
    }

    // Errors inform users that something went wrong.
    #[pallet::error]
    pub enum Error<T> {
        /// The subnet does not exist, check the netuid parameter
        SubnetDoesNotExist,
        /// The maximum number of subnet validators must be less than the maximum number of allowed UIDs in the subnet.
        MaxValidatorsLargerThanMaxUIds,
        /// The maximum number of subnet validators must be more than the current number of UIDs already in the subnet.
        MaxAllowedUIdsLessThanCurrentUIds,
        /// The maximum value for bonds moving average is reached
        BondsMovingAverageMaxReached,
        /// Only root can set negative sigmoid steepness values
        NegativeSigmoidSteepness,
        /// Value not in allowed bounds.
        ValueNotInBounds,
    }
    /// Enum for specifying the type of precompile operation.
    #[derive(
        Encode, Decode, DecodeWithMemTracking, TypeInfo, Clone, PartialEq, Eq, Debug, Copy,
    )]
    pub enum PrecompileEnum {
        /// Enum for balance transfer precompile
        BalanceTransfer,
        /// Enum for staking precompile
        Staking,
        /// Enum for subnet precompile
        Subnet,
        /// Enum for metagraph precompile
        Metagraph,
        /// Enum for neuron precompile
        Neuron,
        /// Enum for UID lookup precompile
        UidLookup,
        /// Enum for alpha precompile
        Alpha,
        /// Enum for crowdloan precompile
        Crowdloan,
        /// Pure proxy precompile
        PureProxy,
        /// Leasing precompile
        Leasing,
    }

    #[pallet::type_value]
    /// Default value for precompile enable
    pub fn DefaultPrecompileEnabled<T: Config>() -> bool {
        true
    }

    #[pallet::storage]
    /// Map PrecompileEnum --> enabled
    pub type PrecompileEnable<T: Config> = StorageMap<
        _,
        Blake2_128Concat,
        PrecompileEnum,
        bool,
        ValueQuery,
        DefaultPrecompileEnabled<T>,
    >;

    /// Dispatchable functions allows users to interact with the pallet and invoke state changes.
    #[pallet::call]
    impl<T: Config> Pallet<T> {
        /// The extrinsic sets the new authorities for Aura consensus.
        /// It is only callable by the root account.
        /// The extrinsic will call the Aura pallet to change the authorities.
        #[pallet::call_index(0)]
        #[pallet::weight(Weight::from_parts(4_629_000, 0)
        .saturating_add(<T as frame_system::Config>::DbWeight::get().reads(0_u64))
        .saturating_add(<T as frame_system::Config>::DbWeight::get().writes(1_u64)))]
        pub fn swap_authorities(
            origin: OriginFor<T>,
            new_authorities: BoundedVec<<T as Config>::AuthorityId, T::MaxAuthorities>,
        ) -> DispatchResult {
            ensure_root(origin)?;

            T::Aura::change_authorities(new_authorities.clone());

            log::debug!("Aura authorities changed: {new_authorities:?}");

            // Return a successful DispatchResultWithPostInfo
            Ok(())
        }

        /// The extrinsic sets the default take for the network.
        /// It is only callable by the root account.
        /// The extrinsic will call the Subtensor pallet to set the default take.
        #[pallet::call_index(1)]
        #[pallet::weight(Weight::from_parts(5_420_000, 0)
        .saturating_add(<T as frame_system::Config>::DbWeight::get().reads(0_u64))
        .saturating_add(<T as frame_system::Config>::DbWeight::get().writes(1_u64)))]
        pub fn sudo_set_default_take(origin: OriginFor<T>, default_take: u16) -> DispatchResult {
            ensure_root(origin)?;
            pallet_subtensor::Pallet::<T>::set_max_delegate_take(default_take);
            log::debug!("DefaultTakeSet( default_take: {default_take:?} ) ");
            Ok(())
        }

        /// The extrinsic sets the transaction rate limit for the network.
        /// It is only callable by the root account.
        /// The extrinsic will call the Subtensor pallet to set the transaction rate limit.
        #[pallet::call_index(2)]
        #[pallet::weight((0, DispatchClass::Operational, Pays::No))]
        pub fn sudo_set_tx_rate_limit(origin: OriginFor<T>, tx_rate_limit: u64) -> DispatchResult {
            ensure_root(origin)?;
            pallet_subtensor::Pallet::<T>::set_tx_rate_limit(tx_rate_limit);
            log::debug!("TxRateLimitSet( tx_rate_limit: {tx_rate_limit:?} ) ");
            Ok(())
        }

        /// The extrinsic sets the serving rate limit for a subnet.
        /// It is only callable by the root account or subnet owner.
        /// The extrinsic will call the Subtensor pallet to set the serving rate limit.
        #[pallet::call_index(3)]
        #[pallet::weight(Weight::from_parts(6_522_000, 0)
        .saturating_add(<T as frame_system::Config>::DbWeight::get().reads(0_u64))
        .saturating_add(<T as frame_system::Config>::DbWeight::get().writes(1_u64)))]
        pub fn sudo_set_serving_rate_limit(
            origin: OriginFor<T>,
            netuid: NetUid,
            serving_rate_limit: u64,
        ) -> DispatchResult {
            pallet_subtensor::Pallet::<T>::ensure_subnet_owner_or_root(origin, netuid)?;

            pallet_subtensor::Pallet::<T>::set_serving_rate_limit(netuid, serving_rate_limit);
            log::debug!("ServingRateLimitSet( serving_rate_limit: {serving_rate_limit:?} ) ");
            Ok(())
        }

        /// The extrinsic sets the minimum difficulty for a subnet.
        /// It is only callable by the root account or subnet owner.
        /// The extrinsic will call the Subtensor pallet to set the minimum difficulty.
        #[pallet::call_index(4)]
        #[pallet::weight(Weight::from_parts(15_230_000, 0)
        .saturating_add(<T as frame_system::Config>::DbWeight::get().reads(1_u64))
        .saturating_add(<T as frame_system::Config>::DbWeight::get().writes(1_u64)))]
        pub fn sudo_set_min_difficulty(
            origin: OriginFor<T>,
            netuid: NetUid,
            min_difficulty: u64,
        ) -> DispatchResult {
            ensure_root(origin)?;

            ensure!(
                pallet_subtensor::Pallet::<T>::if_subnet_exist(netuid),
                Error::<T>::SubnetDoesNotExist
            );
            pallet_subtensor::Pallet::<T>::set_min_difficulty(netuid, min_difficulty);
            log::debug!(
                "MinDifficultySet( netuid: {netuid:?} min_difficulty: {min_difficulty:?} ) "
            );
            Ok(())
        }

        /// The extrinsic sets the maximum difficulty for a subnet.
        /// It is only callable by the root account or subnet owner.
        /// The extrinsic will call the Subtensor pallet to set the maximum difficulty.
        #[pallet::call_index(5)]
        #[pallet::weight(Weight::from_parts(15_700_000, 0)
        .saturating_add(<T as frame_system::Config>::DbWeight::get().reads(1_u64))
        .saturating_add(<T as frame_system::Config>::DbWeight::get().writes(1_u64)))]
        pub fn sudo_set_max_difficulty(
            origin: OriginFor<T>,
            netuid: NetUid,
            max_difficulty: u64,
        ) -> DispatchResult {
            pallet_subtensor::Pallet::<T>::ensure_subnet_owner_or_root(origin, netuid)?;

            ensure!(
                pallet_subtensor::Pallet::<T>::if_subnet_exist(netuid),
                Error::<T>::SubnetDoesNotExist
            );
            pallet_subtensor::Pallet::<T>::set_max_difficulty(netuid, max_difficulty);
            log::debug!(
                "MaxDifficultySet( netuid: {netuid:?} max_difficulty: {max_difficulty:?} ) "
            );
            Ok(())
        }

        /// The extrinsic sets the weights version key for a subnet.
        /// It is only callable by the root account or subnet owner.
        /// The extrinsic will call the Subtensor pallet to set the weights version key.
        #[pallet::call_index(6)]
        #[pallet::weight(Weight::from_parts(17_460_000, 0)
        .saturating_add(<T as frame_system::Config>::DbWeight::get().reads(1_u64))
        .saturating_add(<T as frame_system::Config>::DbWeight::get().writes(1_u64)))]
        pub fn sudo_set_weights_version_key(
            origin: OriginFor<T>,
            netuid: NetUid,
            weights_version_key: u64,
        ) -> DispatchResult {
            pallet_subtensor::Pallet::<T>::ensure_subnet_owner_or_root(origin.clone(), netuid)?;

            ensure!(
                pallet_subtensor::Pallet::<T>::if_subnet_exist(netuid),
                Error::<T>::SubnetDoesNotExist
            );

            if let Ok(RawOrigin::Signed(who)) = origin.into() {
                // SN Owner
                // Ensure the origin passes the rate limit.
                ensure!(
                    pallet_subtensor::Pallet::<T>::passes_rate_limit_on_subnet(
                        &TransactionType::SetWeightsVersionKey,
                        &who,
                        netuid,
                    ),
                    pallet_subtensor::Error::<T>::TxRateLimitExceeded
                );

                // Set last transaction block
                let current_block = pallet_subtensor::Pallet::<T>::get_current_block_as_u64();
                pallet_subtensor::Pallet::<T>::set_last_transaction_block_on_subnet(
                    &who,
                    netuid,
                    &TransactionType::SetWeightsVersionKey,
                    current_block,
                );
            }

            pallet_subtensor::Pallet::<T>::set_weights_version_key(netuid, weights_version_key);
            log::debug!(
                "WeightsVersionKeySet( netuid: {netuid:?} weights_version_key: {weights_version_key:?} ) "
            );
            Ok(())
        }

        /// The extrinsic sets the weights set rate limit for a subnet.
        /// It is only callable by the root account.
        /// The extrinsic will call the Subtensor pallet to set the weights set rate limit.
        #[pallet::call_index(7)]
        #[pallet::weight(Weight::from_parts(15_060_000, 0)
        .saturating_add(<T as frame_system::Config>::DbWeight::get().reads(1_u64))
        .saturating_add(<T as frame_system::Config>::DbWeight::get().writes(1_u64)))]
        pub fn sudo_set_weights_set_rate_limit(
            origin: OriginFor<T>,
            netuid: NetUid,
            weights_set_rate_limit: u64,
        ) -> DispatchResult {
            ensure_root(origin)?;

            ensure!(
                pallet_subtensor::Pallet::<T>::if_subnet_exist(netuid),
                Error::<T>::SubnetDoesNotExist
            );
            pallet_subtensor::Pallet::<T>::set_weights_set_rate_limit(
                netuid,
                weights_set_rate_limit,
            );
            log::debug!(
                "WeightsSetRateLimitSet( netuid: {netuid:?} weights_set_rate_limit: {weights_set_rate_limit:?} ) "
            );
            Ok(())
        }

        /// The extrinsic sets the adjustment interval for a subnet.
        /// It is only callable by the root account, not changeable by the subnet owner.
        /// The extrinsic will call the Subtensor pallet to set the adjustment interval.
        #[pallet::call_index(8)]
        #[pallet::weight(Weight::from_parts(15_100_000, 0)
        .saturating_add(<T as frame_system::Config>::DbWeight::get().reads(1_u64))
        .saturating_add(<T as frame_system::Config>::DbWeight::get().writes(1_u64)))]
        pub fn sudo_set_adjustment_interval(
            origin: OriginFor<T>,
            netuid: NetUid,
            adjustment_interval: u16,
        ) -> DispatchResult {
            ensure_root(origin)?;

            ensure!(
                pallet_subtensor::Pallet::<T>::if_subnet_exist(netuid),
                Error::<T>::SubnetDoesNotExist
            );
            pallet_subtensor::Pallet::<T>::set_adjustment_interval(netuid, adjustment_interval);
            log::debug!(
                "AdjustmentIntervalSet( netuid: {netuid:?} adjustment_interval: {adjustment_interval:?} ) "
            );
            Ok(())
        }

        /// The extrinsic sets the adjustment alpha for a subnet.
        /// It is only callable by the root account or subnet owner.
        /// The extrinsic will call the Subtensor pallet to set the adjustment alpha.
        #[pallet::call_index(9)]
        #[pallet::weight((
            Weight::from_parts(14_000_000, 0)
                .saturating_add(<T as frame_system::Config>::DbWeight::get().writes(1))
                .saturating_add(<T as frame_system::Config>::DbWeight::get().reads(1)),
            DispatchClass::Operational,
            Pays::No
        ))]
        pub fn sudo_set_adjustment_alpha(
            origin: OriginFor<T>,
            netuid: NetUid,
            adjustment_alpha: u64,
        ) -> DispatchResult {
            pallet_subtensor::Pallet::<T>::ensure_subnet_owner_or_root(origin, netuid)?;

            ensure!(
                pallet_subtensor::Pallet::<T>::if_subnet_exist(netuid),
                Error::<T>::SubnetDoesNotExist
            );
            pallet_subtensor::Pallet::<T>::set_adjustment_alpha(netuid, adjustment_alpha);
            log::debug!("AdjustmentAlphaSet( adjustment_alpha: {adjustment_alpha:?} ) ");
            Ok(())
        }

        /// The extrinsic sets the adjustment beta for a subnet.
        /// It is only callable by the root account or subnet owner.
        /// The extrinsic will call the Subtensor pallet to set the adjustment beta.
        #[pallet::call_index(12)]
        #[pallet::weight(Weight::from_parts(15_170_000, 0)
        .saturating_add(<T as frame_system::Config>::DbWeight::get().reads(1_u64))
        .saturating_add(<T as frame_system::Config>::DbWeight::get().writes(1_u64)))]
        pub fn sudo_set_max_weight_limit(
            origin: OriginFor<T>,
            netuid: NetUid,
            max_weight_limit: u16,
        ) -> DispatchResult {
            pallet_subtensor::Pallet::<T>::ensure_subnet_owner_or_root(origin, netuid)?;

            ensure!(
                pallet_subtensor::Pallet::<T>::if_subnet_exist(netuid),
                Error::<T>::SubnetDoesNotExist
            );
            pallet_subtensor::Pallet::<T>::set_max_weight_limit(netuid, max_weight_limit);
            log::debug!(
                "MaxWeightLimitSet( netuid: {netuid:?} max_weight_limit: {max_weight_limit:?} ) "
            );
            Ok(())
        }

        /// The extrinsic sets the immunity period for a subnet.
        /// It is only callable by the root account or subnet owner.
        /// The extrinsic will call the Subtensor pallet to set the immunity period.
        #[pallet::call_index(13)]
        #[pallet::weight(Weight::from_parts(15_510_000, 0)
        .saturating_add(<T as frame_system::Config>::DbWeight::get().reads(1_u64))
        .saturating_add(<T as frame_system::Config>::DbWeight::get().writes(1_u64)))]
        pub fn sudo_set_immunity_period(
            origin: OriginFor<T>,
            netuid: NetUid,
            immunity_period: u16,
        ) -> DispatchResult {
            pallet_subtensor::Pallet::<T>::ensure_subnet_owner_or_root(origin, netuid)?;
            ensure!(
                pallet_subtensor::Pallet::<T>::if_subnet_exist(netuid),
                Error::<T>::SubnetDoesNotExist
            );

            pallet_subtensor::Pallet::<T>::set_immunity_period(netuid, immunity_period);
            log::debug!(
                "ImmunityPeriodSet( netuid: {netuid:?} immunity_period: {immunity_period:?} ) "
            );
            Ok(())
        }

        /// The extrinsic sets the minimum allowed weights for a subnet.
        /// It is only callable by the root account or subnet owner.
        /// The extrinsic will call the Subtensor pallet to set the minimum allowed weights.
        #[pallet::call_index(14)]
        #[pallet::weight(Weight::from_parts(15_220_000, 0)
        .saturating_add(<T as frame_system::Config>::DbWeight::get().reads(1_u64))
        .saturating_add(<T as frame_system::Config>::DbWeight::get().writes(1_u64)))]
        pub fn sudo_set_min_allowed_weights(
            origin: OriginFor<T>,
            netuid: NetUid,
            min_allowed_weights: u16,
        ) -> DispatchResult {
            pallet_subtensor::Pallet::<T>::ensure_subnet_owner_or_root(origin, netuid)?;

            ensure!(
                pallet_subtensor::Pallet::<T>::if_subnet_exist(netuid),
                Error::<T>::SubnetDoesNotExist
            );
            pallet_subtensor::Pallet::<T>::set_min_allowed_weights(netuid, min_allowed_weights);
            log::debug!(
                "MinAllowedWeightSet( netuid: {netuid:?} min_allowed_weights: {min_allowed_weights:?} ) "
            );
            Ok(())
        }

        /// The extrinsic sets the maximum allowed UIDs for a subnet.
        /// It is only callable by the root account.
        /// The extrinsic will call the Subtensor pallet to set the maximum allowed UIDs for a subnet.
        #[pallet::call_index(15)]
        #[pallet::weight(Weight::from_parts(18_800_000, 0)
        .saturating_add(<T as frame_system::Config>::DbWeight::get().reads(2_u64))
        .saturating_add(<T as frame_system::Config>::DbWeight::get().writes(1_u64)))]
        pub fn sudo_set_max_allowed_uids(
            origin: OriginFor<T>,
            netuid: NetUid,
            max_allowed_uids: u16,
        ) -> DispatchResult {
            ensure_root(origin)?;
            ensure!(
                pallet_subtensor::Pallet::<T>::if_subnet_exist(netuid),
                Error::<T>::SubnetDoesNotExist
            );
            ensure!(
                pallet_subtensor::Pallet::<T>::get_subnetwork_n(netuid) < max_allowed_uids,
                Error::<T>::MaxAllowedUIdsLessThanCurrentUIds
            );
            pallet_subtensor::Pallet::<T>::set_max_allowed_uids(netuid, max_allowed_uids);
            log::debug!(
                "MaxAllowedUidsSet( netuid: {netuid:?} max_allowed_uids: {max_allowed_uids:?} ) "
            );
            Ok(())
        }

        /// The extrinsic sets the kappa for a subnet.
        /// It is only callable by the root account or subnet owner.
        /// The extrinsic will call the Subtensor pallet to set the kappa.
        #[pallet::call_index(16)]
        #[pallet::weight(Weight::from_parts(16_740_000, 0)
        .saturating_add(<T as frame_system::Config>::DbWeight::get().reads(1_u64))
        .saturating_add(<T as frame_system::Config>::DbWeight::get().writes(1_u64)))]
        pub fn sudo_set_kappa(origin: OriginFor<T>, netuid: NetUid, kappa: u16) -> DispatchResult {
            pallet_subtensor::Pallet::<T>::ensure_subnet_owner_or_root(origin, netuid)?;

            ensure!(
                pallet_subtensor::Pallet::<T>::if_subnet_exist(netuid),
                Error::<T>::SubnetDoesNotExist
            );
            pallet_subtensor::Pallet::<T>::set_kappa(netuid, kappa);
            log::debug!("KappaSet( netuid: {netuid:?} kappa: {kappa:?} ) ");
            Ok(())
        }

        /// The extrinsic sets the rho for a subnet.
        /// It is only callable by the root account or subnet owner.
        /// The extrinsic will call the Subtensor pallet to set the rho.
        #[pallet::call_index(17)]
        #[pallet::weight(Weight::from_parts(12_570_000, 0)
        .saturating_add(<T as frame_system::Config>::DbWeight::get().reads(1_u64))
        .saturating_add(<T as frame_system::Config>::DbWeight::get().writes(1_u64)))]
        pub fn sudo_set_rho(origin: OriginFor<T>, netuid: NetUid, rho: u16) -> DispatchResult {
            pallet_subtensor::Pallet::<T>::ensure_subnet_owner_or_root(origin, netuid)?;

            ensure!(
                pallet_subtensor::Pallet::<T>::if_subnet_exist(netuid),
                Error::<T>::SubnetDoesNotExist
            );
            pallet_subtensor::Pallet::<T>::set_rho(netuid, rho);
            log::debug!("RhoSet( netuid: {netuid:?} rho: {rho:?} ) ");
            Ok(())
        }

        /// The extrinsic sets the activity cutoff for a subnet.
        /// It is only callable by the root account or subnet owner.
        /// The extrinsic will call the Subtensor pallet to set the activity cutoff.
        #[pallet::call_index(18)]
        #[pallet::weight(Weight::from_parts(17_510_000, 0)
        .saturating_add(<T as frame_system::Config>::DbWeight::get().reads(2_u64))
        .saturating_add(<T as frame_system::Config>::DbWeight::get().writes(1_u64)))]
        pub fn sudo_set_activity_cutoff(
            origin: OriginFor<T>,
            netuid: NetUid,
            activity_cutoff: u16,
        ) -> DispatchResult {
            pallet_subtensor::Pallet::<T>::ensure_subnet_owner_or_root(origin, netuid)?;

            ensure!(
                pallet_subtensor::Pallet::<T>::if_subnet_exist(netuid),
                Error::<T>::SubnetDoesNotExist
            );

            ensure!(
                activity_cutoff >= pallet_subtensor::MinActivityCutoff::<T>::get(),
                pallet_subtensor::Error::<T>::ActivityCutoffTooLow
            );

            pallet_subtensor::Pallet::<T>::set_activity_cutoff(netuid, activity_cutoff);
            log::debug!(
                "ActivityCutoffSet( netuid: {netuid:?} activity_cutoff: {activity_cutoff:?} ) "
            );
            Ok(())
        }

        /// The extrinsic sets the network registration allowed for a subnet.
        /// It is only callable by the root account or subnet owner.
        /// The extrinsic will call the Subtensor pallet to set the network registration allowed.
        #[pallet::call_index(19)]
        #[pallet::weight((
			Weight::from_parts(7_343_000, 0)
                .saturating_add(<T as frame_system::Config>::DbWeight::get().reads(0))
				.saturating_add(<T as frame_system::Config>::DbWeight::get().writes(1)),
			DispatchClass::Operational,
			Pays::No
		))]
        pub fn sudo_set_network_registration_allowed(
            origin: OriginFor<T>,
            netuid: NetUid,
            registration_allowed: bool,
        ) -> DispatchResult {
            ensure_root(origin)?;
            pallet_subtensor::Pallet::<T>::set_network_registration_allowed(
                netuid,
                registration_allowed,
            );
            log::debug!(
                "NetworkRegistrationAllowed( registration_allowed: {registration_allowed:?} ) "
            );
            Ok(())
        }

        /// The extrinsic sets the network PoW registration allowed for a subnet.
        /// It is only callable by the root account or subnet owner.
        /// The extrinsic will call the Subtensor pallet to set the network PoW registration allowed.
        #[pallet::call_index(20)]
        #[pallet::weight((
			Weight::from_parts(14_000_000, 0)
				.saturating_add(<T as frame_system::Config>::DbWeight::get().writes(1)),
			DispatchClass::Operational,
			Pays::No
		))]
        pub fn sudo_set_network_pow_registration_allowed(
            origin: OriginFor<T>,
            netuid: NetUid,
            registration_allowed: bool,
        ) -> DispatchResult {
            pallet_subtensor::Pallet::<T>::ensure_subnet_owner_or_root(origin, netuid)?;

            pallet_subtensor::Pallet::<T>::set_network_pow_registration_allowed(
                netuid,
                registration_allowed,
            );
            log::debug!(
                "NetworkPowRegistrationAllowed( registration_allowed: {registration_allowed:?} ) "
            );
            Ok(())
        }

        /// The extrinsic sets the target registrations per interval for a subnet.
        /// It is only callable by the root account.
        /// The extrinsic will call the Subtensor pallet to set the target registrations per interval.
        #[pallet::call_index(21)]
        #[pallet::weight(Weight::from_parts(15_320_000, 0)
        .saturating_add(<T as frame_system::Config>::DbWeight::get().reads(1_u64))
        .saturating_add(<T as frame_system::Config>::DbWeight::get().writes(1_u64)))]
        pub fn sudo_set_target_registrations_per_interval(
            origin: OriginFor<T>,
            netuid: NetUid,
            target_registrations_per_interval: u16,
        ) -> DispatchResult {
            ensure_root(origin)?;

            ensure!(
                pallet_subtensor::Pallet::<T>::if_subnet_exist(netuid),
                Error::<T>::SubnetDoesNotExist
            );
            pallet_subtensor::Pallet::<T>::set_target_registrations_per_interval(
                netuid,
                target_registrations_per_interval,
            );
            log::debug!(
                "RegistrationPerIntervalSet( netuid: {netuid:?} target_registrations_per_interval: {target_registrations_per_interval:?} ) "
            );
            Ok(())
        }

        /// The extrinsic sets the minimum burn for a subnet.
        /// It is only callable by root and subnet owner.
        /// The extrinsic will call the Subtensor pallet to set the minimum burn.
        #[pallet::call_index(22)]
        #[pallet::weight(Weight::from_parts(18_870_000, 0)
        .saturating_add(<T as frame_system::Config>::DbWeight::get().reads(2_u64))
        .saturating_add(<T as frame_system::Config>::DbWeight::get().writes(1_u64)))]
        pub fn sudo_set_min_burn(
            origin: OriginFor<T>,
            netuid: NetUid,
            min_burn: TaoCurrency,
        ) -> DispatchResult {
            pallet_subtensor::Pallet::<T>::ensure_subnet_owner_or_root(origin.clone(), netuid)?;

            ensure!(
                pallet_subtensor::Pallet::<T>::if_subnet_exist(netuid),
                Error::<T>::SubnetDoesNotExist
            );
            ensure!(
                min_burn < T::MinBurnUpperBound::get(),
                Error::<T>::ValueNotInBounds
            );
            // Min burn must be less than max burn
            ensure!(
                min_burn < pallet_subtensor::Pallet::<T>::get_max_burn(netuid),
                Error::<T>::ValueNotInBounds
            );
            pallet_subtensor::Pallet::<T>::set_min_burn(netuid, min_burn);
            log::debug!("MinBurnSet( netuid: {netuid:?} min_burn: {min_burn:?} ) ");
            Ok(())
        }

        /// The extrinsic sets the maximum burn for a subnet.
        /// It is only callable by root and subnet owner.
        /// The extrinsic will call the Subtensor pallet to set the maximum burn.
        #[pallet::call_index(23)]
        #[pallet::weight(Weight::from_parts(15_940_000, 0)
        .saturating_add(<T as frame_system::Config>::DbWeight::get().reads(2_u64))
        .saturating_add(<T as frame_system::Config>::DbWeight::get().writes(1_u64)))]
        pub fn sudo_set_max_burn(
            origin: OriginFor<T>,
            netuid: NetUid,
            max_burn: TaoCurrency,
        ) -> DispatchResult {
            pallet_subtensor::Pallet::<T>::ensure_subnet_owner_or_root(origin.clone(), netuid)?;

            ensure!(
                pallet_subtensor::Pallet::<T>::if_subnet_exist(netuid),
                Error::<T>::SubnetDoesNotExist
            );
            ensure!(
                max_burn > T::MaxBurnLowerBound::get(),
                Error::<T>::ValueNotInBounds
            );
            // Max burn must be greater than min burn
            ensure!(
                max_burn > pallet_subtensor::Pallet::<T>::get_min_burn(netuid),
                Error::<T>::ValueNotInBounds
            );
            pallet_subtensor::Pallet::<T>::set_max_burn(netuid, max_burn);
            log::debug!("MaxBurnSet( netuid: {netuid:?} max_burn: {max_burn:?} ) ");
            Ok(())
        }

        /// The extrinsic sets the difficulty for a subnet.
        /// It is only callable by the root account or subnet owner.
        /// The extrinsic will call the Subtensor pallet to set the difficulty.
        #[pallet::call_index(24)]
        #[pallet::weight(Weight::from_parts(15_650_000, 0)
        .saturating_add(<T as frame_system::Config>::DbWeight::get().reads(1_u64))
        .saturating_add(<T as frame_system::Config>::DbWeight::get().writes(1_u64)))]
        pub fn sudo_set_difficulty(
            origin: OriginFor<T>,
            netuid: NetUid,
            difficulty: u64,
        ) -> DispatchResult {
            ensure_root(origin)?;
            ensure!(
                pallet_subtensor::Pallet::<T>::if_subnet_exist(netuid),
                Error::<T>::SubnetDoesNotExist
            );
            pallet_subtensor::Pallet::<T>::set_difficulty(netuid, difficulty);
            log::debug!("DifficultySet( netuid: {netuid:?} difficulty: {difficulty:?} ) ");
            Ok(())
        }

        /// The extrinsic sets the maximum allowed validators for a subnet.
        /// It is only callable by the root account.
        /// The extrinsic will call the Subtensor pallet to set the maximum allowed validators.
        #[pallet::call_index(25)]
        #[pallet::weight(Weight::from_parts(19_300_000, 0)
        .saturating_add(<T as frame_system::Config>::DbWeight::get().reads(2_u64))
        .saturating_add(<T as frame_system::Config>::DbWeight::get().writes(1_u64)))]
        pub fn sudo_set_max_allowed_validators(
            origin: OriginFor<T>,
            netuid: NetUid,
            max_allowed_validators: u16,
        ) -> DispatchResult {
            ensure_root(origin)?;
            ensure!(
                pallet_subtensor::Pallet::<T>::if_subnet_exist(netuid),
                Error::<T>::SubnetDoesNotExist
            );
            ensure!(
                max_allowed_validators
                    <= pallet_subtensor::Pallet::<T>::get_max_allowed_uids(netuid),
                Error::<T>::MaxValidatorsLargerThanMaxUIds
            );

            pallet_subtensor::Pallet::<T>::set_max_allowed_validators(
                netuid,
                max_allowed_validators,
            );
            log::debug!(
                "MaxAllowedValidatorsSet( netuid: {netuid:?} max_allowed_validators: {max_allowed_validators:?} ) "
            );
            Ok(())
        }

        /// The extrinsic sets the bonds moving average for a subnet.
        /// It is only callable by the root account or subnet owner.
        /// The extrinsic will call the Subtensor pallet to set the bonds moving average.
        #[pallet::call_index(26)]
        #[pallet::weight(Weight::from_parts(15_140_000, 0)
        .saturating_add(<T as frame_system::Config>::DbWeight::get().reads(1_u64))
        .saturating_add(<T as frame_system::Config>::DbWeight::get().writes(1_u64)))]
        pub fn sudo_set_bonds_moving_average(
            origin: OriginFor<T>,
            netuid: NetUid,
            bonds_moving_average: u64,
        ) -> DispatchResult {
            pallet_subtensor::Pallet::<T>::ensure_subnet_owner_or_root(origin.clone(), netuid)?;

            if pallet_subtensor::Pallet::<T>::ensure_subnet_owner(origin, netuid).is_ok() {
                ensure!(
                    bonds_moving_average <= 975000,
                    Error::<T>::BondsMovingAverageMaxReached
                )
            }

            ensure!(
                pallet_subtensor::Pallet::<T>::if_subnet_exist(netuid),
                Error::<T>::SubnetDoesNotExist
            );
            pallet_subtensor::Pallet::<T>::set_bonds_moving_average(netuid, bonds_moving_average);
            log::debug!(
                "BondsMovingAverageSet( netuid: {netuid:?} bonds_moving_average: {bonds_moving_average:?} ) "
            );
            Ok(())
        }

        /// The extrinsic sets the bonds penalty for a subnet.
        /// It is only callable by the root account or subnet owner.
        /// The extrinsic will call the Subtensor pallet to set the bonds penalty.
        #[pallet::call_index(60)]
        #[pallet::weight(Weight::from_parts(16_220_000, 0)
        .saturating_add(<T as frame_system::Config>::DbWeight::get().reads(1_u64))
        .saturating_add(<T as frame_system::Config>::DbWeight::get().writes(1_u64)))]
        pub fn sudo_set_bonds_penalty(
            origin: OriginFor<T>,
            netuid: NetUid,
            bonds_penalty: u16,
        ) -> DispatchResult {
            pallet_subtensor::Pallet::<T>::ensure_subnet_owner_or_root(origin, netuid)?;

            ensure!(
                pallet_subtensor::Pallet::<T>::if_subnet_exist(netuid),
                Error::<T>::SubnetDoesNotExist
            );
            pallet_subtensor::Pallet::<T>::set_bonds_penalty(netuid, bonds_penalty);
            log::debug!("BondsPenalty( netuid: {netuid:?} bonds_penalty: {bonds_penalty:?} ) ");
            Ok(())
        }

        /// The extrinsic sets the maximum registrations per block for a subnet.
        /// It is only callable by the root account.
        /// The extrinsic will call the Subtensor pallet to set the maximum registrations per block.
        #[pallet::call_index(27)]
        #[pallet::weight(Weight::from_parts(15_080_000, 0)
        .saturating_add(<T as frame_system::Config>::DbWeight::get().reads(1_u64))
        .saturating_add(<T as frame_system::Config>::DbWeight::get().writes(1_u64)))]
        pub fn sudo_set_max_registrations_per_block(
            origin: OriginFor<T>,
            netuid: NetUid,
            max_registrations_per_block: u16,
        ) -> DispatchResult {
            ensure_root(origin)?;

            ensure!(
                pallet_subtensor::Pallet::<T>::if_subnet_exist(netuid),
                Error::<T>::SubnetDoesNotExist
            );
            pallet_subtensor::Pallet::<T>::set_max_registrations_per_block(
                netuid,
                max_registrations_per_block,
            );
            log::debug!(
                "MaxRegistrationsPerBlock( netuid: {netuid:?} max_registrations_per_block: {max_registrations_per_block:?} ) "
            );
            Ok(())
        }

        /// The extrinsic sets the subnet owner cut for a subnet.
        /// It is only callable by the root account.
        /// The extrinsic will call the Subtensor pallet to set the subnet owner cut.
        #[pallet::call_index(28)]
        #[pallet::weight((
			Weight::from_parts(14_000_000, 0)
				.saturating_add(<T as frame_system::Config>::DbWeight::get().writes(1)),
			DispatchClass::Operational,
			Pays::No
		))]
        pub fn sudo_set_subnet_owner_cut(
            origin: OriginFor<T>,
            subnet_owner_cut: u16,
        ) -> DispatchResult {
            ensure_root(origin)?;
            pallet_subtensor::Pallet::<T>::set_subnet_owner_cut(subnet_owner_cut);
            log::debug!("SubnetOwnerCut( subnet_owner_cut: {subnet_owner_cut:?} ) ");
            Ok(())
        }

        /// The extrinsic sets the network rate limit for the network.
        /// It is only callable by the root account.
        /// The extrinsic will call the Subtensor pallet to set the network rate limit.
        #[pallet::call_index(29)]
        #[pallet::weight((
			Weight::from_parts(14_000_000, 0)
				.saturating_add(<T as frame_system::Config>::DbWeight::get().writes(1)),
			DispatchClass::Operational,
			Pays::No
		))]
        pub fn sudo_set_network_rate_limit(
            origin: OriginFor<T>,
            rate_limit: u64,
        ) -> DispatchResult {
            ensure_root(origin)?;
            pallet_subtensor::Pallet::<T>::set_network_rate_limit(rate_limit);
            log::debug!("NetworkRateLimit( rate_limit: {rate_limit:?} ) ");
            Ok(())
        }

        /// The extrinsic sets the tempo for a subnet.
        /// It is only callable by the root account.
        /// The extrinsic will call the Subtensor pallet to set the tempo.
        #[pallet::call_index(30)]
        #[pallet::weight(Weight::from_parts(15_180_000, 0)
        .saturating_add(<T as frame_system::Config>::DbWeight::get().reads(1_u64))
        .saturating_add(<T as frame_system::Config>::DbWeight::get().writes(1_u64)))]
        pub fn sudo_set_tempo(origin: OriginFor<T>, netuid: NetUid, tempo: u16) -> DispatchResult {
            ensure_root(origin)?;
            ensure!(
                pallet_subtensor::Pallet::<T>::if_subnet_exist(netuid),
                Error::<T>::SubnetDoesNotExist
            );
            pallet_subtensor::Pallet::<T>::set_tempo(netuid, tempo);
            log::debug!("TempoSet( netuid: {netuid:?} tempo: {tempo:?} ) ");
            Ok(())
        }

        /// The extrinsic sets the total issuance for the network.
        /// It is only callable by the root account.
        /// The extrinsic will call the Subtensor pallet to set the issuance for the network.
        #[pallet::call_index(33)]
        #[pallet::weight((0, DispatchClass::Operational, Pays::No))]
        pub fn sudo_set_total_issuance(
            origin: OriginFor<T>,
            total_issuance: TaoCurrency,
        ) -> DispatchResult {
            ensure_root(origin)?;

            pallet_subtensor::Pallet::<T>::set_total_issuance(total_issuance);

            Ok(())
        }

        /// The extrinsic sets the immunity period for the network.
        /// It is only callable by the root account.
        /// The extrinsic will call the Subtensor pallet to set the immunity period for the network.
        #[pallet::call_index(35)]
        #[pallet::weight((
			Weight::from_parts(14_000_000, 0)
				.saturating_add(<T as frame_system::Config>::DbWeight::get().writes(1)),
			DispatchClass::Operational,
			Pays::No
		))]
        pub fn sudo_set_network_immunity_period(
            origin: OriginFor<T>,
            immunity_period: u64,
        ) -> DispatchResult {
            ensure_root(origin)?;

            pallet_subtensor::Pallet::<T>::set_network_immunity_period(immunity_period);

            log::debug!("NetworkImmunityPeriod( period: {immunity_period:?} ) ");

            Ok(())
        }

        /// The extrinsic sets the min lock cost for the network.
        /// It is only callable by the root account.
        /// The extrinsic will call the Subtensor pallet to set the min lock cost for the network.
        #[pallet::call_index(36)]
        #[pallet::weight((
			Weight::from_parts(14_000_000, 0)
				.saturating_add(<T as frame_system::Config>::DbWeight::get().writes(1)),
			DispatchClass::Operational,
			Pays::No
		))]
        pub fn sudo_set_network_min_lock_cost(
            origin: OriginFor<T>,
            lock_cost: TaoCurrency,
        ) -> DispatchResult {
            ensure_root(origin)?;

            pallet_subtensor::Pallet::<T>::set_network_min_lock(lock_cost);

            log::debug!("NetworkMinLockCost( lock_cost: {lock_cost:?} ) ");

            Ok(())
        }

        /// The extrinsic sets the lock reduction interval for the network.
        /// It is only callable by the root account.
        /// The extrinsic will call the Subtensor pallet to set the lock reduction interval.
        #[pallet::call_index(38)]
        #[pallet::weight((
			Weight::from_parts(14_000_000, 0)
				.saturating_add(<T as frame_system::Config>::DbWeight::get().writes(1)),
			DispatchClass::Operational,
			Pays::No
		))]
        pub fn sudo_set_lock_reduction_interval(
            origin: OriginFor<T>,
            interval: u64,
        ) -> DispatchResult {
            ensure_root(origin)?;

            pallet_subtensor::Pallet::<T>::set_lock_reduction_interval(interval);

            log::debug!("NetworkLockReductionInterval( interval: {interval:?} ) ");

            Ok(())
        }

        /// The extrinsic sets the recycled RAO for a subnet.
        /// It is only callable by the root account.
        /// The extrinsic will call the Subtensor pallet to set the recycled RAO.
        #[pallet::call_index(39)]
        #[pallet::weight((0, DispatchClass::Operational, Pays::No))]
        pub fn sudo_set_rao_recycled(
            origin: OriginFor<T>,
            netuid: NetUid,
            rao_recycled: TaoCurrency,
        ) -> DispatchResult {
            ensure_root(origin)?;
            ensure!(
                pallet_subtensor::Pallet::<T>::if_subnet_exist(netuid),
                Error::<T>::SubnetDoesNotExist
            );
            pallet_subtensor::Pallet::<T>::set_rao_recycled(netuid, rao_recycled);
            Ok(())
        }

        /// The extrinsic sets the weights min stake.
        /// It is only callable by the root account.
        /// The extrinsic will call the Subtensor pallet to set the weights min stake.
        #[pallet::call_index(42)]
        #[pallet::weight((0, DispatchClass::Operational, Pays::No))]
        pub fn sudo_set_stake_threshold(origin: OriginFor<T>, min_stake: u64) -> DispatchResult {
            ensure_root(origin)?;
            pallet_subtensor::Pallet::<T>::set_stake_threshold(min_stake);
            Ok(())
        }

        /// The extrinsic sets the minimum stake required for nominators.
        /// It is only callable by the root account.
        /// The extrinsic will call the Subtensor pallet to set the minimum stake required for nominators.
        #[pallet::call_index(43)]
        #[pallet::weight((0, DispatchClass::Operational, Pays::No))]
        pub fn sudo_set_nominator_min_required_stake(
            origin: OriginFor<T>,
            // The minimum stake required for nominators.
            min_stake: u64,
        ) -> DispatchResult {
            ensure_root(origin)?;
            let prev_min_stake = pallet_subtensor::Pallet::<T>::get_nominator_min_required_stake();
            log::trace!("Setting minimum stake to: {min_stake}");
            pallet_subtensor::Pallet::<T>::set_nominator_min_required_stake(min_stake);
            if min_stake > prev_min_stake {
                log::trace!("Clearing small nominations if possible");
                pallet_subtensor::Pallet::<T>::clear_small_nominations();
                log::trace!("Small nominations cleared");
            }
            Ok(())
        }

        /// The extrinsic sets the rate limit for delegate take transactions.
        /// It is only callable by the root account.
        /// The extrinsic will call the Subtensor pallet to set the rate limit for delegate take transactions.
        #[pallet::call_index(45)]
        #[pallet::weight((0, DispatchClass::Operational, Pays::No))]
        pub fn sudo_set_tx_delegate_take_rate_limit(
            origin: OriginFor<T>,
            tx_rate_limit: u64,
        ) -> DispatchResult {
            ensure_root(origin)?;
            pallet_subtensor::Pallet::<T>::set_tx_delegate_take_rate_limit(tx_rate_limit);
            log::debug!(
                "TxRateLimitDelegateTakeSet( tx_delegate_take_rate_limit: {tx_rate_limit:?} ) "
            );
            Ok(())
        }

        /// The extrinsic sets the minimum delegate take.
        /// It is only callable by the root account.
        /// The extrinsic will call the Subtensor pallet to set the minimum delegate take.
        #[pallet::call_index(46)]
        #[pallet::weight((0, DispatchClass::Operational, Pays::No))]
        pub fn sudo_set_min_delegate_take(origin: OriginFor<T>, take: u16) -> DispatchResult {
            ensure_root(origin)?;
            pallet_subtensor::Pallet::<T>::set_min_delegate_take(take);
            log::debug!("TxMinDelegateTakeSet( tx_min_delegate_take: {take:?} ) ");
            Ok(())
        }

        /// The extrinsic enabled/disables commit/reaveal for a given subnet.
        /// It is only callable by the root account or subnet owner.
        /// The extrinsic will call the Subtensor pallet to set the value.
        #[pallet::call_index(49)]
        #[pallet::weight(Weight::from_parts(15_150_000, 0)
        .saturating_add(<T as frame_system::Config>::DbWeight::get().reads(1_u64))
        .saturating_add(<T as frame_system::Config>::DbWeight::get().writes(1_u64)))]
        pub fn sudo_set_commit_reveal_weights_enabled(
            origin: OriginFor<T>,
            netuid: NetUid,
            enabled: bool,
        ) -> DispatchResult {
            pallet_subtensor::Pallet::<T>::ensure_subnet_owner_or_root(origin, netuid)?;

            ensure!(
                pallet_subtensor::Pallet::<T>::if_subnet_exist(netuid),
                Error::<T>::SubnetDoesNotExist
            );

            pallet_subtensor::Pallet::<T>::set_commit_reveal_weights_enabled(netuid, enabled);
            log::debug!("ToggleSetWeightsCommitReveal( netuid: {netuid:?} ) ");
            Ok(())
        }

        /// Enables or disables Liquid Alpha for a given subnet.
        ///
        /// # Parameters
        /// - `origin`: The origin of the call, which must be the root account or subnet owner.
        /// - `netuid`: The unique identifier for the subnet.
        /// - `enabled`: A boolean flag to enable or disable Liquid Alpha.
        ///
        /// # Weight
        /// This function has a fixed weight of 0 and is classified as an operational transaction that does not incur any fees.
        #[pallet::call_index(50)]
        #[pallet::weight((0, DispatchClass::Operational, Pays::No))]
        pub fn sudo_set_liquid_alpha_enabled(
            origin: OriginFor<T>,
            netuid: NetUid,
            enabled: bool,
        ) -> DispatchResult {
            pallet_subtensor::Pallet::<T>::ensure_subnet_owner_or_root(origin, netuid)?;
            pallet_subtensor::Pallet::<T>::set_liquid_alpha_enabled(netuid, enabled);
            log::debug!("LiquidAlphaEnableToggled( netuid: {netuid:?}, Enabled: {enabled:?} ) ");
            Ok(())
        }

        /// Sets values for liquid alpha
        #[pallet::call_index(51)]
        #[pallet::weight((0, DispatchClass::Operational, Pays::No))]
        pub fn sudo_set_alpha_values(
            origin: OriginFor<T>,
            netuid: NetUid,
            alpha_low: u16,
            alpha_high: u16,
        ) -> DispatchResult {
            pallet_subtensor::Pallet::<T>::ensure_subnet_owner_or_root(origin.clone(), netuid)?;
            pallet_subtensor::Pallet::<T>::do_set_alpha_values(
                origin, netuid, alpha_low, alpha_high,
            )
        }

        /// Sets the duration of the coldkey swap schedule.
        ///
        /// This extrinsic allows the root account to set the duration for the coldkey swap schedule.
        /// The coldkey swap schedule determines how long it takes for a coldkey swap operation to complete.
        ///
        /// # Arguments
        /// * `origin` - The origin of the call, which must be the root account.
        /// * `duration` - The new duration for the coldkey swap schedule, in number of blocks.
        ///
        /// # Errors
        /// * `BadOrigin` - If the caller is not the root account.
        ///
        /// # Weight
        /// Weight is handled by the `#[pallet::weight]` attribute.
        #[pallet::call_index(54)]
        #[pallet::weight((0, DispatchClass::Operational, Pays::No))]
        pub fn sudo_set_coldkey_swap_schedule_duration(
            origin: OriginFor<T>,
            duration: BlockNumberFor<T>,
        ) -> DispatchResult {
            // Ensure the call is made by the root account
            ensure_root(origin)?;

            // Set the new duration of schedule coldkey swap
            pallet_subtensor::Pallet::<T>::set_coldkey_swap_schedule_duration(duration);

            // Log the change
            log::trace!("ColdkeySwapScheduleDurationSet( duration: {duration:?} )");

            Ok(())
        }

        /// Sets the duration of the dissolve network schedule.
        ///
        /// This extrinsic allows the root account to set the duration for the dissolve network schedule.
        /// The dissolve network schedule determines how long it takes for a network dissolution operation to complete.
        ///
        /// # Arguments
        /// * `origin` - The origin of the call, which must be the root account.
        /// * `duration` - The new duration for the dissolve network schedule, in number of blocks.
        ///
        /// # Errors
        /// * `BadOrigin` - If the caller is not the root account.
        ///
        /// # Weight
        /// Weight is handled by the `#[pallet::weight]` attribute.
        #[pallet::call_index(55)]
        #[pallet::weight((0, DispatchClass::Operational, Pays::No))]
        pub fn sudo_set_dissolve_network_schedule_duration(
            origin: OriginFor<T>,
            duration: BlockNumberFor<T>,
        ) -> DispatchResult {
            // Ensure the call is made by the root account
            ensure_root(origin)?;

            // Set the duration of schedule dissolve network
            pallet_subtensor::Pallet::<T>::set_dissolve_network_schedule_duration(duration);

            // Log the change
            log::trace!("DissolveNetworkScheduleDurationSet( duration: {duration:?} )");

            Ok(())
        }

        /// Sets the commit-reveal weights periods for a specific subnet.
        ///
        /// This extrinsic allows the subnet owner or root account to set the duration (in epochs) during which committed weights must be revealed.
        /// The commit-reveal mechanism ensures that users commit weights in advance and reveal them only within a specified period.
        ///
        /// # Arguments
        /// * `origin` - The origin of the call, which must be the subnet owner or the root account.
        /// * `netuid` - The unique identifier of the subnet for which the periods are being set.
        /// * `periods` - The number of epochs that define the commit-reveal period.
        ///
        /// # Errors
        /// * `BadOrigin` - If the caller is neither the subnet owner nor the root account.
        /// * `SubnetDoesNotExist` - If the specified subnet does not exist.
        ///
        /// # Weight
        /// Weight is handled by the `#[pallet::weight]` attribute.
        #[pallet::call_index(57)]
        #[pallet::weight(Weight::from_parts(19_320_000, 0)
        .saturating_add(<T as frame_system::Config>::DbWeight::get().reads(1_u64))
        .saturating_add(<T as frame_system::Config>::DbWeight::get().writes(1_u64)))]
        pub fn sudo_set_commit_reveal_weights_interval(
            origin: OriginFor<T>,
            netuid: NetUid,
            interval: u64,
        ) -> DispatchResult {
            pallet_subtensor::Pallet::<T>::ensure_subnet_owner_or_root(origin, netuid)?;

            ensure!(
                pallet_subtensor::Pallet::<T>::if_subnet_exist(netuid),
                Error::<T>::SubnetDoesNotExist
            );

            log::debug!("SetWeightCommitInterval( netuid: {netuid:?}, interval: {interval:?} ) ");

            pallet_subtensor::Pallet::<T>::set_reveal_period(netuid, interval)?;

            Ok(())
        }

        /// Sets the EVM ChainID.
        ///
        /// # Arguments
        /// * `origin` - The origin of the call, which must be the subnet owner or the root account.
        /// * `chainId` - The u64 chain ID
        ///
        /// # Errors
        /// * `BadOrigin` - If the caller is neither the subnet owner nor the root account.
        ///
        /// # Weight
        /// Weight is handled by the `#[pallet::weight]` attribute.
        #[pallet::call_index(58)]
        #[pallet::weight(Weight::from_parts(27_199_000, 0)
        .saturating_add(<T as frame_system::Config>::DbWeight::get().reads(1_u64))
        .saturating_add(<T as frame_system::Config>::DbWeight::get().writes(1_u64)))]
        pub fn sudo_set_evm_chain_id(origin: OriginFor<T>, chain_id: u64) -> DispatchResult {
            // Ensure the call is made by the root account
            ensure_root(origin)?;

            ChainId::<T>::set(chain_id);
            Ok(())
        }

        /// A public interface for `pallet_grandpa::Pallet::schedule_grandpa_change`.
        ///
        /// Schedule a change in the authorities.
        ///
        /// The change will be applied at the end of execution of the block `in_blocks` after the
        /// current block. This value may be 0, in which case the change is applied at the end of
        /// the current block.
        ///
        /// If the `forced` parameter is defined, this indicates that the current set has been
        /// synchronously determined to be offline and that after `in_blocks` the given change
        /// should be applied. The given block number indicates the median last finalized block
        /// number and it should be used as the canon block when starting the new grandpa voter.
        ///
        /// No change should be signaled while any change is pending. Returns an error if a change
        /// is already pending.
        #[pallet::call_index(59)]
        #[pallet::weight(Weight::from_parts(7_779_000, 0)
        .saturating_add(<T as frame_system::Config>::DbWeight::get().reads(1_u64))
        .saturating_add(<T as frame_system::Config>::DbWeight::get().writes(1_u64)))]
        pub fn schedule_grandpa_change(
            origin: OriginFor<T>,
            // grandpa ID is always the same type, so we don't need to parametrize it via `Config`
            next_authorities: AuthorityList,
            in_blocks: BlockNumberFor<T>,
            forced: Option<BlockNumberFor<T>>,
        ) -> DispatchResult {
            ensure_root(origin)?;
            T::Grandpa::schedule_change(next_authorities, in_blocks, forced)
        }

        /// Enable or disable atomic alpha transfers for a given subnet.
        ///
        /// # Parameters
        /// - `origin`: The origin of the call, which must be the root account or subnet owner.
        /// - `netuid`: The unique identifier for the subnet.
        /// - `enabled`: A boolean flag to enable or disable Liquid Alpha.
        ///
        /// # Weight
        /// This function has a fixed weight of 0 and is classified as an operational transaction that does not incur any fees.
        #[pallet::call_index(61)]
        #[pallet::weight((0, DispatchClass::Operational, Pays::No))]
        pub fn sudo_set_toggle_transfer(
            origin: OriginFor<T>,
            netuid: NetUid,
            toggle: bool,
        ) -> DispatchResult {
            pallet_subtensor::Pallet::<T>::ensure_subnet_owner_or_root(origin, netuid)?;
            pallet_subtensor::Pallet::<T>::toggle_transfer(netuid, toggle)
        }

        /// Toggles the enablement of an EVM precompile.
        ///
        /// # Arguments
        /// * `origin` - The origin of the call, which must be the root account.
        /// * `precompile_id` - The identifier of the EVM precompile to toggle.
        /// * `enabled` - The new enablement state of the precompile.
        ///
        /// # Errors
        /// * `BadOrigin` - If the caller is not the root account.
        ///
        /// # Weight
        /// Weight is handled by the `#[pallet::weight]` attribute.
        #[pallet::call_index(62)]
        #[pallet::weight((0, DispatchClass::Operational, Pays::No))]
        pub fn sudo_toggle_evm_precompile(
            origin: OriginFor<T>,
            precompile_id: PrecompileEnum,
            enabled: bool,
        ) -> DispatchResult {
            ensure_root(origin)?;
            if PrecompileEnable::<T>::get(precompile_id) != enabled {
                PrecompileEnable::<T>::insert(precompile_id, enabled);
                Self::deposit_event(Event::PrecompileUpdated {
                    precompile_id,
                    enabled,
                });
            }
            Ok(())
        }

        ///
        ///
        /// # Arguments
        /// * `origin` - The origin of the call, which must be the root account.
        /// * `alpha` - The new moving alpha value for the SubnetMovingAlpha.
        ///
        /// # Errors
        /// * `BadOrigin` - If the caller is not the root account.
        ///
        /// # Weight
        /// Weight is handled by the `#[pallet::weight]` attribute.
        #[pallet::call_index(63)]
        #[pallet::weight((0, DispatchClass::Operational, Pays::No))]
        pub fn sudo_set_subnet_moving_alpha(origin: OriginFor<T>, alpha: I96F32) -> DispatchResult {
            ensure_root(origin)?;
            pallet_subtensor::SubnetMovingAlpha::<T>::set(alpha);

            log::debug!("SubnetMovingAlphaSet( alpha: {alpha:?} )");
            Ok(())
        }

        /// Change the SubnetOwnerHotkey for a given subnet.
        ///
        /// # Arguments
        /// * `origin` - The origin of the call, which must be the subnet owner.
        /// * `netuid` - The unique identifier for the subnet.
        /// * `hotkey` - The new hotkey for the subnet owner.
        ///
        /// # Errors
        /// * `BadOrigin` - If the caller is not the subnet owner or root account.
        ///
        /// # Weight
        /// Weight is handled by the `#[pallet::weight]` attribute.
        #[pallet::call_index(64)]
        #[pallet::weight((0, DispatchClass::Operational, Pays::No))]
        pub fn sudo_set_subnet_owner_hotkey(
            origin: OriginFor<T>,
            netuid: NetUid,
            hotkey: <T as frame_system::Config>::AccountId,
        ) -> DispatchResult {
            pallet_subtensor::Pallet::<T>::ensure_subnet_owner(origin.clone(), netuid)?;
            pallet_subtensor::Pallet::<T>::set_subnet_owner_hotkey(netuid, &hotkey);

            log::debug!("SubnetOwnerHotkeySet( netuid: {netuid:?}, hotkey: {hotkey:?} )");
            Ok(())
        }

        ///
        ///
        /// # Arguments
        /// * `origin` - The origin of the call, which must be the root account.
        /// * `ema_alpha_period` - Number of blocks for EMA price to halve
        ///
        /// # Errors
        /// * `BadOrigin` - If the caller is not the root account.
        ///
        /// # Weight
        /// Weight is handled by the `#[pallet::weight]` attribute.
        #[pallet::call_index(65)]
        #[pallet::weight((0, DispatchClass::Operational, Pays::No))]
        pub fn sudo_set_ema_price_halving_period(
            origin: OriginFor<T>,
            netuid: NetUid,
            ema_halving: u64,
        ) -> DispatchResult {
            ensure_root(origin)?;
            pallet_subtensor::EMAPriceHalvingBlocks::<T>::set(netuid, ema_halving);

            log::debug!(
                "EMAPriceHalvingBlocks( netuid: {netuid:?}, ema_halving: {ema_halving:?} )"
            );
            Ok(())
        }

        ///
        ///
        /// # Arguments
        /// * `origin` - The origin of the call, which must be the root account.
        /// * `netuid` - The unique identifier for the subnet.
        /// * `steepness` - The Steepness for the alpha sigmoid function. (range is 0-int16::MAX,
        /// negative values are reserved for future use)
        ///
        /// # Errors
        /// * `BadOrigin` - If the caller is not the root account.
        /// * `SubnetDoesNotExist` - If the specified subnet does not exist.
        /// * `NegativeSigmoidSteepness` - If the steepness is negative and the caller is
        /// root.
        /// # Weight
        /// Weight is handled by the `#[pallet::weight]` attribute.
        #[pallet::call_index(68)]
        #[pallet::weight((0, DispatchClass::Operational, Pays::No))]
        pub fn sudo_set_alpha_sigmoid_steepness(
            origin: OriginFor<T>,
            netuid: NetUid,
            steepness: i16,
        ) -> DispatchResult {
            pallet_subtensor::Pallet::<T>::ensure_subnet_owner_or_root(origin.clone(), netuid)?;

            ensure!(
                pallet_subtensor::Pallet::<T>::if_subnet_exist(netuid),
                Error::<T>::SubnetDoesNotExist
            );

            let is_root = ensure_root(origin).is_ok();
            ensure!(
                is_root || steepness >= 0,
                Error::<T>::NegativeSigmoidSteepness
            );

            pallet_subtensor::Pallet::<T>::set_alpha_sigmoid_steepness(netuid, steepness);

            log::debug!("AlphaSigmoidSteepnessSet( netuid: {netuid:?}, steepness: {steepness:?} )");
            Ok(())
        }

        /// Enables or disables Yuma3 for a given subnet.
        ///
        /// # Parameters
        /// - `origin`: The origin of the call, which must be the root account or subnet owner.
        /// - `netuid`: The unique identifier for the subnet.
        /// - `enabled`: A boolean flag to enable or disable Yuma3.
        ///
        /// # Weight
        /// This function has a fixed weight of 0 and is classified as an operational transaction that does not incur any fees.
        #[pallet::call_index(69)]
        #[pallet::weight((0, DispatchClass::Operational, Pays::No))]
        pub fn sudo_set_yuma3_enabled(
            origin: OriginFor<T>,
            netuid: NetUid,
            enabled: bool,
        ) -> DispatchResult {
            pallet_subtensor::Pallet::<T>::ensure_subnet_owner_or_root(origin, netuid)?;
            pallet_subtensor::Pallet::<T>::set_yuma3_enabled(netuid, enabled);

            Self::deposit_event(Event::Yuma3EnableToggled { netuid, enabled });
            log::debug!("Yuma3EnableToggled( netuid: {netuid:?}, Enabled: {enabled:?} ) ");
            Ok(())
        }

        /// Enables or disables Bonds Reset for a given subnet.
        ///
        /// # Parameters
        /// - `origin`: The origin of the call, which must be the root account or subnet owner.
        /// - `netuid`: The unique identifier for the subnet.
        /// - `enabled`: A boolean flag to enable or disable Bonds Reset.
        ///
        /// # Weight
        /// This function has a fixed weight of 0 and is classified as an operational transaction that does not incur any fees.
        #[pallet::call_index(70)]
        #[pallet::weight((0, DispatchClass::Operational, Pays::No))]
        pub fn sudo_set_bonds_reset_enabled(
            origin: OriginFor<T>,
            netuid: NetUid,
            enabled: bool,
        ) -> DispatchResult {
            pallet_subtensor::Pallet::<T>::ensure_subnet_owner_or_root(origin, netuid)?;
            pallet_subtensor::Pallet::<T>::set_bonds_reset(netuid, enabled);

            Self::deposit_event(Event::BondsResetToggled { netuid, enabled });
            log::debug!("BondsResetToggled( netuid: {netuid:?} bonds_reset: {enabled:?} ) ");
            Ok(())
        }

        /// Sets or updates the hotkey account associated with the owner of a specific subnet.
        ///
        /// This function allows either the root origin or the current subnet owner to set or update
        /// the hotkey for a given subnet. The subnet must already exist. To prevent abuse, the call is
        /// rate-limited to once per configured interval (default: one week) per subnet.
        ///
        /// # Parameters
        /// - `origin`: The dispatch origin of the call. Must be either root or the current owner of the subnet.
        /// - `netuid`: The unique identifier of the subnet whose owner hotkey is being set.
        /// - `hotkey`: The new hotkey account to associate with the subnet owner.
        ///
        /// # Returns
        /// - `DispatchResult`: Returns `Ok(())` if the hotkey was successfully set, or an appropriate error otherwise.
        ///
        /// # Errors
        /// - `Error::SubnetNotExists`: If the specified subnet does not exist.
        /// - `Error::TxRateLimitExceeded`: If the function is called more frequently than the allowed rate limit.
        ///
        /// # Access Control
        /// Only callable by:
        /// - Root origin, or
        /// - The coldkey account that owns the subnet.
        ///
        /// # Storage
        /// - Updates [`SubnetOwnerHotkey`] for the given `netuid`.
        /// - Reads and updates [`LastRateLimitedBlock`] for rate-limiting.
        /// - Reads [`DefaultSetSNOwnerHotkeyRateLimit`] to determine the interval between allowed updates.
        ///
        /// # Rate Limiting
        /// This function is rate-limited to one call per subnet per interval (e.g., one week).
        #[pallet::call_index(67)]
        #[pallet::weight((0, DispatchClass::Operational, Pays::No))]
        pub fn sudo_set_sn_owner_hotkey(
            origin: OriginFor<T>,
            netuid: NetUid,
            hotkey: <T as frame_system::Config>::AccountId,
        ) -> DispatchResult {
            pallet_subtensor::Pallet::<T>::do_set_sn_owner_hotkey(origin, netuid, &hotkey)
        }

        /// Enables or disables subtoken trading for a given subnet.
        ///
        /// # Arguments
        /// * `origin` - The origin of the call, which must be the root account.
        /// * `netuid` - The unique identifier of the subnet.
        /// * `subtoken_enabled` - A boolean indicating whether subtoken trading should be enabled or disabled.
        ///
        /// # Errors
        /// * `BadOrigin` - If the caller is not the root account.
        ///
        /// # Weight
        /// Weight is handled by the `#[pallet::weight]` attribute.
        #[pallet::call_index(66)]
        #[pallet::weight((0, DispatchClass::Operational, Pays::No))]
        pub fn sudo_set_subtoken_enabled(
            origin: OriginFor<T>,
            netuid: NetUid,
            subtoken_enabled: bool,
        ) -> DispatchResult {
            ensure_root(origin)?;
            pallet_subtensor::SubtokenEnabled::<T>::set(netuid, subtoken_enabled);

            log::debug!(
                "SubtokenEnabled( netuid: {netuid:?}, subtoken_enabled: {subtoken_enabled:?} )"
            );
            Ok(())
        }

        /// Sets the commit-reveal weights version for all subnets
        #[pallet::call_index(71)]
        #[pallet::weight((
            Weight::from_parts(7_114_000, 0)
                .saturating_add(<T as frame_system::Config>::DbWeight::get().writes(1))
                .saturating_add(<T as frame_system::Config>::DbWeight::get().reads(0_u64)),
            DispatchClass::Operational,
            Pays::No
        ))]
        pub fn sudo_set_commit_reveal_version(
            origin: OriginFor<T>,
            version: u16,
        ) -> DispatchResult {
            ensure_root(origin)?;
            pallet_subtensor::Pallet::<T>::set_commit_reveal_weights_version(version);
            Ok(())
        }

        /// Sets the number of immune owner neurons
        #[pallet::call_index(72)]
        #[pallet::weight(Weight::from_parts(15_000_000, 0)
        .saturating_add(<T as frame_system::Config>::DbWeight::get().reads(1_u64))
        .saturating_add(<T as frame_system::Config>::DbWeight::get().writes(1_u64)))]
        pub fn sudo_set_owner_immune_neuron_limit(
            origin: OriginFor<T>,
            netuid: NetUid,
            immune_neurons: u16,
        ) -> DispatchResult {
            pallet_subtensor::Pallet::<T>::ensure_subnet_owner_or_root(origin, netuid)?;
            pallet_subtensor::Pallet::<T>::set_owner_immune_neuron_limit(netuid, immune_neurons)?;
            Ok(())
        }

<<<<<<< HEAD
        /// Sets the maximum allowed UIDs for a subnet
        #[pallet::call_index(74)]
        #[pallet::weight(Weight::from_parts(15_000_000, 0)
        .saturating_add(<T as frame_system::Config>::DbWeight::get().reads(1_u64))
        .saturating_add(<T as frame_system::Config>::DbWeight::get().writes(1_u64)))]
        pub fn sudo_trim_to_max_allowed_uids(
            origin: OriginFor<T>,
            netuid: NetUid,
            max_n: u16,
        ) -> DispatchResult {
            pallet_subtensor::Pallet::<T>::ensure_subnet_owner_or_root(origin.clone(), netuid)?;
            if let Ok(RawOrigin::Signed(who)) = origin.into() {
                ensure!(
                    pallet_subtensor::Pallet::<T>::passes_rate_limit_on_subnet(
                        &TransactionType::SetMaxAllowedUIDS,
                        &who,
                        netuid,
                    ),
                    pallet_subtensor::Error::<T>::TxRateLimitExceeded
                );
            }
            pallet_subtensor::Pallet::<T>::trim_to_max_allowed_uids(netuid, max_n)?;
=======
        /// Sets the childkey burn for a subnet.
        /// It is only callable by the root account.
        /// The extrinsic will call the Subtensor pallet to set the childkey burn.
        #[pallet::call_index(73)]
        #[pallet::weight(Weight::from_parts(15_650_000, 0)
        .saturating_add(<T as frame_system::Config>::DbWeight::get().reads(1_u64))
        .saturating_add(<T as frame_system::Config>::DbWeight::get().writes(1_u64)))]
        pub fn sudo_set_ck_burn(origin: OriginFor<T>, burn: u64) -> DispatchResult {
            ensure_root(origin)?;
            pallet_subtensor::Pallet::<T>::set_ck_burn(burn);
            log::debug!("CKBurnSet( burn: {burn:?} ) ");
>>>>>>> e8313937
            Ok(())
        }
    }
}

impl<T: Config> sp_runtime::BoundToRuntimeAppPublic for Pallet<T> {
    type Public = <T as Config>::AuthorityId;
}

// Interfaces to interact with other pallets
use sp_runtime::BoundedVec;

pub trait AuraInterface<AuthorityId, MaxAuthorities> {
    fn change_authorities(new: BoundedVec<AuthorityId, MaxAuthorities>);
}

impl<A, M> AuraInterface<A, M> for () {
    fn change_authorities(_: BoundedVec<A, M>) {}
}

pub trait GrandpaInterface<Runtime>
where
    Runtime: frame_system::Config,
{
    fn schedule_change(
        next_authorities: AuthorityList,
        in_blocks: BlockNumberFor<Runtime>,
        forced: Option<BlockNumberFor<Runtime>>,
    ) -> DispatchResult;
}

impl<R> GrandpaInterface<R> for ()
where
    R: frame_system::Config,
{
    fn schedule_change(
        _next_authorities: AuthorityList,
        _in_blocks: BlockNumberFor<R>,
        _forced: Option<BlockNumberFor<R>>,
    ) -> DispatchResult {
        Ok(())
    }
}<|MERGE_RESOLUTION|>--- conflicted
+++ resolved
@@ -1612,7 +1612,20 @@
             Ok(())
         }
 
-<<<<<<< HEAD
+        /// Sets the childkey burn for a subnet.
+        /// It is only callable by the root account.
+        /// The extrinsic will call the Subtensor pallet to set the childkey burn.
+        #[pallet::call_index(73)]
+        #[pallet::weight(Weight::from_parts(15_650_000, 0)
+        .saturating_add(<T as frame_system::Config>::DbWeight::get().reads(1_u64))
+        .saturating_add(<T as frame_system::Config>::DbWeight::get().writes(1_u64)))]
+        pub fn sudo_set_ck_burn(origin: OriginFor<T>, burn: u64) -> DispatchResult {
+            ensure_root(origin)?;
+            pallet_subtensor::Pallet::<T>::set_ck_burn(burn);
+            log::debug!("CKBurnSet( burn: {burn:?} ) ");
+            Ok(())
+        }
+
         /// Sets the maximum allowed UIDs for a subnet
         #[pallet::call_index(74)]
         #[pallet::weight(Weight::from_parts(15_000_000, 0)
@@ -1635,20 +1648,6 @@
                 );
             }
             pallet_subtensor::Pallet::<T>::trim_to_max_allowed_uids(netuid, max_n)?;
-=======
-        /// Sets the childkey burn for a subnet.
-        /// It is only callable by the root account.
-        /// The extrinsic will call the Subtensor pallet to set the childkey burn.
-        #[pallet::call_index(73)]
-        #[pallet::weight(Weight::from_parts(15_650_000, 0)
-        .saturating_add(<T as frame_system::Config>::DbWeight::get().reads(1_u64))
-        .saturating_add(<T as frame_system::Config>::DbWeight::get().writes(1_u64)))]
-        pub fn sudo_set_ck_burn(origin: OriginFor<T>, burn: u64) -> DispatchResult {
-            ensure_root(origin)?;
-            pallet_subtensor::Pallet::<T>::set_ck_burn(burn);
-            log::debug!("CKBurnSet( burn: {burn:?} ) ");
->>>>>>> e8313937
-            Ok(())
         }
     }
 }
