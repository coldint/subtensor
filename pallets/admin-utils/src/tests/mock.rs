--- conflicted
+++ resolved
@@ -1,14 +1,9 @@
 #![allow(clippy::arithmetic_side_effects, clippy::unwrap_used)]
 
 use frame_support::{
-<<<<<<< HEAD
     PalletId, assert_ok, derive_impl, parameter_types,
-    traits::{Everything, Hooks, PrivilegeCmp},
     weights,
-=======
-    assert_ok, derive_impl, parameter_types,
     traits::{Everything, Hooks, InherentBuilder, PrivilegeCmp},
->>>>>>> d2469645
 };
 use frame_system::{self as system, offchain::CreateTransactionBase};
 use frame_system::{EnsureNever, EnsureRoot, limits};
@@ -150,12 +145,9 @@
     pub const InitialTaoWeight: u64 = u64::MAX/10; // 10% global weight.
     pub const InitialEmaPriceHalvingPeriod: u64 = 201_600_u64; // 4 weeks
     pub const DurationOfStartCall: u64 = 7 * 24 * 60 * 60 / 12; // 7 days
-<<<<<<< HEAD
-    pub const LeaseDividendsDistributionInterval: u32 = 100; // 100 blocks
-=======
     pub const InitialKeySwapOnSubnetCost: u64 = 10_000_000;
     pub const HotkeySwapOnSubnetInterval: u64 = 7 * 24 * 60 * 60 / 12; // 7 days
->>>>>>> d2469645
+    pub const LeaseDividendsDistributionInterval: u32 = 100; // 100 blocks
 }
 
 impl pallet_subtensor::Config for Test {
@@ -225,7 +217,8 @@
     type InitialTaoWeight = InitialTaoWeight;
     type InitialEmaPriceHalvingPeriod = InitialEmaPriceHalvingPeriod;
     type DurationOfStartCall = DurationOfStartCall;
-<<<<<<< HEAD
+    type KeySwapOnSubnetCost = InitialKeySwapOnSubnetCost;
+    type HotkeySwapOnSubnetInterval = HotkeySwapOnSubnetInterval;
     type ProxyInterface = ();
     type LeaseDividendsDistributionInterval = LeaseDividendsDistributionInterval;
 }
@@ -267,10 +260,6 @@
     type MaximumBlockDuration = MaximumBlockDuration;
     type RefundContributorsLimit = RefundContributorsLimit;
     type MaxContributors = MaxContributors;
-=======
-    type KeySwapOnSubnetCost = InitialKeySwapOnSubnetCost;
-    type HotkeySwapOnSubnetInterval = HotkeySwapOnSubnetInterval;
->>>>>>> d2469645
 }
 
 #[derive_impl(frame_system::config_preludes::TestDefaultConfig)]
