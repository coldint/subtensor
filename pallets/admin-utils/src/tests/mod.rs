use frame_support::sp_runtime::DispatchError;
use frame_support::{
    assert_err, assert_noop, assert_ok,
    dispatch::{DispatchClass, GetDispatchInfo, Pays},
    traits::Hooks,
};
use frame_system::Config;
use pallet_subtensor::{
    Error as SubtensorError, MaxRegistrationsPerBlock, Rank, SubnetOwner,
    TargetRegistrationsPerInterval, Tempo, WeightsVersionKeyRateLimit, *,
};
// use pallet_subtensor::{migrations, Event};
use pallet_subtensor::Event;
use sp_consensus_grandpa::AuthorityId as GrandpaId;
use sp_core::{Get, Pair, U256, ed25519};
use substrate_fixed::types::I96F32;
use subtensor_runtime_common::{Currency, NetUid, SubId, TaoCurrency};

use crate::Error;
use crate::pallet::PrecompileEnable;
use mock::*;

mod mock;

#[test]
fn test_sudo_set_default_take() {
    new_test_ext().execute_with(|| {
        let to_be_set: u16 = 10;
        let init_value: u16 = SubtensorModule::get_default_delegate_take();
        assert_eq!(
            AdminUtils::sudo_set_default_take(
                <<Test as Config>::RuntimeOrigin>::signed(U256::from(0)),
                to_be_set
            ),
            Err(DispatchError::BadOrigin)
        );
        assert_eq!(SubtensorModule::get_default_delegate_take(), init_value);
        assert_ok!(AdminUtils::sudo_set_default_take(
            <<Test as Config>::RuntimeOrigin>::root(),
            to_be_set
        ));
        assert_eq!(SubtensorModule::get_default_delegate_take(), to_be_set);
    });
}

#[test]
fn test_sudo_set_serving_rate_limit() {
    new_test_ext().execute_with(|| {
        let netuid = NetUid::from(3);
        let to_be_set: u64 = 10;
        let init_value: u64 = SubtensorModule::get_serving_rate_limit(netuid);
        assert_eq!(
            AdminUtils::sudo_set_serving_rate_limit(
                <<Test as Config>::RuntimeOrigin>::signed(U256::from(1)),
                netuid,
                to_be_set
            ),
            Err(DispatchError::BadOrigin)
        );
        assert_eq!(SubtensorModule::get_serving_rate_limit(netuid), init_value);
        assert_ok!(AdminUtils::sudo_set_serving_rate_limit(
            <<Test as Config>::RuntimeOrigin>::root(),
            netuid,
            to_be_set
        ));
        assert_eq!(SubtensorModule::get_serving_rate_limit(netuid), to_be_set);
    });
}

#[test]
fn test_sudo_set_min_difficulty() {
    new_test_ext().execute_with(|| {
        let netuid = NetUid::from(1);
        let to_be_set: u64 = 10;
        add_network(netuid, 10);
        let init_value: u64 = SubtensorModule::get_min_difficulty(netuid);
        assert_eq!(
            AdminUtils::sudo_set_min_difficulty(
                <<Test as Config>::RuntimeOrigin>::signed(U256::from(1)),
                netuid,
                to_be_set
            ),
            Err(DispatchError::BadOrigin)
        );
        assert_eq!(
            AdminUtils::sudo_set_min_difficulty(
                <<Test as Config>::RuntimeOrigin>::root(),
                netuid.next(),
                to_be_set
            ),
            Err(Error::<Test>::SubnetDoesNotExist.into())
        );
        assert_eq!(SubtensorModule::get_min_difficulty(netuid), init_value);
        assert_ok!(AdminUtils::sudo_set_min_difficulty(
            <<Test as Config>::RuntimeOrigin>::root(),
            netuid,
            to_be_set
        ));
        assert_eq!(SubtensorModule::get_min_difficulty(netuid), to_be_set);
    });
}

#[test]
fn test_sudo_set_max_difficulty() {
    new_test_ext().execute_with(|| {
        let netuid = NetUid::from(1);
        let to_be_set: u64 = 10;
        add_network(netuid, 10);
        let init_value: u64 = SubtensorModule::get_max_difficulty(netuid);
        assert_eq!(
            AdminUtils::sudo_set_max_difficulty(
                <<Test as Config>::RuntimeOrigin>::signed(U256::from(1)),
                netuid,
                to_be_set
            ),
            Err(DispatchError::BadOrigin)
        );
        assert_eq!(
            AdminUtils::sudo_set_max_difficulty(
                <<Test as Config>::RuntimeOrigin>::root(),
                netuid.next(),
                to_be_set
            ),
            Err(Error::<Test>::SubnetDoesNotExist.into())
        );
        assert_eq!(SubtensorModule::get_max_difficulty(netuid), init_value);
        assert_ok!(AdminUtils::sudo_set_max_difficulty(
            <<Test as Config>::RuntimeOrigin>::root(),
            netuid,
            to_be_set
        ));
        assert_eq!(SubtensorModule::get_max_difficulty(netuid), to_be_set);
    });
}

#[test]
fn test_sudo_set_weights_version_key() {
    new_test_ext().execute_with(|| {
        let netuid = NetUid::from(1);
        let to_be_set: u64 = 10;
        add_network(netuid, 10);
        let init_value: u64 = SubtensorModule::get_weights_version_key(netuid);
        assert_eq!(
            AdminUtils::sudo_set_weights_version_key(
                <<Test as Config>::RuntimeOrigin>::signed(U256::from(1)),
                netuid,
                to_be_set
            ),
            Err(DispatchError::BadOrigin)
        );
        assert_eq!(
            AdminUtils::sudo_set_weights_version_key(
                <<Test as Config>::RuntimeOrigin>::root(),
                netuid.next(),
                to_be_set
            ),
            Err(Error::<Test>::SubnetDoesNotExist.into())
        );
        assert_eq!(SubtensorModule::get_weights_version_key(netuid), init_value);
        assert_ok!(AdminUtils::sudo_set_weights_version_key(
            <<Test as Config>::RuntimeOrigin>::root(),
            netuid,
            to_be_set
        ));
        assert_eq!(SubtensorModule::get_weights_version_key(netuid), to_be_set);
    });
}

#[test]
fn test_sudo_set_weights_version_key_rate_limit() {
    new_test_ext().execute_with(|| {
        let netuid = NetUid::from(1);
        let to_be_set: u64 = 10;

        let sn_owner = U256::from(1);
        add_network(netuid, 10);
        // Set the Subnet Owner
        SubnetOwner::<Test>::insert(netuid, sn_owner);

        let rate_limit = WeightsVersionKeyRateLimit::<Test>::get();
        let tempo = Tempo::<Test>::get(netuid);

        let rate_limit_period = rate_limit * (tempo as u64);

        assert_ok!(AdminUtils::sudo_set_weights_version_key(
            <<Test as Config>::RuntimeOrigin>::signed(sn_owner),
            netuid,
            to_be_set
        ));
        assert_eq!(SubtensorModule::get_weights_version_key(netuid), to_be_set);

        // Try to set again with
        // Assert rate limit not passed
        assert!(!SubtensorModule::passes_rate_limit_on_subnet(
            &pallet_subtensor::utils::rate_limiting::TransactionType::SetWeightsVersionKey,
            &sn_owner,
            netuid
        ));

        // Try transaction
        assert_noop!(
            AdminUtils::sudo_set_weights_version_key(
                <<Test as Config>::RuntimeOrigin>::signed(sn_owner),
                netuid,
                to_be_set + 1
            ),
            pallet_subtensor::Error::<Test>::TxRateLimitExceeded
        );

        // Wait for rate limit to pass
        run_to_block(rate_limit_period + 1);
        assert!(SubtensorModule::passes_rate_limit_on_subnet(
            &pallet_subtensor::utils::rate_limiting::TransactionType::SetWeightsVersionKey,
            &sn_owner,
            netuid
        ));

        // Try transaction
        assert_ok!(AdminUtils::sudo_set_weights_version_key(
            <<Test as Config>::RuntimeOrigin>::signed(sn_owner),
            netuid,
            to_be_set + 1
        ));
        assert_eq!(
            SubtensorModule::get_weights_version_key(netuid),
            to_be_set + 1
        );
    });
}

#[test]
fn test_sudo_set_weights_version_key_rate_limit_root() {
    // root should not be effected by rate limit
    new_test_ext().execute_with(|| {
        let netuid = NetUid::from(1);
        let to_be_set: u64 = 10;

        let sn_owner = U256::from(1);
        add_network(netuid, 10);
        // Set the Subnet Owner
        SubnetOwner::<Test>::insert(netuid, sn_owner);

        let rate_limit = WeightsVersionKeyRateLimit::<Test>::get();
        let tempo: u16 = Tempo::<Test>::get(netuid);

        let rate_limit_period = rate_limit * (tempo as u64);
        // Verify the rate limit is more than 0 blocks
        assert!(rate_limit_period > 0);

        assert_ok!(AdminUtils::sudo_set_weights_version_key(
            <<Test as Config>::RuntimeOrigin>::root(),
            netuid,
            to_be_set
        ));
        assert_eq!(SubtensorModule::get_weights_version_key(netuid), to_be_set);

        // Try transaction
        assert_ok!(AdminUtils::sudo_set_weights_version_key(
            <<Test as Config>::RuntimeOrigin>::signed(sn_owner),
            netuid,
            to_be_set + 1
        ));
        assert_eq!(
            SubtensorModule::get_weights_version_key(netuid),
            to_be_set + 1
        );
    });
}

#[test]
fn test_sudo_set_weights_set_rate_limit() {
    new_test_ext().execute_with(|| {
        let netuid = NetUid::from(1);
        let to_be_set: u64 = 10;
        add_network(netuid, 10);
        let init_value: u64 = SubtensorModule::get_weights_set_rate_limit(netuid);
        assert_eq!(
            AdminUtils::sudo_set_weights_set_rate_limit(
                <<Test as Config>::RuntimeOrigin>::signed(U256::from(1)),
                netuid,
                to_be_set
            ),
            Err(DispatchError::BadOrigin)
        );
        assert_eq!(
            AdminUtils::sudo_set_weights_set_rate_limit(
                <<Test as Config>::RuntimeOrigin>::root(),
                netuid.next(),
                to_be_set
            ),
            Err(Error::<Test>::SubnetDoesNotExist.into())
        );
        assert_eq!(
            SubtensorModule::get_weights_set_rate_limit(netuid),
            init_value
        );
        assert_ok!(AdminUtils::sudo_set_weights_set_rate_limit(
            <<Test as Config>::RuntimeOrigin>::root(),
            netuid,
            to_be_set
        ));
        assert_eq!(
            SubtensorModule::get_weights_set_rate_limit(netuid),
            to_be_set
        );
    });
}

#[test]
fn test_sudo_set_adjustment_interval() {
    new_test_ext().execute_with(|| {
        let netuid = NetUid::from(1);
        let to_be_set: u16 = 10;
        add_network(netuid, 10);
        let init_value: u16 = SubtensorModule::get_adjustment_interval(netuid);
        assert_eq!(
            AdminUtils::sudo_set_adjustment_interval(
                <<Test as Config>::RuntimeOrigin>::signed(U256::from(1)),
                netuid,
                to_be_set
            ),
            Err(DispatchError::BadOrigin)
        );
        assert_eq!(
            AdminUtils::sudo_set_adjustment_interval(
                <<Test as Config>::RuntimeOrigin>::root(),
                netuid.next(),
                to_be_set
            ),
            Err(Error::<Test>::SubnetDoesNotExist.into())
        );
        assert_eq!(SubtensorModule::get_adjustment_interval(netuid), init_value);
        assert_ok!(AdminUtils::sudo_set_adjustment_interval(
            <<Test as Config>::RuntimeOrigin>::root(),
            netuid,
            to_be_set
        ));
        assert_eq!(SubtensorModule::get_adjustment_interval(netuid), to_be_set);
    });
}

#[test]
fn test_sudo_set_adjustment_alpha() {
    new_test_ext().execute_with(|| {
        let netuid = NetUid::from(1);
        let to_be_set: u64 = 10;
        add_network(netuid, 10);
        let init_value: u64 = SubtensorModule::get_adjustment_alpha(netuid);
        assert_eq!(
            AdminUtils::sudo_set_adjustment_alpha(
                <<Test as Config>::RuntimeOrigin>::signed(U256::from(1)),
                netuid,
                to_be_set
            ),
            Err(DispatchError::BadOrigin)
        );
        assert_eq!(
            AdminUtils::sudo_set_adjustment_alpha(
                <<Test as Config>::RuntimeOrigin>::root(),
                netuid.next(),
                to_be_set
            ),
            Err(Error::<Test>::SubnetDoesNotExist.into())
        );
        assert_eq!(SubtensorModule::get_adjustment_alpha(netuid), init_value);
        assert_ok!(AdminUtils::sudo_set_adjustment_alpha(
            <<Test as Config>::RuntimeOrigin>::root(),
            netuid,
            to_be_set
        ));
        assert_eq!(SubtensorModule::get_adjustment_alpha(netuid), to_be_set);
    });
}

#[test]
fn test_sudo_subnet_owner_cut() {
    new_test_ext().execute_with(|| {
        let to_be_set: u16 = 10;
        let init_value: u16 = SubtensorModule::get_subnet_owner_cut();
        assert_eq!(
            AdminUtils::sudo_set_subnet_owner_cut(
                <<Test as Config>::RuntimeOrigin>::signed(U256::from(0)),
                to_be_set
            ),
            Err(DispatchError::BadOrigin)
        );
        assert_eq!(SubtensorModule::get_subnet_owner_cut(), init_value);
        assert_ok!(AdminUtils::sudo_set_subnet_owner_cut(
            <<Test as Config>::RuntimeOrigin>::root(),
            to_be_set
        ));
        assert_eq!(SubtensorModule::get_subnet_owner_cut(), to_be_set);
    });
}

#[test]
fn test_sudo_set_max_weight_limit() {
    new_test_ext().execute_with(|| {
        let netuid = NetUid::from(1);
        let to_be_set: u16 = 10;
        add_network(netuid, 10);
        let init_value: u16 = SubtensorModule::get_max_weight_limit(netuid);
        assert_eq!(
            AdminUtils::sudo_set_max_weight_limit(
                <<Test as Config>::RuntimeOrigin>::signed(U256::from(1)),
                netuid,
                to_be_set
            ),
            Err(DispatchError::BadOrigin)
        );
        assert_eq!(
            AdminUtils::sudo_set_max_weight_limit(
                <<Test as Config>::RuntimeOrigin>::root(),
                netuid.next(),
                to_be_set
            ),
            Err(Error::<Test>::SubnetDoesNotExist.into())
        );
        assert_eq!(SubtensorModule::get_max_weight_limit(netuid), init_value);
        assert_ok!(AdminUtils::sudo_set_max_weight_limit(
            <<Test as Config>::RuntimeOrigin>::root(),
            netuid,
            to_be_set
        ));
        assert_eq!(SubtensorModule::get_max_weight_limit(netuid), to_be_set);
    });
}

#[test]
fn test_sudo_set_issuance() {
    new_test_ext().execute_with(|| {
        let to_be_set = TaoCurrency::from(10);
        assert_eq!(
            AdminUtils::sudo_set_total_issuance(
                <<Test as Config>::RuntimeOrigin>::signed(U256::from(0)),
                to_be_set
            ),
            Err(DispatchError::BadOrigin)
        );
        assert_ok!(AdminUtils::sudo_set_total_issuance(
            <<Test as Config>::RuntimeOrigin>::root(),
            to_be_set
        ));
        assert_eq!(SubtensorModule::get_total_issuance(), to_be_set);
    });
}

#[test]
fn test_sudo_set_immunity_period() {
    new_test_ext().execute_with(|| {
        let netuid = NetUid::from(1);
        let to_be_set: u16 = 10;
        add_network(netuid, 10);
        let init_value: u16 = SubtensorModule::get_immunity_period(netuid);
        assert_eq!(
            AdminUtils::sudo_set_immunity_period(
                <<Test as Config>::RuntimeOrigin>::signed(U256::from(1)),
                netuid,
                to_be_set
            ),
            Err(DispatchError::BadOrigin)
        );
        assert_eq!(
            AdminUtils::sudo_set_immunity_period(
                <<Test as Config>::RuntimeOrigin>::root(),
                netuid.next(),
                to_be_set
            ),
            Err(Error::<Test>::SubnetDoesNotExist.into())
        );
        assert_eq!(SubtensorModule::get_immunity_period(netuid), init_value);
        assert_ok!(AdminUtils::sudo_set_immunity_period(
            <<Test as Config>::RuntimeOrigin>::root(),
            netuid,
            to_be_set
        ));
        assert_eq!(SubtensorModule::get_immunity_period(netuid), to_be_set);
    });
}

#[test]
fn test_sudo_set_min_allowed_weights() {
    new_test_ext().execute_with(|| {
        let netuid = NetUid::from(1);
        let to_be_set: u16 = 10;
        add_network(netuid, 10);
        let init_value: u16 = SubtensorModule::get_min_allowed_weights(netuid);
        assert_eq!(
            AdminUtils::sudo_set_min_allowed_weights(
                <<Test as Config>::RuntimeOrigin>::signed(U256::from(1)),
                netuid,
                to_be_set
            ),
            Err(DispatchError::BadOrigin)
        );
        assert_eq!(
            AdminUtils::sudo_set_min_allowed_weights(
                <<Test as Config>::RuntimeOrigin>::root(),
                netuid.next(),
                to_be_set
            ),
            Err(Error::<Test>::SubnetDoesNotExist.into())
        );
        assert_eq!(SubtensorModule::get_min_allowed_weights(netuid), init_value);
        assert_ok!(AdminUtils::sudo_set_min_allowed_weights(
            <<Test as Config>::RuntimeOrigin>::root(),
            netuid,
            to_be_set
        ));
        assert_eq!(SubtensorModule::get_min_allowed_weights(netuid), to_be_set);
    });
}

#[test]
fn test_sudo_set_max_allowed_uids() {
    new_test_ext().execute_with(|| {
        let netuid = NetUid::from(1);
        let to_be_set: u16 = 10;
        add_network(netuid, 10);
        let init_value: u16 = SubtensorModule::get_max_allowed_uids(netuid);
        assert_eq!(
            AdminUtils::sudo_set_max_allowed_uids(
                <<Test as Config>::RuntimeOrigin>::signed(U256::from(0)),
                netuid,
                to_be_set
            ),
            Err(DispatchError::BadOrigin)
        );
        assert_eq!(
            AdminUtils::sudo_set_max_allowed_uids(
                <<Test as Config>::RuntimeOrigin>::root(),
                netuid.next(),
                to_be_set
            ),
            Err(Error::<Test>::SubnetDoesNotExist.into())
        );
        assert_eq!(SubtensorModule::get_max_allowed_uids(netuid), init_value);
        assert_ok!(AdminUtils::sudo_set_max_allowed_uids(
            <<Test as Config>::RuntimeOrigin>::root(),
            netuid,
            to_be_set
        ));
        assert_eq!(SubtensorModule::get_max_allowed_uids(netuid), to_be_set);
    });
}

#[test]
fn test_sudo_set_and_decrease_max_allowed_uids() {
    new_test_ext().execute_with(|| {
        let netuid = NetUid::from(1);
        let to_be_set: u16 = 10;
        add_network(netuid, 10);
        let init_value: u16 = SubtensorModule::get_max_allowed_uids(netuid);
        assert_eq!(
            AdminUtils::sudo_set_max_allowed_uids(
                <<Test as Config>::RuntimeOrigin>::signed(U256::from(0)),
                netuid,
                to_be_set
            ),
            Err(DispatchError::BadOrigin)
        );
        assert_eq!(
            AdminUtils::sudo_set_max_allowed_uids(
                <<Test as Config>::RuntimeOrigin>::root(),
                netuid.next(),
                to_be_set
            ),
            Err(Error::<Test>::SubnetDoesNotExist.into())
        );
        assert_eq!(SubtensorModule::get_max_allowed_uids(netuid), init_value);
        assert_ok!(AdminUtils::sudo_set_max_allowed_uids(
            <<Test as Config>::RuntimeOrigin>::root(),
            netuid,
            to_be_set
        ));
        assert_ok!(AdminUtils::sudo_set_max_allowed_uids(
            <<Test as Config>::RuntimeOrigin>::root(),
            netuid,
            to_be_set - 1
        ));
    });
}

#[test]
fn test_sudo_set_kappa() {
    new_test_ext().execute_with(|| {
        let netuid = NetUid::from(1);
        let to_be_set: u16 = 10;
        add_network(netuid, 10);
        let init_value: u16 = SubtensorModule::get_kappa(netuid);
        assert_eq!(
            AdminUtils::sudo_set_kappa(
                <<Test as Config>::RuntimeOrigin>::signed(U256::from(1)),
                netuid,
                to_be_set
            ),
            Err(DispatchError::BadOrigin)
        );
        assert_eq!(
            AdminUtils::sudo_set_kappa(
                <<Test as Config>::RuntimeOrigin>::root(),
                netuid.next(),
                to_be_set
            ),
            Err(Error::<Test>::SubnetDoesNotExist.into())
        );
        assert_eq!(SubtensorModule::get_kappa(netuid), init_value);
        assert_ok!(AdminUtils::sudo_set_kappa(
            <<Test as Config>::RuntimeOrigin>::root(),
            netuid,
            to_be_set
        ));
        assert_eq!(SubtensorModule::get_kappa(netuid), to_be_set);
    });
}

#[test]
fn test_sudo_set_rho() {
    new_test_ext().execute_with(|| {
        let netuid = NetUid::from(1);
        let to_be_set: u16 = 10;
        add_network(netuid, 10);
        let init_value: u16 = SubtensorModule::get_rho(netuid);
        assert_eq!(
            AdminUtils::sudo_set_rho(
                <<Test as Config>::RuntimeOrigin>::signed(U256::from(1)),
                netuid,
                to_be_set
            ),
            Err(DispatchError::BadOrigin)
        );
        assert_eq!(
            AdminUtils::sudo_set_rho(
                <<Test as Config>::RuntimeOrigin>::root(),
                netuid.next(),
                to_be_set
            ),
            Err(Error::<Test>::SubnetDoesNotExist.into())
        );
        assert_eq!(SubtensorModule::get_rho(netuid), init_value);
        assert_ok!(AdminUtils::sudo_set_rho(
            <<Test as Config>::RuntimeOrigin>::root(),
            netuid,
            to_be_set
        ));
        assert_eq!(SubtensorModule::get_rho(netuid), to_be_set);
    });
}

#[test]
fn test_sudo_set_activity_cutoff() {
    new_test_ext().execute_with(|| {
        let netuid = NetUid::from(1);
        let to_be_set: u16 = pallet_subtensor::MinActivityCutoff::<Test>::get();
        add_network(netuid, 10);
        let init_value: u16 = SubtensorModule::get_activity_cutoff(netuid);
        assert_eq!(
            AdminUtils::sudo_set_activity_cutoff(
                <<Test as Config>::RuntimeOrigin>::signed(U256::from(1)),
                netuid,
                to_be_set
            ),
            Err(DispatchError::BadOrigin)
        );
        assert_eq!(
            AdminUtils::sudo_set_activity_cutoff(
                <<Test as Config>::RuntimeOrigin>::root(),
                netuid.next(),
                to_be_set
            ),
            Err(Error::<Test>::SubnetDoesNotExist.into())
        );
        assert_eq!(SubtensorModule::get_activity_cutoff(netuid), init_value);
        assert_ok!(AdminUtils::sudo_set_activity_cutoff(
            <<Test as Config>::RuntimeOrigin>::root(),
            netuid,
            to_be_set
        ));
        assert_eq!(SubtensorModule::get_activity_cutoff(netuid), to_be_set);
    });
}

#[test]
fn test_sudo_set_target_registrations_per_interval() {
    new_test_ext().execute_with(|| {
        let netuid = NetUid::from(1);
        let to_be_set: u16 = 10;
        add_network(netuid, 10);
        let init_value: u16 = SubtensorModule::get_target_registrations_per_interval(netuid);
        assert_eq!(
            AdminUtils::sudo_set_target_registrations_per_interval(
                <<Test as Config>::RuntimeOrigin>::signed(U256::from(1)),
                netuid,
                to_be_set
            ),
            Err(DispatchError::BadOrigin)
        );
        assert_eq!(
            AdminUtils::sudo_set_target_registrations_per_interval(
                <<Test as Config>::RuntimeOrigin>::root(),
                netuid.next(),
                to_be_set
            ),
            Err(Error::<Test>::SubnetDoesNotExist.into())
        );
        assert_eq!(
            SubtensorModule::get_target_registrations_per_interval(netuid),
            init_value
        );
        assert_ok!(AdminUtils::sudo_set_target_registrations_per_interval(
            <<Test as Config>::RuntimeOrigin>::root(),
            netuid,
            to_be_set
        ));
        assert_eq!(
            SubtensorModule::get_target_registrations_per_interval(netuid),
            to_be_set
        );
    });
}

#[test]
fn test_sudo_set_difficulty() {
    new_test_ext().execute_with(|| {
        let netuid = NetUid::from(1);
        let to_be_set: u64 = 10;
        add_network(netuid, 10);
        let init_value: u64 = SubtensorModule::get_difficulty_as_u64(netuid);
        assert_eq!(
            AdminUtils::sudo_set_difficulty(
                <<Test as Config>::RuntimeOrigin>::signed(U256::from(1)),
                netuid,
                to_be_set
            ),
            Err(DispatchError::BadOrigin)
        );
        assert_eq!(
            AdminUtils::sudo_set_difficulty(
                <<Test as Config>::RuntimeOrigin>::root(),
                netuid.next(),
                to_be_set
            ),
            Err(Error::<Test>::SubnetDoesNotExist.into())
        );
        assert_eq!(SubtensorModule::get_difficulty_as_u64(netuid), init_value);
        assert_ok!(AdminUtils::sudo_set_difficulty(
            <<Test as Config>::RuntimeOrigin>::root(),
            netuid,
            to_be_set
        ));
        assert_eq!(SubtensorModule::get_difficulty_as_u64(netuid), to_be_set);

        // Test that SN owner can't set difficulty
        pallet_subtensor::SubnetOwner::<Test>::insert(netuid, U256::from(1));
        assert_eq!(
            AdminUtils::sudo_set_difficulty(
                <<Test as Config>::RuntimeOrigin>::signed(U256::from(1)),
                netuid,
                init_value
            ),
            Err(DispatchError::BadOrigin)
        );
        assert_eq!(SubtensorModule::get_difficulty_as_u64(netuid), to_be_set); // no change
    });
}

#[test]
fn test_sudo_set_max_allowed_validators() {
    new_test_ext().execute_with(|| {
        let netuid = NetUid::from(1);
        let to_be_set: u16 = 10;
        add_network(netuid, 10);
        let init_value: u16 = SubtensorModule::get_max_allowed_validators(netuid);
        assert_eq!(
            AdminUtils::sudo_set_max_allowed_validators(
                <<Test as Config>::RuntimeOrigin>::signed(U256::from(1)),
                netuid,
                to_be_set
            ),
            Err(DispatchError::BadOrigin)
        );
        assert_eq!(
            AdminUtils::sudo_set_max_allowed_validators(
                <<Test as Config>::RuntimeOrigin>::root(),
                netuid.next(),
                to_be_set
            ),
            Err(Error::<Test>::SubnetDoesNotExist.into())
        );
        assert_eq!(
            SubtensorModule::get_max_allowed_validators(netuid),
            init_value
        );
        assert_ok!(AdminUtils::sudo_set_max_allowed_validators(
            <<Test as Config>::RuntimeOrigin>::root(),
            netuid,
            to_be_set
        ));
        assert_eq!(
            SubtensorModule::get_max_allowed_validators(netuid),
            to_be_set
        );
    });
}

#[test]
fn test_sudo_set_stake_threshold() {
    new_test_ext().execute_with(|| {
        let to_be_set: u64 = 10;
        let init_value: u64 = SubtensorModule::get_stake_threshold();
        assert_eq!(
            AdminUtils::sudo_set_stake_threshold(
                <<Test as Config>::RuntimeOrigin>::signed(U256::from(1)),
                to_be_set
            ),
            Err(DispatchError::BadOrigin)
        );
        assert_eq!(SubtensorModule::get_stake_threshold(), init_value);
        assert_ok!(AdminUtils::sudo_set_stake_threshold(
            <<Test as Config>::RuntimeOrigin>::root(),
            to_be_set
        ));
        assert_eq!(SubtensorModule::get_stake_threshold(), to_be_set);
    });
}

#[test]
fn test_sudo_set_bonds_moving_average() {
    new_test_ext().execute_with(|| {
        let netuid = NetUid::from(1);
        let to_be_set: u64 = 10;
        add_network(netuid, 10);
        let init_value: u64 = SubtensorModule::get_bonds_moving_average(netuid.into());
        assert_eq!(
            AdminUtils::sudo_set_bonds_moving_average(
                <<Test as Config>::RuntimeOrigin>::signed(U256::from(1)),
                netuid,
                to_be_set
            ),
            Err(DispatchError::BadOrigin)
        );
        assert_eq!(
            AdminUtils::sudo_set_bonds_moving_average(
                <<Test as Config>::RuntimeOrigin>::root(),
                netuid.next(),
                to_be_set
            ),
            Err(Error::<Test>::SubnetDoesNotExist.into())
        );
        assert_eq!(
            SubtensorModule::get_bonds_moving_average(netuid.into()),
            init_value
        );
        assert_ok!(AdminUtils::sudo_set_bonds_moving_average(
            <<Test as Config>::RuntimeOrigin>::root(),
            netuid,
            to_be_set
        ));
        assert_eq!(
            SubtensorModule::get_bonds_moving_average(netuid.into()),
            to_be_set
        );
    });
}

#[test]
fn test_sudo_set_bonds_penalty() {
    new_test_ext().execute_with(|| {
        let netuid = NetUid::from(1);
        let to_be_set: u16 = 10;
        add_network(netuid, 10);
        let init_value: u16 = SubtensorModule::get_bonds_penalty(netuid);
        assert_eq!(
            AdminUtils::sudo_set_bonds_penalty(
                <<Test as Config>::RuntimeOrigin>::signed(U256::from(1)),
                netuid,
                to_be_set
            ),
            Err(DispatchError::BadOrigin)
        );
        assert_eq!(
            AdminUtils::sudo_set_bonds_penalty(
                <<Test as Config>::RuntimeOrigin>::root(),
                netuid.next(),
                to_be_set
            ),
            Err(Error::<Test>::SubnetDoesNotExist.into())
        );
        assert_eq!(SubtensorModule::get_bonds_penalty(netuid), init_value);
        assert_ok!(AdminUtils::sudo_set_bonds_penalty(
            <<Test as Config>::RuntimeOrigin>::root(),
            netuid,
            to_be_set
        ));
        assert_eq!(SubtensorModule::get_bonds_penalty(netuid), to_be_set);
    });
}

#[test]
fn test_sudo_set_rao_recycled() {
    new_test_ext().execute_with(|| {
        let netuid = NetUid::from(1);
        let to_be_set = TaoCurrency::from(10);
        add_network(netuid, 10);
        let init_value = SubtensorModule::get_rao_recycled(netuid);

        // Need to run from genesis block
        run_to_block(1);

        assert_eq!(
            AdminUtils::sudo_set_rao_recycled(
                <<Test as Config>::RuntimeOrigin>::signed(U256::from(0)),
                netuid,
                to_be_set
            ),
            Err(DispatchError::BadOrigin)
        );
        assert_eq!(
            AdminUtils::sudo_set_rao_recycled(
                <<Test as Config>::RuntimeOrigin>::root(),
                netuid.next(),
                to_be_set
            ),
            Err(Error::<Test>::SubnetDoesNotExist.into())
        );
        assert_eq!(SubtensorModule::get_rao_recycled(netuid), init_value);

        // Verify no events emitted matching the expected event
        assert_eq!(
            System::events()
                .iter()
                .filter(|r| r.event
                    == RuntimeEvent::SubtensorModule(Event::RAORecycledForRegistrationSet(
                        netuid, to_be_set
                    )))
                .count(),
            0
        );

        assert_ok!(AdminUtils::sudo_set_rao_recycled(
            <<Test as Config>::RuntimeOrigin>::root(),
            netuid,
            to_be_set
        ));
        assert_eq!(SubtensorModule::get_rao_recycled(netuid), to_be_set);

        // Verify event emitted with correct values
        assert_eq!(
            System::events()
                .last()
                .unwrap_or_else(|| panic!(
                    "Expected there to be events: {:?}",
                    System::events().to_vec()
                ))
                .event,
            RuntimeEvent::SubtensorModule(Event::RAORecycledForRegistrationSet(netuid, to_be_set))
        );
    });
}

#[test]
fn test_sudo_set_network_lock_reduction_interval() {
    new_test_ext().execute_with(|| {
        let netuid = NetUid::from(1);
        let to_be_set: u64 = 7200;
        add_network(netuid, 10);

        let init_value: u64 = SubtensorModule::get_lock_reduction_interval();
        assert_eq!(
            AdminUtils::sudo_set_lock_reduction_interval(
                <<Test as Config>::RuntimeOrigin>::signed(U256::from(1)),
                to_be_set
            ),
            Err(DispatchError::BadOrigin)
        );
        assert_eq!(SubtensorModule::get_lock_reduction_interval(), init_value);
        assert_ok!(AdminUtils::sudo_set_lock_reduction_interval(
            <<Test as Config>::RuntimeOrigin>::root(),
            to_be_set
        ));
        assert_eq!(SubtensorModule::get_lock_reduction_interval(), to_be_set);
    });
}

#[test]
fn test_sudo_set_network_pow_registration_allowed() {
    new_test_ext().execute_with(|| {
        let netuid = NetUid::from(1);
        let to_be_set: bool = true;
        add_network(netuid, 10);

        let init_value: bool = SubtensorModule::get_network_pow_registration_allowed(netuid);
        assert_eq!(
            AdminUtils::sudo_set_network_pow_registration_allowed(
                <<Test as Config>::RuntimeOrigin>::signed(U256::from(1)),
                netuid,
                to_be_set
            ),
            Err(DispatchError::BadOrigin)
        );
        assert_eq!(
            SubtensorModule::get_network_pow_registration_allowed(netuid),
            init_value
        );
        assert_ok!(AdminUtils::sudo_set_network_pow_registration_allowed(
            <<Test as Config>::RuntimeOrigin>::root(),
            netuid,
            to_be_set
        ));
        assert_eq!(
            SubtensorModule::get_network_pow_registration_allowed(netuid),
            to_be_set
        );
    });
}

mod sudo_set_nominator_min_required_stake {
    use super::*;

    #[test]
    fn can_only_be_called_by_admin() {
        new_test_ext().execute_with(|| {
            let to_be_set = SubtensorModule::get_nominator_min_required_stake() + 5;
            assert_eq!(
                AdminUtils::sudo_set_nominator_min_required_stake(
                    <<Test as Config>::RuntimeOrigin>::signed(U256::from(0)),
                    to_be_set
                ),
                Err(DispatchError::BadOrigin)
            );
        });
    }

    #[test]
    fn sets_a_lower_value() {
        new_test_ext().execute_with(|| {
            assert_ok!(AdminUtils::sudo_set_nominator_min_required_stake(
                <<Test as Config>::RuntimeOrigin>::root(),
                10
            ));
            let default_min_stake = pallet_subtensor::DefaultMinStake::<Test>::get();
            assert_eq!(
                SubtensorModule::get_nominator_min_required_stake(),
                10 * default_min_stake.to_u64() / 1_000_000
            );

            assert_ok!(AdminUtils::sudo_set_nominator_min_required_stake(
                <<Test as Config>::RuntimeOrigin>::root(),
                5
            ));
            assert_eq!(
                SubtensorModule::get_nominator_min_required_stake(),
                5 * default_min_stake.to_u64() / 1_000_000
            );
        });
    }

    #[test]
    fn sets_a_higher_value() {
        new_test_ext().execute_with(|| {
            let to_be_set = SubtensorModule::get_nominator_min_required_stake() + 5;
            let default_min_stake = pallet_subtensor::DefaultMinStake::<Test>::get();
            assert_ok!(AdminUtils::sudo_set_nominator_min_required_stake(
                <<Test as Config>::RuntimeOrigin>::root(),
                to_be_set
            ));
            assert_eq!(
                SubtensorModule::get_nominator_min_required_stake(),
                to_be_set * default_min_stake.to_u64() / 1_000_000
            );
        });
    }
}

#[test]
fn test_sudo_set_tx_delegate_take_rate_limit() {
    new_test_ext().execute_with(|| {
        let to_be_set: u64 = 10;
        let init_value: u64 = SubtensorModule::get_tx_delegate_take_rate_limit();
        assert_eq!(
            AdminUtils::sudo_set_tx_delegate_take_rate_limit(
                <<Test as Config>::RuntimeOrigin>::signed(U256::from(1)),
                to_be_set
            ),
            Err(DispatchError::BadOrigin)
        );
        assert_eq!(
            SubtensorModule::get_tx_delegate_take_rate_limit(),
            init_value
        );
        assert_ok!(AdminUtils::sudo_set_tx_delegate_take_rate_limit(
            <<Test as Config>::RuntimeOrigin>::root(),
            to_be_set
        ));
        assert_eq!(
            SubtensorModule::get_tx_delegate_take_rate_limit(),
            to_be_set
        );
    });
}

#[test]
fn test_sudo_set_min_delegate_take() {
    new_test_ext().execute_with(|| {
        let to_be_set = u16::MAX / 100;
        let init_value = SubtensorModule::get_min_delegate_take();
        assert_eq!(
            AdminUtils::sudo_set_min_delegate_take(
                <<Test as Config>::RuntimeOrigin>::signed(U256::from(1)),
                to_be_set
            ),
            Err(DispatchError::BadOrigin)
        );
        assert_eq!(SubtensorModule::get_min_delegate_take(), init_value);
        assert_ok!(AdminUtils::sudo_set_min_delegate_take(
            <<Test as Config>::RuntimeOrigin>::root(),
            to_be_set
        ));
        assert_eq!(SubtensorModule::get_min_delegate_take(), to_be_set);
    });
}

#[test]
fn test_sudo_set_commit_reveal_weights_enabled() {
    new_test_ext().execute_with(|| {
        let netuid = NetUid::from(1);
        add_network(netuid, 10);

        let to_be_set: bool = false;
        let init_value: bool = SubtensorModule::get_commit_reveal_weights_enabled(netuid);

        assert_ok!(AdminUtils::sudo_set_commit_reveal_weights_enabled(
            <<Test as Config>::RuntimeOrigin>::root(),
            netuid,
            to_be_set
        ));

        assert!(init_value != to_be_set);
        assert_eq!(
            SubtensorModule::get_commit_reveal_weights_enabled(netuid),
            to_be_set
        );
    });
}

#[test]
fn test_sudo_set_liquid_alpha_enabled() {
    new_test_ext().execute_with(|| {
        let netuid = NetUid::from(1);
        let enabled: bool = true;
        assert_eq!(!enabled, SubtensorModule::get_liquid_alpha_enabled(netuid));

        assert_ok!(AdminUtils::sudo_set_liquid_alpha_enabled(
            <<Test as Config>::RuntimeOrigin>::root(),
            netuid,
            enabled
        ));

        assert_eq!(enabled, SubtensorModule::get_liquid_alpha_enabled(netuid));
    });
}

#[test]
fn test_sudo_set_alpha_sigmoid_steepness() {
    new_test_ext().execute_with(|| {
        let netuid = NetUid::from(1);
        let to_be_set: i16 = 5000;
        add_network(netuid, 10);
        let init_value = SubtensorModule::get_alpha_sigmoid_steepness(netuid);
        assert_eq!(
            AdminUtils::sudo_set_alpha_sigmoid_steepness(
                <<Test as Config>::RuntimeOrigin>::signed(U256::from(1)),
                netuid,
                to_be_set
            ),
            Err(DispatchError::BadOrigin)
        );
        assert_eq!(
            AdminUtils::sudo_set_alpha_sigmoid_steepness(
                <<Test as Config>::RuntimeOrigin>::root(),
                netuid.next(),
                to_be_set
            ),
            Err(Error::<Test>::SubnetDoesNotExist.into())
        );

        let owner = U256::from(10);
        pallet_subtensor::SubnetOwner::<Test>::insert(netuid, owner);
        assert_eq!(
            AdminUtils::sudo_set_alpha_sigmoid_steepness(
                <<Test as Config>::RuntimeOrigin>::signed(owner),
                netuid,
                -to_be_set
            ),
            Err(Error::<Test>::NegativeSigmoidSteepness.into())
        );
        assert_eq!(
            SubtensorModule::get_alpha_sigmoid_steepness(netuid),
            init_value
        );
        assert_ok!(AdminUtils::sudo_set_alpha_sigmoid_steepness(
            <<Test as Config>::RuntimeOrigin>::root(),
            netuid,
            to_be_set
        ));
        assert_eq!(
            SubtensorModule::get_alpha_sigmoid_steepness(netuid),
            to_be_set
        );
        assert_ok!(AdminUtils::sudo_set_alpha_sigmoid_steepness(
            <<Test as Config>::RuntimeOrigin>::root(),
            netuid,
            -to_be_set
        ));
        assert_eq!(
            SubtensorModule::get_alpha_sigmoid_steepness(netuid),
            -to_be_set
        );
    });
}

#[test]
fn test_set_alpha_values_dispatch_info_ok() {
    new_test_ext().execute_with(|| {
        let netuid = NetUid::from(1);
        let alpha_low: u16 = 1638_u16;
        let alpha_high: u16 = u16::MAX - 10;
        let call = RuntimeCall::AdminUtils(crate::Call::sudo_set_alpha_values {
            netuid,
            alpha_low,
            alpha_high,
        });

        let dispatch_info = call.get_dispatch_info();

        assert_eq!(dispatch_info.class, DispatchClass::Normal);
        assert_eq!(dispatch_info.pays_fee, Pays::Yes);
    });
}

#[test]
fn test_sudo_get_set_alpha() {
    new_test_ext().execute_with(|| {
        let netuid = NetUid::from(1);
        let alpha_low: u16 = 1638_u16;
        let alpha_high: u16 = u16::MAX - 10;

        let hotkey: U256 = U256::from(1);
        let coldkey: U256 = U256::from(1 + 456);
        let signer = <<Test as Config>::RuntimeOrigin>::signed(coldkey);

        // Enable Liquid Alpha and setup
        SubtensorModule::set_liquid_alpha_enabled(netuid, true);
        pallet_subtensor::migrations::migrate_create_root_network::migrate_create_root_network::<
            Test,
        >();
        SubtensorModule::add_balance_to_coldkey_account(&coldkey, 1_000_000_000_000_000);
        assert_ok!(SubtensorModule::root_register(signer.clone(), hotkey,));

        // Should fail as signer does not own the subnet
        assert_err!(
            AdminUtils::sudo_set_alpha_values(signer.clone(), netuid, alpha_low, alpha_high),
            DispatchError::BadOrigin
        );

        assert_ok!(SubtensorModule::register_network(signer.clone(), hotkey));

        assert_ok!(AdminUtils::sudo_set_alpha_values(
            signer.clone(),
            netuid,
            alpha_low,
            alpha_high
        ));
        let (grabbed_alpha_low, grabbed_alpha_high): (u16, u16) =
            SubtensorModule::get_alpha_values(netuid);

        log::info!("alpha_low: {grabbed_alpha_low:?} alpha_high: {grabbed_alpha_high:?}");
        assert_eq!(grabbed_alpha_low, alpha_low);
        assert_eq!(grabbed_alpha_high, alpha_high);

        // Convert the u16 values to decimal values
        fn unnormalize_u16_to_float(normalized_value: u16) -> f32 {
            const MAX_U16: u16 = 65535;
            normalized_value as f32 / MAX_U16 as f32
        }

        let alpha_low_decimal = unnormalize_u16_to_float(alpha_low);
        let alpha_high_decimal = unnormalize_u16_to_float(alpha_high);

        let (alpha_low_32, alpha_high_32) = SubtensorModule::get_alpha_values_32(netuid);

        let tolerance: f32 = 1e-6; // 0.000001

        // Check if the values are equal to the sixth decimal
        assert!(
            (alpha_low_32.to_num::<f32>() - alpha_low_decimal).abs() < tolerance,
            "alpha_low mismatch: {} != {}",
            alpha_low_32.to_num::<f32>(),
            alpha_low_decimal
        );
        assert!(
            (alpha_high_32.to_num::<f32>() - alpha_high_decimal).abs() < tolerance,
            "alpha_high mismatch: {} != {}",
            alpha_high_32.to_num::<f32>(),
            alpha_high_decimal
        );

        // 1. Liquid alpha disabled
        SubtensorModule::set_liquid_alpha_enabled(netuid, false);
        assert_err!(
            AdminUtils::sudo_set_alpha_values(signer.clone(), netuid, alpha_low, alpha_high),
            SubtensorError::<Test>::LiquidAlphaDisabled
        );
        // Correct scenario after error
        SubtensorModule::set_liquid_alpha_enabled(netuid, true); // Re-enable for further tests
        assert_ok!(AdminUtils::sudo_set_alpha_values(
            signer.clone(),
            netuid,
            alpha_low,
            alpha_high
        ));

        // 2. Alpha high too low
        let alpha_high_too_low = (u16::MAX as u32 / 40) as u16 - 1; // One less than the minimum acceptable value
        assert_err!(
            AdminUtils::sudo_set_alpha_values(
                signer.clone(),
                netuid,
                alpha_low,
                alpha_high_too_low
            ),
            SubtensorError::<Test>::AlphaHighTooLow
        );
        // Correct scenario after error
        assert_ok!(AdminUtils::sudo_set_alpha_values(
            signer.clone(),
            netuid,
            alpha_low,
            alpha_high
        ));

        // 3. Alpha low too low or too high
        let alpha_low_too_low = 0_u16;
        assert_err!(
            AdminUtils::sudo_set_alpha_values(
                signer.clone(),
                netuid,
                alpha_low_too_low,
                alpha_high
            ),
            SubtensorError::<Test>::AlphaLowOutOfRange
        );
        // Correct scenario after error
        assert_ok!(AdminUtils::sudo_set_alpha_values(
            signer.clone(),
            netuid,
            alpha_low,
            alpha_high
        ));

        let alpha_low_too_high = alpha_high + 1;
        assert_err!(
            AdminUtils::sudo_set_alpha_values(
                signer.clone(),
                netuid,
                alpha_low_too_high,
                alpha_high
            ),
            SubtensorError::<Test>::AlphaLowOutOfRange
        );
        // Correct scenario after error
        assert_ok!(AdminUtils::sudo_set_alpha_values(
            signer.clone(),
            netuid,
            alpha_low,
            alpha_high
        ));
    });
}

#[test]
fn test_sudo_set_coldkey_swap_schedule_duration() {
    new_test_ext().execute_with(|| {
        // Arrange
        let root = RuntimeOrigin::root();
        let non_root = RuntimeOrigin::signed(U256::from(1));
        let new_duration = 100u32.into();

        // Act & Assert: Non-root account should fail
        assert_noop!(
            AdminUtils::sudo_set_coldkey_swap_schedule_duration(non_root, new_duration),
            DispatchError::BadOrigin
        );

        // Act: Root account should succeed
        assert_ok!(AdminUtils::sudo_set_coldkey_swap_schedule_duration(
            root.clone(),
            new_duration
        ));

        // Assert: Check if the duration was actually set
        assert_eq!(
            pallet_subtensor::ColdkeySwapScheduleDuration::<Test>::get(),
            new_duration
        );

        // Act & Assert: Setting the same value again should succeed (idempotent operation)
        assert_ok!(AdminUtils::sudo_set_coldkey_swap_schedule_duration(
            root,
            new_duration
        ));

        // You might want to check for events here if your pallet emits them
        System::assert_last_event(Event::ColdkeySwapScheduleDurationSet(new_duration).into());
    });
}

#[test]
fn test_sudo_set_dissolve_network_schedule_duration() {
    new_test_ext().execute_with(|| {
        // Arrange
        let root = RuntimeOrigin::root();
        let non_root = RuntimeOrigin::signed(U256::from(1));
        let new_duration = 200u32.into();

        // Act & Assert: Non-root account should fail
        assert_noop!(
            AdminUtils::sudo_set_dissolve_network_schedule_duration(non_root, new_duration),
            DispatchError::BadOrigin
        );

        // Act: Root account should succeed
        assert_ok!(AdminUtils::sudo_set_dissolve_network_schedule_duration(
            root.clone(),
            new_duration
        ));

        // Assert: Check if the duration was actually set
        assert_eq!(
            pallet_subtensor::DissolveNetworkScheduleDuration::<Test>::get(),
            new_duration
        );

        // Act & Assert: Setting the same value again should succeed (idempotent operation)
        assert_ok!(AdminUtils::sudo_set_dissolve_network_schedule_duration(
            root,
            new_duration
        ));

        // You might want to check for events here if your pallet emits them
        System::assert_last_event(Event::DissolveNetworkScheduleDurationSet(new_duration).into());
    });
}

#[test]
fn sudo_set_commit_reveal_weights_interval() {
    new_test_ext().execute_with(|| {
        let netuid = NetUid::from(1);
        add_network(netuid, 10);

        let too_high = 101;
        assert_err!(
            AdminUtils::sudo_set_commit_reveal_weights_interval(
                <<Test as Config>::RuntimeOrigin>::root(),
                netuid,
                too_high
            ),
            pallet_subtensor::Error::<Test>::RevealPeriodTooLarge
        );

        let to_be_set = 55;
        let init_value = SubtensorModule::get_reveal_period(netuid);

        assert_ok!(AdminUtils::sudo_set_commit_reveal_weights_interval(
            <<Test as Config>::RuntimeOrigin>::root(),
            netuid,
            to_be_set
        ));

        assert!(init_value != to_be_set);
        assert_eq!(SubtensorModule::get_reveal_period(netuid), to_be_set);
    });
}

#[test]
fn test_sudo_root_sets_evm_chain_id() {
    new_test_ext().execute_with(|| {
        let chain_id: u64 = 945;
        assert_eq!(pallet_evm_chain_id::ChainId::<Test>::get(), 0);

        assert_ok!(AdminUtils::sudo_set_evm_chain_id(
            <<Test as Config>::RuntimeOrigin>::root(),
            chain_id
        ));

        assert_eq!(pallet_evm_chain_id::ChainId::<Test>::get(), chain_id);
    });
}

#[test]
fn test_sudo_non_root_cannot_set_evm_chain_id() {
    new_test_ext().execute_with(|| {
        let chain_id: u64 = 945;
        assert_eq!(pallet_evm_chain_id::ChainId::<Test>::get(), 0);

        assert_eq!(
            AdminUtils::sudo_set_evm_chain_id(
                <<Test as Config>::RuntimeOrigin>::signed(U256::from(0)),
                chain_id
            ),
            Err(DispatchError::BadOrigin)
        );

        assert_eq!(pallet_evm_chain_id::ChainId::<Test>::get(), 0);
    });
}

#[test]
fn test_schedule_grandpa_change() {
    new_test_ext().execute_with(|| {
        assert_eq!(Grandpa::grandpa_authorities(), vec![]);

        let bob: GrandpaId = ed25519::Pair::from_legacy_string("//Bob", None)
            .public()
            .into();

        assert_ok!(AdminUtils::schedule_grandpa_change(
            RuntimeOrigin::root(),
            vec![(bob.clone(), 1)],
            41,
            None
        ));

        Grandpa::on_finalize(42);

        assert_eq!(Grandpa::grandpa_authorities(), vec![(bob, 1)]);
    });
}

#[test]
fn test_sudo_toggle_evm_precompile() {
    new_test_ext().execute_with(|| {
        let precompile_id = crate::PrecompileEnum::BalanceTransfer;
        let initial_enabled = PrecompileEnable::<Test>::get(precompile_id);
        assert!(initial_enabled); // Assuming the default is true

        run_to_block(1);

        assert_eq!(
            AdminUtils::sudo_toggle_evm_precompile(
                <<Test as Config>::RuntimeOrigin>::signed(U256::from(0)),
                precompile_id,
                false
            ),
            Err(DispatchError::BadOrigin)
        );

        assert_ok!(AdminUtils::sudo_toggle_evm_precompile(
            RuntimeOrigin::root(),
            precompile_id,
            false
        ));

        assert_eq!(
            System::events()
                .iter()
                .filter(|r| r.event
                    == RuntimeEvent::AdminUtils(crate::Event::PrecompileUpdated {
                        precompile_id,
                        enabled: false
                    }))
                .count(),
            1
        );

        let updated_enabled = PrecompileEnable::<Test>::get(precompile_id);
        assert!(!updated_enabled);

        run_to_block(2);

        assert_ok!(AdminUtils::sudo_toggle_evm_precompile(
            RuntimeOrigin::root(),
            precompile_id,
            false
        ));

        // no event without status change
        assert_eq!(
            System::events()
                .iter()
                .filter(|r| r.event
                    == RuntimeEvent::AdminUtils(crate::Event::PrecompileUpdated {
                        precompile_id,
                        enabled: false
                    }))
                .count(),
            0
        );

        assert_ok!(AdminUtils::sudo_toggle_evm_precompile(
            RuntimeOrigin::root(),
            precompile_id,
            true
        ));

        let final_enabled = PrecompileEnable::<Test>::get(precompile_id);
        assert!(final_enabled);
    });
}

#[test]
fn test_sudo_root_sets_subnet_moving_alpha() {
    new_test_ext().execute_with(|| {
        let alpha: I96F32 = I96F32::saturating_from_num(0.5);
        let initial = pallet_subtensor::SubnetMovingAlpha::<Test>::get();
        assert!(initial != alpha);

        assert_ok!(AdminUtils::sudo_set_subnet_moving_alpha(
            <<Test as Config>::RuntimeOrigin>::root(),
            alpha
        ));

        assert_eq!(pallet_subtensor::SubnetMovingAlpha::<Test>::get(), alpha);
    });
}

#[test]
fn test_sets_a_lower_value_clears_small_nominations() {
    new_test_ext().execute_with(|| {
        let hotkey: U256 = U256::from(3);
        let owner_coldkey: U256 = U256::from(1);
        let staker_coldkey: U256 = U256::from(2);

        let initial_nominator_min_required_stake = 10;
        let nominator_min_required_stake_0 = 5;
        let nominator_min_required_stake_1 = 20;

        assert!(nominator_min_required_stake_0 < nominator_min_required_stake_1);
        assert!(nominator_min_required_stake_0 < initial_nominator_min_required_stake);

        let to_stake = initial_nominator_min_required_stake + 1;

        assert!(to_stake > initial_nominator_min_required_stake);
        assert!(to_stake > nominator_min_required_stake_0); // Should stay when set
        assert!(to_stake < nominator_min_required_stake_1); // Should be removed when set

        // Create network
        let netuid = NetUid::from(2);
        add_network(netuid, 10);

        // Register a neuron
        register_ok_neuron(netuid, hotkey, owner_coldkey, 0);

        let default_min_stake = pallet_subtensor::DefaultMinStake::<Test>::get();
        assert_ok!(AdminUtils::sudo_set_nominator_min_required_stake(
            RuntimeOrigin::root(),
            initial_nominator_min_required_stake
        ));
        assert_eq!(
            SubtensorModule::get_nominator_min_required_stake(),
            initial_nominator_min_required_stake * default_min_stake.to_u64() / 1_000_000
        );

        // Stake to the hotkey as staker_coldkey
        SubtensorModule::increase_stake_for_hotkey_and_coldkey_on_subnet(
            &hotkey,
            &staker_coldkey,
            netuid,
            to_stake.into(),
        );

        let default_min_stake = pallet_subtensor::DefaultMinStake::<Test>::get();
        assert_ok!(AdminUtils::sudo_set_nominator_min_required_stake(
            RuntimeOrigin::root(),
            nominator_min_required_stake_0
        ));
        assert_eq!(
            SubtensorModule::get_nominator_min_required_stake(),
            nominator_min_required_stake_0 * default_min_stake.to_u64() / 1_000_000
        );

        // Check this nomination is not cleared
        assert!(
            SubtensorModule::get_stake_for_hotkey_and_coldkey_on_subnet(
                &hotkey,
                &staker_coldkey,
                netuid
            ) > 0.into()
        );

        assert_ok!(AdminUtils::sudo_set_nominator_min_required_stake(
            RuntimeOrigin::root(),
            nominator_min_required_stake_1
        ));
        assert_eq!(
            SubtensorModule::get_nominator_min_required_stake(),
            nominator_min_required_stake_1 * default_min_stake.to_u64() / 1_000_000
        );

        // Check this nomination is cleared
        assert_eq!(
            SubtensorModule::get_stake_for_hotkey_and_coldkey_on_subnet(
                &hotkey,
                &staker_coldkey,
                netuid
            ),
            0.into()
        );
    });
}

#[test]
fn test_sudo_set_subnet_owner_hotkey() {
    new_test_ext().execute_with(|| {
        let netuid = NetUid::from(1);

        let coldkey: U256 = U256::from(1);
        let hotkey: U256 = U256::from(2);
        let new_hotkey: U256 = U256::from(3);

        let coldkey_origin = <<Test as Config>::RuntimeOrigin>::signed(coldkey);
        let root = RuntimeOrigin::root();
        let random_account = RuntimeOrigin::signed(U256::from(123456));

        pallet_subtensor::SubnetOwner::<Test>::insert(netuid, coldkey);
        pallet_subtensor::SubnetOwnerHotkey::<Test>::insert(netuid, hotkey);
        assert_eq!(
            pallet_subtensor::SubnetOwnerHotkey::<Test>::get(netuid),
            hotkey
        );

        assert_ok!(AdminUtils::sudo_set_subnet_owner_hotkey(
            coldkey_origin,
            netuid,
            new_hotkey
        ));

        assert_eq!(
            pallet_subtensor::SubnetOwnerHotkey::<Test>::get(netuid),
            new_hotkey
        );

        assert_noop!(
            AdminUtils::sudo_set_subnet_owner_hotkey(random_account, netuid, new_hotkey),
            DispatchError::BadOrigin
        );

        assert_noop!(
            AdminUtils::sudo_set_subnet_owner_hotkey(root, netuid, new_hotkey),
            DispatchError::BadOrigin
        );
    });
}

// cargo test --package pallet-admin-utils --lib -- tests::test_sudo_set_ema_halving --exact --show-output
#[test]
fn test_sudo_set_ema_halving() {
    new_test_ext().execute_with(|| {
        let netuid = NetUid::from(1);
        let to_be_set: u64 = 10;
        add_network(netuid, 10);

        let value_before: u64 = pallet_subtensor::EMAPriceHalvingBlocks::<Test>::get(netuid);
        assert_eq!(
            AdminUtils::sudo_set_ema_price_halving_period(
                <<Test as Config>::RuntimeOrigin>::signed(U256::from(1)),
                netuid,
                to_be_set
            ),
            Err(DispatchError::BadOrigin)
        );
        let value_after_0: u64 = pallet_subtensor::EMAPriceHalvingBlocks::<Test>::get(netuid);
        assert_eq!(value_after_0, value_before);

        let owner = U256::from(10);
        pallet_subtensor::SubnetOwner::<Test>::insert(netuid, owner);
        assert_eq!(
            AdminUtils::sudo_set_ema_price_halving_period(
                <<Test as Config>::RuntimeOrigin>::signed(owner),
                netuid,
                to_be_set
            ),
            Err(DispatchError::BadOrigin)
        );
        let value_after_1: u64 = pallet_subtensor::EMAPriceHalvingBlocks::<Test>::get(netuid);
        assert_eq!(value_after_1, value_before);
        assert_ok!(AdminUtils::sudo_set_ema_price_halving_period(
            <<Test as Config>::RuntimeOrigin>::root(),
            netuid,
            to_be_set
        ));
        let value_after_2: u64 = pallet_subtensor::EMAPriceHalvingBlocks::<Test>::get(netuid);
        assert_eq!(value_after_2, to_be_set);
    });
}

// cargo test --package pallet-admin-utils --lib -- tests::test_set_sn_owner_hotkey --exact --show-output
#[test]
fn test_set_sn_owner_hotkey_owner() {
    new_test_ext().execute_with(|| {
        let netuid = NetUid::from(1);
        let hotkey: U256 = U256::from(3);
        let bad_origin_coldkey: U256 = U256::from(4);
        add_network(netuid, 10);

        let owner = U256::from(10);
        pallet_subtensor::SubnetOwner::<Test>::insert(netuid, owner);

        // Non-owner and non-root cannot set the sn owner hotkey
        assert_eq!(
            AdminUtils::sudo_set_sn_owner_hotkey(
                <<Test as Config>::RuntimeOrigin>::signed(bad_origin_coldkey),
                netuid,
                hotkey
            ),
            Err(DispatchError::BadOrigin)
        );

        // SN owner can set the hotkey
        assert_ok!(AdminUtils::sudo_set_sn_owner_hotkey(
            <<Test as Config>::RuntimeOrigin>::signed(owner),
            netuid,
            hotkey
        ));

        // Check the value
        let actual_hotkey = pallet_subtensor::SubnetOwnerHotkey::<Test>::get(netuid);
        assert_eq!(actual_hotkey, hotkey);

        // Cannot set again (rate limited)
        assert_err!(
            AdminUtils::sudo_set_sn_owner_hotkey(
                <<Test as Config>::RuntimeOrigin>::signed(owner),
                netuid,
                hotkey
            ),
            pallet_subtensor::Error::<Test>::TxRateLimitExceeded
        );
    });
}

// cargo test --package pallet-admin-utils --lib -- tests::test_set_sn_owner_hotkey_root --exact --show-output
#[test]
fn test_set_sn_owner_hotkey_root() {
    new_test_ext().execute_with(|| {
        let netuid = NetUid::from(1);
        let hotkey: U256 = U256::from(3);
        add_network(netuid, 10);

        let owner = U256::from(10);
        pallet_subtensor::SubnetOwner::<Test>::insert(netuid, owner);

        // Root can set the hotkey
        assert_ok!(AdminUtils::sudo_set_sn_owner_hotkey(
            <<Test as Config>::RuntimeOrigin>::root(),
            netuid,
            hotkey
        ));

        // Check the value
        let actual_hotkey = pallet_subtensor::SubnetOwnerHotkey::<Test>::get(netuid);
        assert_eq!(actual_hotkey, hotkey);
    });
}

#[test]
fn test_sudo_set_bonds_reset_enabled() {
    new_test_ext().execute_with(|| {
        let netuid = NetUid::from(1);
        let to_be_set: bool = true;
        let sn_owner = U256::from(1);
        add_network(netuid, 10);
        let init_value: bool = SubtensorModule::get_bonds_reset(netuid);

        assert_eq!(
            AdminUtils::sudo_set_bonds_reset_enabled(
                <<Test as Config>::RuntimeOrigin>::signed(U256::from(1)),
                netuid,
                to_be_set
            ),
            Err(DispatchError::BadOrigin)
        );

        assert_ok!(AdminUtils::sudo_set_bonds_reset_enabled(
            <<Test as Config>::RuntimeOrigin>::root(),
            netuid,
            to_be_set
        ));
        assert_eq!(SubtensorModule::get_bonds_reset(netuid), to_be_set);
        assert_ne!(SubtensorModule::get_bonds_reset(netuid), init_value);

        pallet_subtensor::SubnetOwner::<Test>::insert(netuid, sn_owner);

        assert_ok!(AdminUtils::sudo_set_bonds_reset_enabled(
            <<Test as Config>::RuntimeOrigin>::signed(sn_owner),
            netuid,
            !to_be_set
        ));
        assert_eq!(SubtensorModule::get_bonds_reset(netuid), !to_be_set);
    });
}

#[test]
fn test_sudo_set_yuma3_enabled() {
    new_test_ext().execute_with(|| {
        let netuid = NetUid::from(1);
        let to_be_set: bool = true;
        let sn_owner = U256::from(1);
        add_network(netuid, 10);
        let init_value: bool = SubtensorModule::get_yuma3_enabled(netuid);

        assert_eq!(
            AdminUtils::sudo_set_yuma3_enabled(
                <<Test as Config>::RuntimeOrigin>::signed(U256::from(1)),
                netuid,
                to_be_set
            ),
            Err(DispatchError::BadOrigin)
        );

        assert_ok!(AdminUtils::sudo_set_yuma3_enabled(
            <<Test as Config>::RuntimeOrigin>::root(),
            netuid,
            to_be_set
        ));
        assert_eq!(SubtensorModule::get_yuma3_enabled(netuid), to_be_set);
        assert_ne!(SubtensorModule::get_yuma3_enabled(netuid), init_value);

        pallet_subtensor::SubnetOwner::<Test>::insert(netuid, sn_owner);

        assert_ok!(AdminUtils::sudo_set_yuma3_enabled(
            <<Test as Config>::RuntimeOrigin>::signed(sn_owner),
            netuid,
            !to_be_set
        ));
        assert_eq!(SubtensorModule::get_yuma3_enabled(netuid), !to_be_set);
    });
}

#[test]
fn test_sudo_set_commit_reveal_version() {
    new_test_ext().execute_with(|| {
        add_network(NetUid::from(1), 10);

        let to_be_set: u16 = 5;
        let init_value: u16 = SubtensorModule::get_commit_reveal_weights_version();

        assert_ok!(AdminUtils::sudo_set_commit_reveal_version(
            <<Test as Config>::RuntimeOrigin>::root(),
            to_be_set
        ));

        assert!(init_value != to_be_set);
        assert_eq!(
            SubtensorModule::get_commit_reveal_weights_version(),
            to_be_set
        );
    });
}

#[test]
fn test_sudo_set_admin_freeze_window_and_rate() {
    new_test_ext().execute_with(|| {
        // Non-root fails
        assert_eq!(
            AdminUtils::sudo_set_admin_freeze_window(
                <<Test as Config>::RuntimeOrigin>::signed(U256::from(1)),
                7
            ),
            Err(DispatchError::BadOrigin)
        );
        // Root succeeds
        assert_ok!(AdminUtils::sudo_set_admin_freeze_window(
            <<Test as Config>::RuntimeOrigin>::root(),
            7
        ));
        assert_eq!(pallet_subtensor::AdminFreezeWindow::<Test>::get(), 7);

        // Owner hyperparam rate limit setter
        assert_eq!(
            AdminUtils::sudo_set_owner_hparam_rate_limit(
                <<Test as Config>::RuntimeOrigin>::signed(U256::from(1)),
                5
            ),
            Err(DispatchError::BadOrigin)
        );
        assert_ok!(AdminUtils::sudo_set_owner_hparam_rate_limit(
            <<Test as Config>::RuntimeOrigin>::root(),
            5
        ));
        assert_eq!(pallet_subtensor::OwnerHyperparamRateLimit::<Test>::get(), 5);
    });
}

#[test]
fn test_freeze_window_blocks_root_and_owner() {
    new_test_ext().execute_with(|| {
        let netuid = NetUid::from(1);
        let tempo = 10;
        // Create subnet with tempo 10
        add_network(netuid, tempo);
        // Set freeze window to 3 blocks
        assert_ok!(AdminUtils::sudo_set_admin_freeze_window(
            <<Test as Config>::RuntimeOrigin>::root(),
            3
        ));
        // Advance to a block where remaining < 3
        run_to_block((tempo - 2).into());

        // Root should be blocked during freeze window
        assert_noop!(
            AdminUtils::sudo_set_min_burn(
                <<Test as Config>::RuntimeOrigin>::root(),
                netuid,
                123.into()
            ),
            SubtensorError::<Test>::AdminActionProhibitedDuringWeightsWindow
        );

        // Owner should be blocked during freeze window as well
        // Set owner
        let owner: U256 = U256::from(9);
        SubnetOwner::<Test>::insert(netuid, owner);
        assert_noop!(
            AdminUtils::sudo_set_kappa(
                <<Test as Config>::RuntimeOrigin>::signed(owner),
                netuid,
                77
            ),
            SubtensorError::<Test>::AdminActionProhibitedDuringWeightsWindow
        );
    });
}

#[test]
fn test_sudo_set_min_burn() {
    new_test_ext().execute_with(|| {
        let netuid = NetUid::from(1);
        let to_be_set = TaoCurrency::from(1_000_000);
        add_network(netuid, 10);
        let init_value = SubtensorModule::get_min_burn(netuid);

        // Simple case
        assert_ok!(AdminUtils::sudo_set_min_burn(
            <<Test as Config>::RuntimeOrigin>::root(),
            netuid,
            TaoCurrency::from(to_be_set)
        ));
        assert_ne!(SubtensorModule::get_min_burn(netuid), init_value);
        assert_eq!(SubtensorModule::get_min_burn(netuid), to_be_set);

        // Unknown subnet
        assert_err!(
            AdminUtils::sudo_set_min_burn(
                <<Test as Config>::RuntimeOrigin>::root(),
                NetUid::from(42),
                TaoCurrency::from(to_be_set)
            ),
            Error::<Test>::SubnetDoesNotExist
        );

        // Non subnet owner
        assert_err!(
            AdminUtils::sudo_set_min_burn(
                <<Test as Config>::RuntimeOrigin>::signed(U256::from(1)),
                netuid,
                TaoCurrency::from(to_be_set)
            ),
            DispatchError::BadOrigin
        );

        // Above upper bound
        assert_err!(
            AdminUtils::sudo_set_min_burn(
                <<Test as Config>::RuntimeOrigin>::root(),
                netuid,
                <Test as pallet_subtensor::Config>::MinBurnUpperBound::get() + 1.into()
            ),
            Error::<Test>::ValueNotInBounds
        );

        // Above max burn
        assert_err!(
            AdminUtils::sudo_set_min_burn(
                <<Test as Config>::RuntimeOrigin>::root(),
                netuid,
                SubtensorModule::get_max_burn(netuid) + 1.into()
            ),
            Error::<Test>::ValueNotInBounds
        );
    });
}

#[test]
fn test_owner_hyperparam_update_rate_limit_enforced() {
    new_test_ext().execute_with(|| {
        let netuid = NetUid::from(1);
        add_network(netuid, 10);
        // Set owner
        let owner: U256 = U256::from(5);
        SubnetOwner::<Test>::insert(netuid, owner);

        // Configure owner hyperparam RL to 2 blocks
        assert_ok!(AdminUtils::sudo_set_owner_hparam_rate_limit(
            <<Test as Config>::RuntimeOrigin>::root(),
            2
        ));

        // First update succeeds
        assert_ok!(AdminUtils::sudo_set_kappa(
            <<Test as Config>::RuntimeOrigin>::signed(owner),
            netuid,
            11
        ));
        // Immediate second update fails due to TxRateLimitExceeded
        assert_noop!(
            AdminUtils::sudo_set_kappa(
                <<Test as Config>::RuntimeOrigin>::signed(owner),
                netuid,
                12
            ),
            SubtensorError::<Test>::TxRateLimitExceeded
        );

        // Advance less than limit still fails
        run_to_block(SubtensorModule::get_current_block_as_u64() + 1);
        assert_noop!(
            AdminUtils::sudo_set_kappa(
                <<Test as Config>::RuntimeOrigin>::signed(owner),
                netuid,
                13
            ),
            SubtensorError::<Test>::TxRateLimitExceeded
        );

        // Advance one more block to pass the limit; should succeed
        run_to_block(SubtensorModule::get_current_block_as_u64() + 1);
        assert_ok!(AdminUtils::sudo_set_kappa(
            <<Test as Config>::RuntimeOrigin>::signed(owner),
            netuid,
            14
        ));
    });
}

// Verifies that when the owner hyperparameter rate limit is left at its default (0), hyperparameter
// updates are not blocked until a non-zero value is set.
#[test]
fn test_hyperparam_rate_limit_not_blocking_with_default() {
    new_test_ext().execute_with(|| {
        // Setup subnet and owner
        let netuid = NetUid::from(42);
        add_network(netuid, 10);
        let owner: U256 = U256::from(77);
        SubnetOwner::<Test>::insert(netuid, owner);

        // Read the default (unset) owner hyperparam rate limit
        let default_limit = pallet_subtensor::OwnerHyperparamRateLimit::<Test>::get();

        assert_eq!(default_limit, 0);

        // First owner update should always succeed
        assert_ok!(AdminUtils::sudo_set_kappa(
            <<Test as Config>::RuntimeOrigin>::signed(owner),
            netuid,
            1
        ));

        // With default == 0, second immediate update should also pass (no rate limiting)
        assert_ok!(AdminUtils::sudo_set_kappa(
            <<Test as Config>::RuntimeOrigin>::signed(owner),
            netuid,
            2
        ));
    });
}

#[test]
fn test_sudo_set_max_burn() {
    new_test_ext().execute_with(|| {
        let netuid = NetUid::from(1);
        let to_be_set = TaoCurrency::from(100_000_001);
        add_network(netuid, 10);
        let init_value = SubtensorModule::get_max_burn(netuid);

        // Simple case
        assert_ok!(AdminUtils::sudo_set_max_burn(
            <<Test as Config>::RuntimeOrigin>::root(),
            netuid,
            TaoCurrency::from(to_be_set)
        ));
        assert_ne!(SubtensorModule::get_max_burn(netuid), init_value);
        assert_eq!(SubtensorModule::get_max_burn(netuid), to_be_set);

        // Unknown subnet
        assert_err!(
            AdminUtils::sudo_set_max_burn(
                <<Test as Config>::RuntimeOrigin>::root(),
                NetUid::from(42),
                TaoCurrency::from(to_be_set)
            ),
            Error::<Test>::SubnetDoesNotExist
        );

        // Non subnet owner
        assert_err!(
            AdminUtils::sudo_set_max_burn(
                <<Test as Config>::RuntimeOrigin>::signed(U256::from(1)),
                netuid,
                TaoCurrency::from(to_be_set)
            ),
            DispatchError::BadOrigin
        );

        // Below lower bound
        assert_err!(
            AdminUtils::sudo_set_max_burn(
                <<Test as Config>::RuntimeOrigin>::root(),
                netuid,
                <Test as pallet_subtensor::Config>::MaxBurnLowerBound::get() - 1.into()
            ),
            Error::<Test>::ValueNotInBounds
        );

        // Below min burn
        assert_err!(
            AdminUtils::sudo_set_max_burn(
                <<Test as Config>::RuntimeOrigin>::root(),
                netuid,
                SubtensorModule::get_min_burn(netuid) - 1.into()
            ),
            Error::<Test>::ValueNotInBounds
        );
    });
}

#[test]
fn test_sudo_set_subsubnet_count() {
    new_test_ext().execute_with(|| {
        let netuid = NetUid::from(1);
        let ss_count_ok = SubId::from(8);
        let ss_count_bad = SubId::from(9);

        let sn_owner = U256::from(1324);
        add_network(netuid, 10);
        // Set the Subnet Owner
        SubnetOwner::<Test>::insert(netuid, sn_owner);

        assert_eq!(
            AdminUtils::sudo_set_subsubnet_count(
                <<Test as Config>::RuntimeOrigin>::signed(U256::from(1)),
                netuid,
                ss_count_ok
            ),
            Err(DispatchError::BadOrigin)
        );
        assert_noop!(
            AdminUtils::sudo_set_subsubnet_count(RuntimeOrigin::root(), netuid, ss_count_bad),
            pallet_subtensor::Error::<Test>::InvalidValue
        );

        assert_ok!(AdminUtils::sudo_set_subsubnet_count(
            <<Test as Config>::RuntimeOrigin>::root(),
            netuid,
            ss_count_ok
        ));

        assert_ok!(AdminUtils::sudo_set_subsubnet_count(
            <<Test as Config>::RuntimeOrigin>::signed(sn_owner),
            netuid,
            ss_count_ok
        ));
    });
}

<<<<<<< HEAD
#[test]
fn test_trim_to_max_allowed_uids() {
    new_test_ext().execute_with(|| {
        let netuid = NetUid::from(1);
        let sn_owner = U256::from(1);
        let sn_owner_hotkey1 = U256::from(2);
        let sn_owner_hotkey2 = U256::from(3);
        add_network(netuid, 10);
        SubnetOwner::<Test>::insert(netuid, sn_owner);
        SubnetOwnerHotkey::<Test>::insert(netuid, sn_owner_hotkey1);
        MaxRegistrationsPerBlock::<Test>::insert(netuid, 256);
        TargetRegistrationsPerInterval::<Test>::insert(netuid, 256);
        ImmuneOwnerUidsLimit::<Test>::insert(netuid, 2);
        // We set a low value here to make testing easier
        MinAllowedUids::<Test>::set(netuid, 4);
        // We define 4 subsubnets
        let subsubnet_count = SubId::from(4);
        SubsubnetCountCurrent::<Test>::insert(netuid, subsubnet_count);

        // Add some neurons
        let max_n = 16;
        for i in 1..=max_n {
            let n = i * 1000;
            register_ok_neuron(netuid, U256::from(n), U256::from(n + i), 0);
        }

        // Run some block to ensure stake weights are set and that we are past the immunity period
        // for all neurons
        run_to_block((ImmunityPeriod::<Test>::get(netuid) + 1).into());

        // Set some randomized values that we can keep track of
        let values = vec![
            17u16, 42u16, 8u16, 56u16, 23u16, 91u16, 34u16, // owner owned
            77u16, // temporally immune
            12u16, 65u16, 3u16, 88u16, // owner owned
            29u16, 51u16, 74u16, // temporally immune
            39u16,
        ];
        let bool_values = vec![
            false, false, false, true, false, true, true, // owner owned
            true, // temporally immune
            false, true, false, true, // owner owned
            false, true, true, // temporally immune
            false,
        ];
        let alpha_values = values.iter().map(|&v| (v as u64).into()).collect();
        let u64_values: Vec<u64> = values.iter().map(|&v| v as u64).collect();

        Emission::<Test>::set(netuid, alpha_values);
        Rank::<Test>::insert(netuid, values.clone());
        Trust::<Test>::insert(netuid, values.clone());
        Consensus::<Test>::insert(netuid, values.clone());
        Dividends::<Test>::insert(netuid, values.clone());
        PruningScores::<Test>::insert(netuid, values.clone());
        ValidatorTrust::<Test>::insert(netuid, values.clone());
        StakeWeight::<Test>::insert(netuid, values.clone());
        ValidatorPermit::<Test>::insert(netuid, bool_values.clone());
        Active::<Test>::insert(netuid, bool_values);

        for subid in 0..subsubnet_count.into() {
            let netuid_index =
                SubtensorModule::get_subsubnet_storage_index(netuid, SubId::from(subid));
            Incentive::<Test>::insert(netuid_index, values.clone());
            LastUpdate::<Test>::insert(netuid_index, u64_values.clone());
        }

        // We set some owner immune uids
        let now = frame_system::Pallet::<Test>::block_number();
        BlockAtRegistration::<Test>::set(netuid, 6, now);
        BlockAtRegistration::<Test>::set(netuid, 11, now);

        // And some temporally immune uids
        Keys::<Test>::insert(netuid, 7, sn_owner_hotkey1);
        Uids::<Test>::insert(netuid, sn_owner_hotkey1, 7);
        Keys::<Test>::insert(netuid, 14, sn_owner_hotkey2);
        Uids::<Test>::insert(netuid, sn_owner_hotkey2, 14);

        // Populate Weights and Bonds storage items to test trimming
        // Create weights and bonds that span across the range that will be trimmed
        for uid in 0..max_n {
            let mut weights = Vec::new();
            let mut bonds = Vec::new();

            // Add connections to all other uids, including those that will be trimmed
            for target_uid in 0..max_n {
                if target_uid != uid {
                    // Use some non-zero values to make the test more meaningful
                    let weight_value = (uid + target_uid) % 1000;
                    let bond_value = (uid * target_uid) % 1000;
                    weights.push((target_uid, weight_value));
                    bonds.push((target_uid, bond_value));
                }
            }

            for subid in 0..subsubnet_count.into() {
                let netuid_index =
                    SubtensorModule::get_subsubnet_storage_index(netuid, SubId::from(subid));
                Weights::<Test>::insert(netuid_index, uid, weights.clone());
                Bonds::<Test>::insert(netuid_index, uid, bonds.clone());
            }
        }

        // Normal case
        let new_max_n = 8;
        assert_ok!(AdminUtils::sudo_trim_to_max_allowed_uids(
            <<Test as Config>::RuntimeOrigin>::root(),
            netuid,
            new_max_n
        ));

        // Ensure the max allowed uids has been set correctly
        assert_eq!(MaxAllowedUids::<Test>::get(netuid), new_max_n);

        // Ensure the emission has been trimmed correctly, keeping the highest emitters
        // and immune and compressed to the left
        assert_eq!(
            Emission::<Test>::get(netuid),
            vec![
                56.into(),
                91.into(),
                34.into(),
                77.into(),
                65.into(),
                88.into(),
                51.into(),
                74.into()
            ]
        );
        // Ensure rest of storage has been trimmed correctly
        let expected_values = vec![56, 91, 34, 77, 65, 88, 51, 74];
        let expected_bools = vec![true, true, true, true, true, true, true, true];
        let expected_u64_values = vec![56, 91, 34, 77, 65, 88, 51, 74];
        assert_eq!(Rank::<Test>::get(netuid), expected_values);
        assert_eq!(Trust::<Test>::get(netuid), expected_values);
        assert_eq!(Active::<Test>::get(netuid), expected_bools);
        assert_eq!(Consensus::<Test>::get(netuid), expected_values);
        assert_eq!(Dividends::<Test>::get(netuid), expected_values);
        assert_eq!(PruningScores::<Test>::get(netuid), expected_values);
        assert_eq!(ValidatorTrust::<Test>::get(netuid), expected_values);
        assert_eq!(ValidatorPermit::<Test>::get(netuid), expected_bools);
        assert_eq!(StakeWeight::<Test>::get(netuid), expected_values);

        for subid in 0..subsubnet_count.into() {
            let netuid_index =
                SubtensorModule::get_subsubnet_storage_index(netuid, SubId::from(subid));
            assert_eq!(Incentive::<Test>::get(netuid_index), expected_values);
            assert_eq!(LastUpdate::<Test>::get(netuid_index), expected_u64_values);
        }

        // Ensure trimmed uids related storage has been cleared
        for uid in new_max_n..max_n {
            assert!(!Keys::<Test>::contains_key(netuid, uid));
            assert!(!BlockAtRegistration::<Test>::contains_key(netuid, uid));
            for subid in 0..subsubnet_count.into() {
                let netuid_index =
                    SubtensorModule::get_subsubnet_storage_index(netuid, SubId::from(subid));
                assert!(!Weights::<Test>::contains_key(netuid_index, uid));
                assert!(!Bonds::<Test>::contains_key(netuid_index, uid));
            }
        }

        // Ensure trimmed uids hotkey related storage has been cleared
        let trimmed_hotkeys = vec![
            U256::from(1000),
            U256::from(2000),
            U256::from(3000),
            U256::from(5000),
            U256::from(9000),
            U256::from(11000),
            U256::from(13000),
            U256::from(16000),
        ];
        for hotkey in trimmed_hotkeys {
            assert!(!Uids::<Test>::contains_key(netuid, hotkey));
            assert!(!IsNetworkMember::<Test>::contains_key(hotkey, netuid));
            assert!(!LastHotkeyEmissionOnNetuid::<Test>::contains_key(
                hotkey, netuid
            ));
            assert!(!AlphaDividendsPerSubnet::<Test>::contains_key(
                netuid, hotkey
            ));
            assert!(!TaoDividendsPerSubnet::<Test>::contains_key(netuid, hotkey));
            assert!(!Axons::<Test>::contains_key(netuid, hotkey));
            assert!(!NeuronCertificates::<Test>::contains_key(netuid, hotkey));
            assert!(!Prometheus::<Test>::contains_key(netuid, hotkey));
        }

        // Ensure trimmed uids weights and bonds connections have been trimmed correctly
        for uid in 0..new_max_n {
            for subid in 0..subsubnet_count.into() {
                let netuid_index =
                    SubtensorModule::get_subsubnet_storage_index(netuid, SubId::from(subid));
                assert!(
                    Weights::<Test>::get(netuid_index, uid)
                        .iter()
                        .all(|(target_uid, _)| *target_uid < new_max_n),
                    "Found a weight with target_uid >= new_max_n"
                );
                assert!(
                    Bonds::<Test>::get(netuid_index, uid)
                        .iter()
                        .all(|(target_uid, _)| *target_uid < new_max_n),
                    "Found a bond with target_uid >= new_max_n"
                );
            }
        }

        // Actual number of neurons on the network updated after trimming
        assert_eq!(SubnetworkN::<Test>::get(netuid), new_max_n);

        // Non existent subnet
        assert_err!(
            AdminUtils::sudo_trim_to_max_allowed_uids(
                <<Test as Config>::RuntimeOrigin>::root(),
                NetUid::from(42),
                new_max_n
            ),
            pallet_subtensor::Error::<Test>::SubNetworkDoesNotExist
        );

        // New max n less than lower bound
        assert_err!(
            AdminUtils::sudo_trim_to_max_allowed_uids(
                <<Test as Config>::RuntimeOrigin>::root(),
                netuid,
                2
=======
// cargo test --package pallet-admin-utils --lib -- tests::test_sudo_set_subsubnet_count_and_emissions --exact --show-output
#[test]
fn test_sudo_set_subsubnet_count_and_emissions() {
    new_test_ext().execute_with(|| {
        let netuid = NetUid::from(1);
        let ss_count_ok = SubId::from(2);

        let sn_owner = U256::from(1324);
        add_network(netuid, 10);
        // Set the Subnet Owner
        SubnetOwner::<Test>::insert(netuid, sn_owner);

        assert_ok!(AdminUtils::sudo_set_subsubnet_count(
            <<Test as Config>::RuntimeOrigin>::signed(sn_owner),
            netuid,
            ss_count_ok
        ));

        // Cannot set emission split with wrong number of entries
        // With two subsubnets the size of the split vector should be 2, not 3
        assert_noop!(
            AdminUtils::sudo_set_subsubnet_emission_split(
                <<Test as Config>::RuntimeOrigin>::signed(sn_owner),
                netuid,
                Some(vec![0xFFFF / 5 * 2, 0xFFFF / 5 * 2, 0xFFFF / 5])
>>>>>>> 00d83cb1
            ),
            pallet_subtensor::Error::<Test>::InvalidValue
        );

<<<<<<< HEAD
        // New max n greater than upper bound
        assert_err!(
            AdminUtils::sudo_trim_to_max_allowed_uids(
                <<Test as Config>::RuntimeOrigin>::root(),
                netuid,
                SubtensorModule::get_max_allowed_uids(netuid) + 1
            ),
            pallet_subtensor::Error::<Test>::InvalidValue
        );
    });
}

#[test]
fn test_trim_to_max_allowed_uids_too_many_immune() {
    new_test_ext().execute_with(|| {
        let netuid = NetUid::from(1);
        let sn_owner = U256::from(1);
        add_network(netuid, 10);
        SubnetOwner::<Test>::insert(netuid, sn_owner);
        MaxRegistrationsPerBlock::<Test>::insert(netuid, 256);
        TargetRegistrationsPerInterval::<Test>::insert(netuid, 256);
        ImmuneOwnerUidsLimit::<Test>::insert(netuid, 2);
        MinAllowedUids::<Test>::set(netuid, 4);

        // Add 5 neurons
        let max_n = 5;
        for i in 1..=max_n {
            let n = i * 1000;
            register_ok_neuron(netuid, U256::from(n), U256::from(n + i), 0);
        }

        // Run some blocks to ensure stake weights are set
        run_to_block((ImmunityPeriod::<Test>::get(netuid) + 1).into());

        // Set owner immune uids (2 UIDs) by adding them to OwnedHotkeys
        let owner_hotkey1 = U256::from(1000);
        let owner_hotkey2 = U256::from(2000);
        OwnedHotkeys::<Test>::insert(sn_owner, vec![owner_hotkey1, owner_hotkey2]);
        Keys::<Test>::insert(netuid, 0, owner_hotkey1);
        Uids::<Test>::insert(netuid, owner_hotkey1, 0);
        Keys::<Test>::insert(netuid, 1, owner_hotkey2);
        Uids::<Test>::insert(netuid, owner_hotkey2, 1);

        // Set temporally immune uids (2 UIDs) to make total immune count 4 out of 5 (80%)
        // Set their registration block to current block to make them temporally immune
        let current_block = frame_system::Pallet::<Test>::block_number();
        for uid in 2..4 {
            let hotkey = U256::from(uid * 1000 + 1000);
            Keys::<Test>::insert(netuid, uid, hotkey);
            Uids::<Test>::insert(netuid, hotkey, uid);
            BlockAtRegistration::<Test>::insert(netuid, uid, current_block);
        }

        // Try to trim to 4 UIDs - this should fail because 4/4 = 100% immune (>= 80%)
        assert_err!(
            AdminUtils::sudo_trim_to_max_allowed_uids(
                <<Test as Config>::RuntimeOrigin>::root(),
                netuid,
                4
            ),
            pallet_subtensor::Error::<Test>::InvalidValue
        );

        // Try to trim to 3 UIDs - this should also fail because 4/3 > 80% immune (>= 80%)
        assert_err!(
            AdminUtils::sudo_trim_to_max_allowed_uids(
                <<Test as Config>::RuntimeOrigin>::root(),
                netuid,
                3
            ),
            pallet_subtensor::Error::<Test>::InvalidValue
        );

        // Now test a scenario where trimming should succeed
        // Remove one immune UID to make it 3 immune out of 4 total
        let uid_to_remove = 3;
        let hotkey_to_remove = U256::from(uid_to_remove * 1000 + 1000);
        #[allow(unknown_lints)]
        Keys::<Test>::remove(netuid, uid_to_remove);
        Uids::<Test>::remove(netuid, hotkey_to_remove);
        BlockAtRegistration::<Test>::remove(netuid, uid_to_remove);

        // Now we have 3 immune out of 4 total UIDs
        // Try to trim to 3 UIDs - this should succeed because 3/3 = 100% immune, but that's exactly 80%
        // Wait, 100% is > 80%, so this should fail. Let me test with a scenario where we have fewer immune UIDs

        // Remove another immune UID to make it 2 immune out of 3 total
        let uid_to_remove2 = 2;
        let hotkey_to_remove2 = U256::from(uid_to_remove2 * 1000 + 1000);
        #[allow(unknown_lints)]
        Keys::<Test>::remove(netuid, uid_to_remove2);
        Uids::<Test>::remove(netuid, hotkey_to_remove2);
        BlockAtRegistration::<Test>::remove(netuid, uid_to_remove2);

        // Now we have 2 immune out of 2 total UIDs
        // Try to trim to 1 UID - this should fail because 2/1 is impossible, but the check prevents it
        assert_err!(
            AdminUtils::sudo_trim_to_max_allowed_uids(
                <<Test as Config>::RuntimeOrigin>::root(),
                netuid,
                1
            ),
            pallet_subtensor::Error::<Test>::InvalidValue
        );
    });
}

#[test]
fn test_sudo_set_min_allowed_uids() {
    new_test_ext().execute_with(|| {
        let netuid = NetUid::from(1);
        let to_be_set: u16 = 8;
        add_network(netuid, 10);
        MaxRegistrationsPerBlock::<Test>::insert(netuid, 256);
        TargetRegistrationsPerInterval::<Test>::insert(netuid, 256);

        // Register some neurons
        for i in 0..=16 {
            register_ok_neuron(netuid, U256::from(i * 1000), U256::from(i * 1000 + i), 0);
        }

        // Normal case
        assert_ok!(AdminUtils::sudo_set_min_allowed_uids(
            <<Test as Config>::RuntimeOrigin>::root(),
            netuid,
            to_be_set
        ));
        assert_eq!(SubtensorModule::get_min_allowed_uids(netuid), to_be_set);

        // Non root
        assert_err!(
            AdminUtils::sudo_set_min_allowed_uids(
                <<Test as Config>::RuntimeOrigin>::signed(U256::from(0)),
                netuid,
                to_be_set
            ),
            DispatchError::BadOrigin
        );

        // Non existent subnet
        assert_err!(
            AdminUtils::sudo_set_min_allowed_uids(
                <<Test as Config>::RuntimeOrigin>::root(),
                NetUid::from(42),
                to_be_set
            ),
            Error::<Test>::SubnetDoesNotExist
        );

        // Min allowed uids greater than max allowed uids
        assert_err!(
            AdminUtils::sudo_set_min_allowed_uids(
                <<Test as Config>::RuntimeOrigin>::root(),
                netuid,
                SubtensorModule::get_max_allowed_uids(netuid) + 1
            ),
            Error::<Test>::MinAllowedUidsGreaterThanMaxAllowedUids
        );

        // Min allowed uids greater than current uids
        assert_err!(
            AdminUtils::sudo_set_min_allowed_uids(
                <<Test as Config>::RuntimeOrigin>::root(),
                netuid,
                SubtensorModule::get_subnetwork_n(netuid) + 1
            ),
            Error::<Test>::MinAllowedUidsGreaterThanCurrentUids
=======
        // Cannot set emission split with wrong total of entries
        // Split vector entries should sum up to exactly 0xFFFF
        assert_noop!(
            AdminUtils::sudo_set_subsubnet_emission_split(
                <<Test as Config>::RuntimeOrigin>::signed(sn_owner),
                netuid,
                Some(vec![0xFFFF / 5 * 4, 0xFFFF / 5 - 1])
            ),
            pallet_subtensor::Error::<Test>::InvalidValue
        );

        // Can set good split ok
        // We also verify here that it can happen in the same block as setting subsubnet counts
        // or soon, without rate limiting
        assert_ok!(AdminUtils::sudo_set_subsubnet_emission_split(
            <<Test as Config>::RuntimeOrigin>::signed(sn_owner),
            netuid,
            Some(vec![0xFFFF / 5, 0xFFFF / 5 * 4])
        ));

        // Cannot set it again due to rate limits
        assert_noop!(
            AdminUtils::sudo_set_subsubnet_emission_split(
                <<Test as Config>::RuntimeOrigin>::signed(sn_owner),
                netuid,
                Some(vec![0xFFFF / 5 * 4, 0xFFFF / 5])
            ),
            pallet_subtensor::Error::<Test>::TxRateLimitExceeded
>>>>>>> 00d83cb1
        );
    });
}<|MERGE_RESOLUTION|>--- conflicted
+++ resolved
@@ -2273,7 +2273,67 @@
     });
 }
 
-<<<<<<< HEAD
+// cargo test --package pallet-admin-utils --lib -- tests::test_sudo_set_subsubnet_count_and_emissions --exact --show-output
+#[test]
+fn test_sudo_set_subsubnet_count_and_emissions() {
+    new_test_ext().execute_with(|| {
+        let netuid = NetUid::from(1);
+        let ss_count_ok = SubId::from(2);
+
+        let sn_owner = U256::from(1324);
+        add_network(netuid, 10);
+        // Set the Subnet Owner
+        SubnetOwner::<Test>::insert(netuid, sn_owner);
+
+        assert_ok!(AdminUtils::sudo_set_subsubnet_count(
+            <<Test as Config>::RuntimeOrigin>::signed(sn_owner),
+            netuid,
+            ss_count_ok
+        ));
+
+        // Cannot set emission split with wrong number of entries
+        // With two subsubnets the size of the split vector should be 2, not 3
+        assert_noop!(
+            AdminUtils::sudo_set_subsubnet_emission_split(
+                <<Test as Config>::RuntimeOrigin>::signed(sn_owner),
+                netuid,
+                Some(vec![0xFFFF / 5 * 2, 0xFFFF / 5 * 2, 0xFFFF / 5])
+            ),
+            pallet_subtensor::Error::<Test>::InvalidValue
+        );
+
+        // Cannot set emission split with wrong total of entries
+        // Split vector entries should sum up to exactly 0xFFFF
+        assert_noop!(
+            AdminUtils::sudo_set_subsubnet_emission_split(
+                <<Test as Config>::RuntimeOrigin>::signed(sn_owner),
+                netuid,
+                Some(vec![0xFFFF / 5 * 4, 0xFFFF / 5 - 1])
+            ),
+            pallet_subtensor::Error::<Test>::InvalidValue
+        );
+
+        // Can set good split ok
+        // We also verify here that it can happen in the same block as setting subsubnet counts
+        // or soon, without rate limiting
+        assert_ok!(AdminUtils::sudo_set_subsubnet_emission_split(
+            <<Test as Config>::RuntimeOrigin>::signed(sn_owner),
+            netuid,
+            Some(vec![0xFFFF / 5, 0xFFFF / 5 * 4])
+        ));
+
+        // Cannot set it again due to rate limits
+        assert_noop!(
+            AdminUtils::sudo_set_subsubnet_emission_split(
+                <<Test as Config>::RuntimeOrigin>::signed(sn_owner),
+                netuid,
+                Some(vec![0xFFFF / 5 * 4, 0xFFFF / 5])
+            ),
+            pallet_subtensor::Error::<Test>::TxRateLimitExceeded
+        );
+    });
+}
+
 #[test]
 fn test_trim_to_max_allowed_uids() {
     new_test_ext().execute_with(|| {
@@ -2500,38 +2560,10 @@
                 <<Test as Config>::RuntimeOrigin>::root(),
                 netuid,
                 2
-=======
-// cargo test --package pallet-admin-utils --lib -- tests::test_sudo_set_subsubnet_count_and_emissions --exact --show-output
-#[test]
-fn test_sudo_set_subsubnet_count_and_emissions() {
-    new_test_ext().execute_with(|| {
-        let netuid = NetUid::from(1);
-        let ss_count_ok = SubId::from(2);
-
-        let sn_owner = U256::from(1324);
-        add_network(netuid, 10);
-        // Set the Subnet Owner
-        SubnetOwner::<Test>::insert(netuid, sn_owner);
-
-        assert_ok!(AdminUtils::sudo_set_subsubnet_count(
-            <<Test as Config>::RuntimeOrigin>::signed(sn_owner),
-            netuid,
-            ss_count_ok
-        ));
-
-        // Cannot set emission split with wrong number of entries
-        // With two subsubnets the size of the split vector should be 2, not 3
-        assert_noop!(
-            AdminUtils::sudo_set_subsubnet_emission_split(
-                <<Test as Config>::RuntimeOrigin>::signed(sn_owner),
-                netuid,
-                Some(vec![0xFFFF / 5 * 2, 0xFFFF / 5 * 2, 0xFFFF / 5])
->>>>>>> 00d83cb1
             ),
             pallet_subtensor::Error::<Test>::InvalidValue
         );
 
-<<<<<<< HEAD
         // New max n greater than upper bound
         assert_err!(
             AdminUtils::sudo_trim_to_max_allowed_uids(
@@ -2699,36 +2731,6 @@
                 SubtensorModule::get_subnetwork_n(netuid) + 1
             ),
             Error::<Test>::MinAllowedUidsGreaterThanCurrentUids
-=======
-        // Cannot set emission split with wrong total of entries
-        // Split vector entries should sum up to exactly 0xFFFF
-        assert_noop!(
-            AdminUtils::sudo_set_subsubnet_emission_split(
-                <<Test as Config>::RuntimeOrigin>::signed(sn_owner),
-                netuid,
-                Some(vec![0xFFFF / 5 * 4, 0xFFFF / 5 - 1])
-            ),
-            pallet_subtensor::Error::<Test>::InvalidValue
-        );
-
-        // Can set good split ok
-        // We also verify here that it can happen in the same block as setting subsubnet counts
-        // or soon, without rate limiting
-        assert_ok!(AdminUtils::sudo_set_subsubnet_emission_split(
-            <<Test as Config>::RuntimeOrigin>::signed(sn_owner),
-            netuid,
-            Some(vec![0xFFFF / 5, 0xFFFF / 5 * 4])
-        ));
-
-        // Cannot set it again due to rate limits
-        assert_noop!(
-            AdminUtils::sudo_set_subsubnet_emission_split(
-                <<Test as Config>::RuntimeOrigin>::signed(sn_owner),
-                netuid,
-                Some(vec![0xFFFF / 5 * 4, 0xFFFF / 5])
-            ),
-            pallet_subtensor::Error::<Test>::TxRateLimitExceeded
->>>>>>> 00d83cb1
         );
     });
 }