[package]
name = "pallet-admin-utils"
version = "4.0.0-dev"
description = "FRAME pallet for extending admin utilities."
authors = ["Bittensor Nucleus Team"]
homepage = "https://bittensor.com"
edition = "2021"
license = "Unlicense"
publish = false
repository = "https://github.com/opentensor/subtensor"

[lints]
workspace = true

[package.metadata.docs.rs]
targets = ["x86_64-unknown-linux-gnu"]

[dependencies]
codec = { package = "parity-scale-codec", version = "3.0.0", default-features = false, features = [
	"derive",
] }
scale-info = { workspace = true, features = ["derive"] }
frame-benchmarking = { workspace = true, optional = true }
frame-support = { workspace = true }
frame-system = { workspace = true }
sp-runtime = { workspace = true }
log = { workspace = true }
pallet-subtensor = { version = "4.0.0-dev", default-features = false, path = "../subtensor" }
sp-weights = { workspace = true }


[dev-dependencies]
<<<<<<< HEAD
sp-core = { git = "https://github.com/paritytech/substrate.git", branch = "polkadot-v1.0.0" }
sp-io = { version = "23", git = "https://github.com/paritytech/substrate.git", branch = "polkadot-v1.0.0" }
sp-tracing = { git = "https://github.com/paritytech/substrate", default-features = false, branch = "polkadot-v1.0.0" }
sp-consensus-aura = { version = "0.10.0-dev", default-features = false, git = "https://github.com/paritytech/substrate.git", branch = "polkadot-v1.0.0" }
pallet-balances = { git = "https://github.com/paritytech/substrate", default-features = false, branch = "polkadot-v1.0.0", features = [
	"std",
] }
substrate-fixed = { git = 'https://github.com/encointer/substrate-fixed.git', tag = "v0.5.9" }
=======
sp-core = { workspace = true }
sp-io = { workspace = true }
sp-tracing = { workspace = true }
sp-consensus-aura = { workspace = true }
pallet-balances = { workspace = true, features = ["std"] }
>>>>>>> 54d186c5


[features]
default = ["std"]
std = [
	"codec/std",
	"frame-benchmarking?/std",
	"frame-support/std",
	"frame-system/std",
	"scale-info/std",
	"pallet-subtensor/std",
	"sp-consensus-aura/std",
	"pallet-balances/std",
	"sp-runtime/std",
	"sp-tracing/std",
	"sp-weights/std",
	"log/std",
	"sp-core/std",
	"sp-io/std"
]
runtime-benchmarks = [
	"frame-benchmarking/runtime-benchmarks",
	"frame-support/runtime-benchmarks",
	"frame-system/runtime-benchmarks",
	"pallet-balances/runtime-benchmarks",
	"sp-runtime/runtime-benchmarks",
	"pallet-subtensor/runtime-benchmarks"
]
try-runtime = [
	"frame-support/try-runtime",
	"frame-system/try-runtime",
	"pallet-balances/try-runtime",
	"sp-runtime/try-runtime",
	"pallet-subtensor/try-runtime"
]<|MERGE_RESOLUTION|>--- conflicted
+++ resolved
@@ -30,22 +30,12 @@
 
 
 [dev-dependencies]
-<<<<<<< HEAD
-sp-core = { git = "https://github.com/paritytech/substrate.git", branch = "polkadot-v1.0.0" }
-sp-io = { version = "23", git = "https://github.com/paritytech/substrate.git", branch = "polkadot-v1.0.0" }
-sp-tracing = { git = "https://github.com/paritytech/substrate", default-features = false, branch = "polkadot-v1.0.0" }
-sp-consensus-aura = { version = "0.10.0-dev", default-features = false, git = "https://github.com/paritytech/substrate.git", branch = "polkadot-v1.0.0" }
-pallet-balances = { git = "https://github.com/paritytech/substrate", default-features = false, branch = "polkadot-v1.0.0", features = [
-	"std",
-] }
-substrate-fixed = { git = 'https://github.com/encointer/substrate-fixed.git', tag = "v0.5.9" }
-=======
 sp-core = { workspace = true }
 sp-io = { workspace = true }
 sp-tracing = { workspace = true }
 sp-consensus-aura = { workspace = true }
 pallet-balances = { workspace = true, features = ["std"] }
->>>>>>> 54d186c5
+substrate-fixed = { git = 'https://github.com/encointer/substrate-fixed.git', tag = "v0.5.9" }
 
 
 [features]
