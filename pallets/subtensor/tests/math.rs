#![allow(
<<<<<<< HEAD
    clippy::unwrap_used,
    clippy::panic,
    clippy::indexing_slicing,
    clippy::arithmetic_side_effects
=======
    clippy::arithmetic_side_effects,
    clippy::unwrap_used,
    clippy::indexing_slicing
>>>>>>> bcb696b6
)]
use substrate_fixed::types::{I32F32, I64F64};

use pallet_subtensor::math::*;
use rand::{seq::SliceRandom, thread_rng, Rng};
use substrate_fixed::{
    transcendental::exp,
    types::{I110F18, I96F32},
};

fn assert_float_compare(a: I32F32, b: I32F32, epsilon: I32F32) {
    assert!(I32F32::abs(a - b) <= epsilon, "a({:?}) != b({:?})", a, b);
}

fn assert_float_compare_64(a: I64F64, b: I64F64, epsilon: I64F64) {
    assert!(I64F64::abs(a - b) <= epsilon, "a({:?}) != b({:?})", a, b);
}

fn assert_vec_compare(va: &[I32F32], vb: &[I32F32], epsilon: I32F32) {
    assert!(va.len() == vb.len());
    for i in 0..va.len() {
        assert_float_compare(va[i], vb[i], epsilon);
    }
}

fn assert_vec_compare_64(va: &[I64F64], vb: &[I64F64], epsilon: I64F64) {
    assert!(va.len() == vb.len());
    for i in 0..va.len() {
        assert_float_compare_64(va[i], vb[i], epsilon);
    }
}

fn assert_vec_compare_u16(va: &[u16], vb: &[u16]) {
    assert!(va.len() == vb.len());
    for i in 0..va.len() {
        assert_eq!(va[i], vb[i]);
    }
}

fn assert_mat_compare(ma: &[Vec<I32F32>], mb: &[Vec<I32F32>], epsilon: I32F32) {
    assert!(ma.len() == mb.len());
    for row in 0..ma.len() {
        assert!(ma[row].len() == mb[row].len());
        for col in 0..ma[row].len() {
            assert_float_compare(ma[row][col], mb[row][col], epsilon)
        }
    }
}

fn assert_sparse_mat_compare(
    ma: &[Vec<(u16, I32F32)>],
    mb: &[Vec<(u16, I32F32)>],
    epsilon: I32F32,
) {
    assert!(ma.len() == mb.len());
    for row in 0..ma.len() {
        assert!(ma[row].len() == mb[row].len());
        for j in 0..ma[row].len() {
            assert!(ma[row][j].0 == mb[row][j].0); // u16
            assert_float_compare(ma[row][j].1, mb[row][j].1, epsilon) // I32F32
        }
    }
}

fn vec_to_fixed(vector: &[f32]) -> Vec<I32F32> {
    vector.iter().map(|x| I32F32::from_num(*x)).collect()
}

fn mat_to_fixed(matrix: &[Vec<f32>]) -> Vec<Vec<I32F32>> {
    matrix.iter().map(|row| vec_to_fixed(row)).collect()
}

fn assert_mat_approx_eq(left: &[Vec<I32F32>], right: &[Vec<I32F32>], epsilon: I32F32) {
    assert_eq!(left.len(), right.len());
    for (left_row, right_row) in left.iter().zip(right.iter()) {
        assert_eq!(left_row.len(), right_row.len());
        for (left_val, right_val) in left_row.iter().zip(right_row.iter()) {
            assert!(
                (left_val - right_val).abs() <= epsilon,
                "left: {:?}, right: {:?}",
                left_val,
                right_val
            );
        }
    }
}

#[test]
fn test_vec_max_upscale_to_u16() {
    let vector: Vec<I32F32> = vec_to_fixed(&[]);
    let target: Vec<u16> = vec![];
    let result: Vec<u16> = vec_max_upscale_to_u16(&vector);
    assert_vec_compare_u16(&result, &target);
    let vector: Vec<I32F32> = vec_to_fixed(&[0.]);
    let target: Vec<u16> = vec![0];
    let result: Vec<u16> = vec_max_upscale_to_u16(&vector);
    assert_vec_compare_u16(&result, &target);
    let vector: Vec<I32F32> = vec_to_fixed(&[0., 0.]);
    let target: Vec<u16> = vec![0, 0];
    let result: Vec<u16> = vec_max_upscale_to_u16(&vector);
    assert_vec_compare_u16(&result, &target);
    let vector: Vec<I32F32> = vec_to_fixed(&[0., 1.]);
    let target: Vec<u16> = vec![0, 65535];
    let result: Vec<u16> = vec_max_upscale_to_u16(&vector);
    assert_vec_compare_u16(&result, &target);
    let vector: Vec<I32F32> = vec_to_fixed(&[0., 0.000000001]);
    let target: Vec<u16> = vec![0, 65535];
    let result: Vec<u16> = vec_max_upscale_to_u16(&vector);
    assert_vec_compare_u16(&result, &target);
    let vector: Vec<I32F32> = vec_to_fixed(&[0., 0.000016, 1.]);
    let target: Vec<u16> = vec![0, 1, 65535];
    let result: Vec<u16> = vec_max_upscale_to_u16(&vector);
    assert_vec_compare_u16(&result, &target);
    let vector: Vec<I32F32> = vec_to_fixed(&[0.000000001, 0.000000001]);
    let target: Vec<u16> = vec![65535, 65535];
    let result: Vec<u16> = vec_max_upscale_to_u16(&vector);
    assert_vec_compare_u16(&result, &target);
    let vector: Vec<I32F32> = vec_to_fixed(&[
        0.000001, 0.000006, 0.000007, 0.0001, 0.001, 0.01, 0.1, 0.2, 0.3, 0.4,
    ]);
    let target: Vec<u16> = vec![0, 1, 1, 16, 164, 1638, 16384, 32768, 49151, 65535];
    let result: Vec<u16> = vec_max_upscale_to_u16(&vector);
    assert_vec_compare_u16(&result, &target);
    let vector: Vec<I32F32> = vec![I32F32::from_num(16384)];
    let target: Vec<u16> = vec![65535];
    let result: Vec<u16> = vec_max_upscale_to_u16(&vector);
    assert_vec_compare_u16(&result, &target);
    let vector: Vec<I32F32> = vec![I32F32::from_num(32768)];
    let target: Vec<u16> = vec![65535];
    let result: Vec<u16> = vec_max_upscale_to_u16(&vector);
    assert_vec_compare_u16(&result, &target);
    let vector: Vec<I32F32> = vec![I32F32::from_num(32769)];
    let target: Vec<u16> = vec![65535];
    let result: Vec<u16> = vec_max_upscale_to_u16(&vector);
    assert_vec_compare_u16(&result, &target);
    let vector: Vec<I32F32> = vec![I32F32::from_num(65535)];
    let target: Vec<u16> = vec![65535];
    let result: Vec<u16> = vec_max_upscale_to_u16(&vector);
    assert_vec_compare_u16(&result, &target);
    let vector: Vec<I32F32> = vec![I32F32::max_value()];
    let target: Vec<u16> = vec![65535];
    let result: Vec<u16> = vec_max_upscale_to_u16(&vector);
    assert_vec_compare_u16(&result, &target);
    let vector: Vec<I32F32> = vec_to_fixed(&[0., 1., 65535.]);
    let target: Vec<u16> = vec![0, 1, 65535];
    let result: Vec<u16> = vec_max_upscale_to_u16(&vector);
    assert_vec_compare_u16(&result, &target);
    let vector: Vec<I32F32> = vec_to_fixed(&[0., 0.5, 1., 1.5, 2., 32768.]);
    let target: Vec<u16> = vec![0, 1, 2, 3, 4, 65535];
    let result: Vec<u16> = vec_max_upscale_to_u16(&vector);
    assert_vec_compare_u16(&result, &target);
    let vector: Vec<I32F32> = vec_to_fixed(&[0., 0.5, 1., 1.5, 2., 32768., 32769.]);
    let target: Vec<u16> = vec![0, 1, 2, 3, 4, 65533, 65535];
    let result: Vec<u16> = vec_max_upscale_to_u16(&vector);
    assert_vec_compare_u16(&result, &target);
    let vector: Vec<I32F32> = vec![
        I32F32::from_num(0),
        I32F32::from_num(1),
        I32F32::from_num(32768),
        I32F32::from_num(32769),
        I32F32::max_value(),
    ];
    let target: Vec<u16> = vec![0, 0, 1, 1, 65535];
    let result: Vec<u16> = vec_max_upscale_to_u16(&vector);
    assert_vec_compare_u16(&result, &target);
}

#[test]
fn test_vec_u16_max_upscale_to_u16() {
    let vector: Vec<u16> = vec![];
    let result: Vec<u16> = vec_u16_max_upscale_to_u16(&vector);
    assert_vec_compare_u16(&result, &vector);
    let vector: Vec<u16> = vec![0];
    let result: Vec<u16> = vec_u16_max_upscale_to_u16(&vector);
    assert_vec_compare_u16(&result, &vector);
    let vector: Vec<u16> = vec![0, 0];
    let result: Vec<u16> = vec_u16_max_upscale_to_u16(&vector);
    assert_vec_compare_u16(&result, &vector);
    let vector: Vec<u16> = vec![1];
    let target: Vec<u16> = vec![65535];
    let result: Vec<u16> = vec_u16_max_upscale_to_u16(&vector);
    assert_vec_compare_u16(&result, &target);
    let vector: Vec<u16> = vec![0, 1];
    let target: Vec<u16> = vec![0, 65535];
    let result: Vec<u16> = vec_u16_max_upscale_to_u16(&vector);
    assert_vec_compare_u16(&result, &target);
    let vector: Vec<u16> = vec![65534];
    let target: Vec<u16> = vec![65535];
    let result: Vec<u16> = vec_u16_max_upscale_to_u16(&vector);
    assert_vec_compare_u16(&result, &target);
    let vector: Vec<u16> = vec![65535];
    let target: Vec<u16> = vec![65535];
    let result: Vec<u16> = vec_u16_max_upscale_to_u16(&vector);
    assert_vec_compare_u16(&result, &target);
    let vector: Vec<u16> = vec![65535, 65535];
    let target: Vec<u16> = vec![65535, 65535];
    let result: Vec<u16> = vec_u16_max_upscale_to_u16(&vector);
    assert_vec_compare_u16(&result, &target);
    let vector: Vec<u16> = vec![0, 1, 65534];
    let target: Vec<u16> = vec![0, 1, 65535];
    let result: Vec<u16> = vec_u16_max_upscale_to_u16(&vector);
    assert_vec_compare_u16(&result, &target);
    let vector: Vec<u16> = vec![0, 1, 2, 3, 4, 65533, 65535];
    let result: Vec<u16> = vec_u16_max_upscale_to_u16(&vector);
    assert_vec_compare_u16(&result, &vector);
}

#[test]
fn test_check_vec_max_limited() {
    let vector: Vec<u16> = vec![];
    let max_limit: u16 = 0;
    assert!(check_vec_max_limited(&vector, max_limit));
    let vector: Vec<u16> = vec![];
    let max_limit: u16 = u16::MAX;
    assert!(check_vec_max_limited(&vector, max_limit));
    let vector: Vec<u16> = vec![u16::MAX];
    let max_limit: u16 = u16::MAX;
    assert!(check_vec_max_limited(&vector, max_limit));
    let vector: Vec<u16> = vec![u16::MAX];
    let max_limit: u16 = u16::MAX - 1;
    assert!(!check_vec_max_limited(&vector, max_limit));
    let vector: Vec<u16> = vec![u16::MAX];
    let max_limit: u16 = 0;
    assert!(!check_vec_max_limited(&vector, max_limit));
    let vector: Vec<u16> = vec![0];
    let max_limit: u16 = u16::MAX;
    assert!(check_vec_max_limited(&vector, max_limit));
    let vector: Vec<u16> = vec![0, u16::MAX];
    let max_limit: u16 = u16::MAX;
    assert!(check_vec_max_limited(&vector, max_limit));
    let vector: Vec<u16> = vec![0, u16::MAX, u16::MAX];
    let max_limit: u16 = u16::MAX / 2;
    assert!(!check_vec_max_limited(&vector, max_limit));
    let vector: Vec<u16> = vec![0, u16::MAX, u16::MAX];
    let max_limit: u16 = u16::MAX / 2 + 1;
    assert!(check_vec_max_limited(&vector, max_limit));
    let vector: Vec<u16> = vec![0, u16::MAX, u16::MAX, u16::MAX];
    let max_limit: u16 = u16::MAX / 3 - 1;
    assert!(!check_vec_max_limited(&vector, max_limit));
    let vector: Vec<u16> = vec![0, u16::MAX, u16::MAX, u16::MAX];
    let max_limit: u16 = u16::MAX / 3;
    assert!(check_vec_max_limited(&vector, max_limit));
}

#[test]
fn test_math_fixed_overflow() {
    let max_32: I32F32 = I32F32::max_value();
    let max_u64: u64 = u64::MAX;
    let _prod_96: I96F32 = I96F32::from_num(max_32) * I96F32::from_num(max_u64);
    // let one: I96F32 = I96F32::from_num(1);
    // let prod_96: I96F32 = (I96F32::from_num(max_32) + one) * I96F32::from_num(max_u64); // overflows
    let _prod_110: I110F18 = I110F18::from_num(max_32) * I110F18::from_num(max_u64);

    let bonds_moving_average_val: u64 = 900_000_u64;
    let bonds_moving_average: I64F64 =
        I64F64::from_num(bonds_moving_average_val) / I64F64::from_num(1_000_000);
    let alpha: I32F32 = I32F32::from_num(1) - I32F32::from_num(bonds_moving_average);
    assert_eq!(I32F32::from_num(0.1), alpha);

    let bonds_moving_average: I64F64 = I64F64::from_num(max_32) / I64F64::from_num(max_32);
    let alpha: I32F32 = I32F32::from_num(1) - I32F32::from_num(bonds_moving_average);
    assert_eq!(I32F32::from_num(0), alpha);
}

#[test]
fn test_math_u64_normalization() {
    let min: u64 = 1;
    let min32: u64 = 4_889_444; // 21_000_000_000_000_000 / 4_294_967_296
    let mid: u64 = 10_500_000_000_000_000;
    let max: u64 = 21_000_000_000_000_000;
    let min_64: I64F64 = I64F64::from_num(min);
    let min32_64: I64F64 = I64F64::from_num(min32);
    let mid_64: I64F64 = I64F64::from_num(mid);
    let max_64: I64F64 = I64F64::from_num(max);
    let max_sum: I64F64 = I64F64::from_num(max);
    let min_frac: I64F64 = min_64 / max_sum;
    assert_eq!(min_frac, I64F64::from_num(0.0000000000000000476));
    let min_frac_32: I32F32 = I32F32::from_num(min_frac);
    assert_eq!(min_frac_32, I32F32::from_num(0));
    let min32_frac: I64F64 = min32_64 / max_sum;
    assert_eq!(min32_frac, I64F64::from_num(0.00000000023283066664));
    let min32_frac_32: I32F32 = I32F32::from_num(min32_frac);
    assert_eq!(min32_frac_32, I32F32::from_num(0.0000000002));
    let half: I64F64 = mid_64 / max_sum;
    assert_eq!(half, I64F64::from_num(0.5));
    let half_32: I32F32 = I32F32::from_num(half);
    assert_eq!(half_32, I32F32::from_num(0.5));
    let one: I64F64 = max_64 / max_sum;
    assert_eq!(one, I64F64::from_num(1));
    let one_32: I32F32 = I32F32::from_num(one);
    assert_eq!(one_32, I32F32::from_num(1));
}

#[test]
fn test_math_to_num() {
    let val: I32F32 = I32F32::from_num(u16::MAX);
    let res: u16 = val.to_num::<u16>();
    assert_eq!(res, u16::MAX);
    let vector: Vec<I32F32> = vec![val; 1000];
    let target: Vec<u16> = vec![u16::MAX; 1000];
    let output: Vec<u16> = vector.iter().map(|e: &I32F32| e.to_num::<u16>()).collect();
    assert_eq!(output, target);
    let output: Vec<u16> = vector
        .iter()
        .map(|e: &I32F32| (*e).to_num::<u16>())
        .collect();
    assert_eq!(output, target);
    let val: I32F32 = I32F32::max_value();
    let res: u64 = val.to_num::<u64>();
    let vector: Vec<I32F32> = vec![val; 1000];
    let target: Vec<u64> = vec![res; 1000];
    let output: Vec<u64> = vector.iter().map(|e: &I32F32| e.to_num::<u64>()).collect();
    assert_eq!(output, target);
    let output: Vec<u64> = vector
        .iter()
        .map(|e: &I32F32| (*e).to_num::<u64>())
        .collect();
    assert_eq!(output, target);
    let val: I32F32 = I32F32::from_num(0);
    let res: u64 = val.to_num::<u64>();
    let vector: Vec<I32F32> = vec![val; 1000];
    let target: Vec<u64> = vec![res; 1000];
    let output: Vec<u64> = vector.iter().map(|e: &I32F32| e.to_num::<u64>()).collect();
    assert_eq!(output, target);
    let output: Vec<u64> = vector
        .iter()
        .map(|e: &I32F32| (*e).to_num::<u64>())
        .collect();
    assert_eq!(output, target);
    let val: I96F32 = I96F32::from_num(u64::MAX);
    let res: u64 = val.to_num::<u64>();
    assert_eq!(res, u64::MAX);
    let vector: Vec<I96F32> = vec![val; 1000];
    let target: Vec<u64> = vec![u64::MAX; 1000];
    let output: Vec<u64> = vector.iter().map(|e: &I96F32| e.to_num::<u64>()).collect();
    assert_eq!(output, target);
    let output: Vec<u64> = vector
        .iter()
        .map(|e: &I96F32| (*e).to_num::<u64>())
        .collect();
    assert_eq!(output, target);
}

#[test]
fn test_math_vec_to_fixed() {
    let vector: Vec<f32> = vec![0., 1., 2., 3.];
    let target: Vec<I32F32> = vec![
        I32F32::from_num(0.),
        I32F32::from_num(1.),
        I32F32::from_num(2.),
        I32F32::from_num(3.),
    ];
    let result = vec_to_fixed(&vector);
    assert_vec_compare(&result, &target, I32F32::from_num(0));
}

// Reshape vector to matrix with specified number of rows, cast to I32F32.
fn vec_to_mat_fixed(vector: &[f32], rows: usize, transpose: bool) -> Vec<Vec<I32F32>> {
    assert!(
        vector.len() % rows == 0,
        "Vector of len {:?} cannot reshape to {rows} rows.",
        vector.len()
    );
    let cols: usize = vector.len() / rows;
    let mut mat: Vec<Vec<I32F32>> = vec![];
    if transpose {
        for col in 0..cols {
            let mut vals: Vec<I32F32> = vec![];
            for row in 0..rows {
                vals.push(I32F32::from_num(vector[row * cols + col]));
            }
            mat.push(vals);
        }
    } else {
        for row in 0..rows {
            mat.push(
                vector[row * cols..(row + 1) * cols]
                    .iter()
                    .map(|v| I32F32::from_num(*v))
                    .collect(),
            );
        }
    }
    mat
}

#[test]
fn test_math_vec_to_mat_fixed() {
    let vector: Vec<f32> = vec![0., 1., 2., 0., 10., 100.];
    let target: Vec<Vec<I32F32>> = vec![
        vec![
            I32F32::from_num(0.),
            I32F32::from_num(1.),
            I32F32::from_num(2.),
        ],
        vec![
            I32F32::from_num(0.),
            I32F32::from_num(10.),
            I32F32::from_num(100.),
        ],
    ];
    let mat = vec_to_mat_fixed(&vector, 2, false);
    assert_mat_compare(&mat, &target, I32F32::from_num(0));
}

// Reshape vector to sparse matrix with specified number of input rows, cast f32 to I32F32.
fn vec_to_sparse_mat_fixed(
    vector: &[f32],
    rows: usize,
    transpose: bool,
) -> Vec<Vec<(u16, I32F32)>> {
    assert!(
        vector.len() % rows == 0,
        "Vector of len {:?} cannot reshape to {rows} rows.",
        vector.len()
    );
    let cols: usize = vector.len() / rows;
    let mut mat: Vec<Vec<(u16, I32F32)>> = vec![];
    if transpose {
        for col in 0..cols {
            let mut row_vec: Vec<(u16, I32F32)> = vec![];
            for row in 0..rows {
                if vector[row * cols + col] > 0. {
                    row_vec.push((row as u16, I32F32::from_num(vector[row * cols + col])));
                }
            }
            mat.push(row_vec);
        }
    } else {
        for row in 0..rows {
            let mut row_vec: Vec<(u16, I32F32)> = vec![];
            for col in 0..cols {
                if vector[row * cols + col] > 0. {
                    row_vec.push((col as u16, I32F32::from_num(vector[row * cols + col])));
                }
            }
            mat.push(row_vec);
        }
    }
    mat
}

#[test]
fn test_math_vec_to_sparse_mat_fixed() {
    let vector: Vec<f32> = vec![0., 1., 2., 0., 10., 100.];
    let target: Vec<Vec<(u16, I32F32)>> = vec![
        vec![(1_u16, I32F32::from_num(1.)), (2_u16, I32F32::from_num(2.))],
        vec![
            (1_u16, I32F32::from_num(10.)),
            (2_u16, I32F32::from_num(100.)),
        ],
    ];
    let mat = vec_to_sparse_mat_fixed(&vector, 2, false);
    assert_sparse_mat_compare(&mat, &target, I32F32::from_num(0));
    let vector: Vec<f32> = vec![0., 0.];
    let target: Vec<Vec<(u16, I32F32)>> = vec![vec![], vec![]];
    let mat = vec_to_sparse_mat_fixed(&vector, 2, false);
    assert_sparse_mat_compare(&mat, &target, I32F32::from_num(0));
    let vector: Vec<f32> = vec![0., 1., 2., 0., 10., 100.];
    let target: Vec<Vec<(u16, I32F32)>> = vec![
        vec![],
        vec![
            (0_u16, I32F32::from_num(1.)),
            (1_u16, I32F32::from_num(10.)),
        ],
        vec![
            (0_u16, I32F32::from_num(2.)),
            (1_u16, I32F32::from_num(100.)),
        ],
    ];
    let mat = vec_to_sparse_mat_fixed(&vector, 2, true);
    assert_sparse_mat_compare(&mat, &target, I32F32::from_num(0));
    let vector: Vec<f32> = vec![0., 0.];
    let target: Vec<Vec<(u16, I32F32)>> = vec![vec![]];
    let mat = vec_to_sparse_mat_fixed(&vector, 2, true);
    assert_sparse_mat_compare(&mat, &target, I32F32::from_num(0));
}

#[test]
fn test_math_exp_safe() {
    let zero: I32F32 = I32F32::from_num(0);
    let one: I32F32 = I32F32::from_num(1);
    let target: I32F32 = exp(zero).unwrap();
    assert_eq!(exp_safe(zero), target);
    let target: I32F32 = exp(one).unwrap();
    assert_eq!(exp_safe(one), target);
    let min_input: I32F32 = I32F32::from_num(-20); // <= 1/exp(-20) = 485 165 195,4097903
    let max_input: I32F32 = I32F32::from_num(20); // <= exp(20) = 485 165 195,4097903
    let target: I32F32 = exp(min_input).unwrap();
    assert_eq!(exp_safe(min_input), target);
    assert_eq!(exp_safe(min_input - one), target);
    assert_eq!(exp_safe(I32F32::min_value()), target);
    let target: I32F32 = exp(max_input).unwrap();
    assert_eq!(exp_safe(max_input), target);
    assert_eq!(exp_safe(max_input + one), target);
    assert_eq!(exp_safe(I32F32::max_value()), target);
}

#[test]
fn test_math_sigmoid_safe() {
    let trust: Vec<I32F32> = vec![
        I32F32::min_value(),
        I32F32::from_num(0),
        I32F32::from_num(0.4),
        I32F32::from_num(0.5),
        I32F32::from_num(0.6),
        I32F32::from_num(1),
        I32F32::max_value(),
    ];
    let consensus: Vec<I32F32> = trust
        .iter()
        .map(|t: &I32F32| sigmoid_safe(*t, I32F32::max_value(), I32F32::max_value()))
        .collect();
    let target: Vec<I32F32> = vec_to_fixed(&[
        0.0000000019,
        0.0000000019,
        0.0000000019,
        0.0000000019,
        0.0000000019,
        0.0000000019,
        0.5,
    ]);
    assert_eq!(&consensus, &target);
    let consensus: Vec<I32F32> = trust
        .iter()
        .map(|t: &I32F32| sigmoid_safe(*t, I32F32::min_value(), I32F32::min_value()))
        .collect();
    let target: Vec<I32F32> = vec_to_fixed(&[
        0.5,
        0.0000000019,
        0.0000000019,
        0.0000000019,
        0.0000000019,
        0.0000000019,
        0.0000000019,
    ]);
    assert_eq!(&consensus, &target);
    let consensus: Vec<I32F32> = trust
        .iter()
        .map(|t: &I32F32| sigmoid_safe(*t, I32F32::from_num(30), I32F32::from_num(0.5)))
        .collect();
    let target: Vec<f64> = vec![
        0.0000000019,
        0.0000003057,
        0.0474258729,
        0.5,
        0.952574127,
        0.9999996943,
        0.9999999981,
    ];
    let target: Vec<I32F32> = target.iter().map(|c: &f64| I32F32::from_num(*c)).collect();
    assert_eq!(&consensus, &target);
    let trust: Vec<I32F32> = vec_to_fixed(&[0., 0.1, 0.2, 0.3, 0.4, 0.5, 0.6, 0.7, 0.8, 0.9, 1.]);
    let consensus: Vec<I32F32> = trust
        .iter()
        .map(|t: &I32F32| sigmoid_safe(*t, I32F32::from_num(40), I32F32::from_num(0.5)))
        .collect();
    let target: Vec<f64> = vec![
        0.0000000019,
        0.0000001125,
        0.0000061442,
        0.0003353502,
        0.017986214,
        0.5,
        0.9820138067,
        0.9996646498,
        0.9999938558,
        0.9999998875,
        0.9999999981,
    ];
    let target: Vec<I32F32> = target.iter().map(|c: &f64| I32F32::from_num(*c)).collect();
    assert_eq!(&consensus, &target);
}

#[test]
fn test_math_is_topk() {
    let vector: Vec<I32F32> = vec_to_fixed(&[]);
    let result = is_topk(&vector, 5);
    let target: Vec<bool> = vec![];
    assert_eq!(&result, &target);
    let vector: Vec<I32F32> = vec_to_fixed(&[0., 1., 2., 3., 4., 5., 6., 7., 8., 9.]);
    let result = is_topk(&vector, 0);
    let target: Vec<bool> = vec![
        false, false, false, false, false, false, false, false, false, false,
    ];
    assert_eq!(&result, &target);
    let result = is_topk(&vector, 5);
    let target: Vec<bool> = vec![
        false, false, false, false, false, true, true, true, true, true,
    ];
    assert_eq!(&result, &target);
    let result = is_topk(&vector, 10);
    let target: Vec<bool> = vec![true, true, true, true, true, true, true, true, true, true];
    assert_eq!(&result, &target);
    let result = is_topk(&vector, 100);
    assert_eq!(&result, &target);
    let vector: Vec<I32F32> = vec_to_fixed(&[9., 8., 7., 6., 5., 4., 3., 2., 1., 0.]);
    let result = is_topk(&vector, 5);
    let target: Vec<bool> = vec![
        true, true, true, true, true, false, false, false, false, false,
    ];
    assert_eq!(&result, &target);
    let vector: Vec<I32F32> = vec_to_fixed(&[9., 0., 8., 1., 7., 2., 6., 3., 5., 4.]);
    let result = is_topk(&vector, 5);
    let target: Vec<bool> = vec![
        true, false, true, false, true, false, true, false, true, false,
    ];
    assert_eq!(&result, &target);
    let vector: Vec<I32F32> = vec_to_fixed(&[0.9, 0., 0.8, 0.1, 0.7, 0.2, 0.6, 0.3, 0.5, 0.4]);
    let result = is_topk(&vector, 5);
    let target: Vec<bool> = vec![
        true, false, true, false, true, false, true, false, true, false,
    ];
    assert_eq!(&result, &target);
    let vector: Vec<I32F32> = vec_to_fixed(&[0., 1., 2., 3., 4., 5., 5., 5., 5., 6.]);
    let result = is_topk(&vector, 5);
    let target: Vec<bool> = vec![
        false, false, false, false, false, true, true, true, true, true,
    ];
    assert_eq!(&result, &target);
}

#[test]
fn test_math_sum() {
    assert!(sum(&[]) == I32F32::from_num(0));
    assert!(
        sum(&[
            I32F32::from_num(1.0),
            I32F32::from_num(10.0),
            I32F32::from_num(30.0)
        ]) == I32F32::from_num(41)
    );
    assert!(
        sum(&[
            I32F32::from_num(-1.0),
            I32F32::from_num(10.0),
            I32F32::from_num(30.0)
        ]) == I32F32::from_num(39)
    );
}

#[test]
fn test_math_normalize() {
    let epsilon: I32F32 = I32F32::from_num(0.0001);
    let x: Vec<I32F32> = vec![];
    let y: Vec<I32F32> = normalize(&x);
    assert_vec_compare(&x, &y, epsilon);
    let x: Vec<I32F32> = vec![
        I32F32::from_num(1.0),
        I32F32::from_num(10.0),
        I32F32::from_num(30.0),
    ];
    let y: Vec<I32F32> = normalize(&x);
    assert_vec_compare(
        &y,
        &[
            I32F32::from_num(0.0243902437),
            I32F32::from_num(0.243902439),
            I32F32::from_num(0.7317073171),
        ],
        epsilon,
    );
    assert_float_compare(sum(&y), I32F32::from_num(1.0), epsilon);
    let x: Vec<I32F32> = vec![
        I32F32::from_num(-1.0),
        I32F32::from_num(10.0),
        I32F32::from_num(30.0),
    ];
    let y: Vec<I32F32> = normalize(&x);
    assert_vec_compare(
        &y,
        &[
            I32F32::from_num(-0.0256410255),
            I32F32::from_num(0.2564102563),
            I32F32::from_num(0.769230769),
        ],
        epsilon,
    );
    assert_float_compare(sum(&y), I32F32::from_num(1.0), epsilon);
}

#[test]
fn test_math_inplace_normalize() {
    let epsilon: I32F32 = I32F32::from_num(0.0001);
    let mut x1: Vec<I32F32> = vec![
        I32F32::from_num(1.0),
        I32F32::from_num(10.0),
        I32F32::from_num(30.0),
    ];
    inplace_normalize(&mut x1);
    assert_vec_compare(
        &x1,
        &[
            I32F32::from_num(0.0243902437),
            I32F32::from_num(0.243902439),
            I32F32::from_num(0.7317073171),
        ],
        epsilon,
    );
    let mut x2: Vec<I32F32> = vec![
        I32F32::from_num(-1.0),
        I32F32::from_num(10.0),
        I32F32::from_num(30.0),
    ];
    inplace_normalize(&mut x2);
    assert_vec_compare(
        &x2,
        &[
            I32F32::from_num(-0.0256410255),
            I32F32::from_num(0.2564102563),
            I32F32::from_num(0.769230769),
        ],
        epsilon,
    );
}

#[test]
fn test_math_inplace_normalize_64() {
    let epsilon: I64F64 = I64F64::from_num(0.0001);
    let mut x1: Vec<I64F64> = vec![
        I64F64::from_num(1.0),
        I64F64::from_num(10.0),
        I64F64::from_num(30.0),
    ];
    inplace_normalize_64(&mut x1);
    assert_vec_compare_64(
        &x1,
        &[
            I64F64::from_num(0.0243902437),
            I64F64::from_num(0.243902439),
            I64F64::from_num(0.7317073171),
        ],
        epsilon,
    );
    let mut x2: Vec<I64F64> = vec![
        I64F64::from_num(-1.0),
        I64F64::from_num(10.0),
        I64F64::from_num(30.0),
    ];
    inplace_normalize_64(&mut x2);
    assert_vec_compare_64(
        &x2,
        &[
            I64F64::from_num(-0.0256410255),
            I64F64::from_num(0.2564102563),
            I64F64::from_num(0.769230769),
        ],
        epsilon,
    );
}

#[test]
fn test_math_vecdiv() {
    let x: Vec<I32F32> = vec_to_fixed(&[]);
    let y: Vec<I32F32> = vec_to_fixed(&[]);
    let result: Vec<I32F32> = vec_to_fixed(&[]);
    assert_eq!(result, vecdiv(&x, &y));

    let x: Vec<I32F32> = vec_to_fixed(&[0., 1., 0., 1.]);
    let y: Vec<I32F32> = vec_to_fixed(&[0., 1., 1., 0.]);
    let result: Vec<I32F32> = vec_to_fixed(&[0., 1., 0., 0.]);
    assert_eq!(result, vecdiv(&x, &y));

    let x: Vec<I32F32> = vec_to_fixed(&[1., 1., 10.]);
    let y: Vec<I32F32> = vec_to_fixed(&[2., 3., 2.]);
    let result: Vec<I32F32> = vec![fixed(1.) / fixed(2.), fixed(1.) / fixed(3.), fixed(5.)];
    assert_eq!(result, vecdiv(&x, &y));
}

#[test]
fn test_math_inplace_row_normalize() {
    let epsilon: I32F32 = I32F32::from_num(0.0001);
    let vector: Vec<f32> = vec![
        0., 1., 2., 3., 4., 0., 10., 100., 1000., 10000., 0., 0., 0., 0., 0., 1., 1., 1., 1., 1.,
    ];
    let mut mat = vec_to_mat_fixed(&vector, 4, false);
    inplace_row_normalize(&mut mat);
    let target: Vec<f32> = vec![
        0., 0.1, 0.2, 0.3, 0.4, 0., 0.0009, 0.009, 0.09, 0.9, 0., 0., 0., 0., 0., 0.2, 0.2, 0.2,
        0.2, 0.2,
    ];
    assert_mat_compare(&mat, &vec_to_mat_fixed(&target, 4, false), epsilon);
}

#[test]
fn test_math_inplace_row_normalize_sparse() {
    let epsilon: I32F32 = I32F32::from_num(0.0001);
    let vector: Vec<f32> = vec![
        0., 1., 0., 2., 0., 3., 4., 0., 1., 0., 2., 0., 3., 0., 1., 0., 0., 2., 0., 3., 4., 0.,
        10., 0., 100., 1000., 0., 10000., 0., 0., 0., 0., 0., 0., 0., 1., 1., 1., 1., 1., 1., 1.,
    ];
    let mut mat = vec_to_sparse_mat_fixed(&vector, 6, false);
    inplace_row_normalize_sparse(&mut mat);
    let target: Vec<f32> = vec![
        0., 0.1, 0., 0.2, 0., 0.3, 0.4, 0., 0.166666, 0., 0.333333, 0., 0.5, 0., 0.1, 0., 0., 0.2,
        0., 0.3, 0.4, 0., 0.0009, 0., 0.009, 0.09, 0., 0.9, 0., 0., 0., 0., 0., 0., 0., 0.142857,
        0.142857, 0.142857, 0.142857, 0.142857, 0.142857, 0.142857,
    ];
    assert_sparse_mat_compare(&mat, &vec_to_sparse_mat_fixed(&target, 6, false), epsilon);
    let vector: Vec<f32> = vec![0., 0., 0., 0., 0., 0., 0., 0., 0., 0., 0., 0.];
    let target: Vec<f32> = vec![0., 0., 0., 0., 0., 0., 0., 0., 0., 0., 0., 0.];
    let mut mat = vec_to_sparse_mat_fixed(&vector, 3, false);
    inplace_row_normalize_sparse(&mut mat);
    assert_sparse_mat_compare(
        &mat,
        &vec_to_sparse_mat_fixed(&target, 3, false),
        I32F32::from_num(0),
    );
}

#[test]
fn test_math_inplace_col_normalize() {
    let epsilon: I32F32 = I32F32::from_num(0.0001);
    let vector: Vec<f32> = vec![
        0., 1., 2., 3., 4., 0., 10., 100., 1000., 10000., 0., 0., 0., 0., 0., 1., 1., 1., 1., 1.,
    ];
    let mut mat = vec_to_mat_fixed(&vector, 4, true);
    inplace_col_normalize(&mut mat);
    let target: Vec<f32> = vec![
        0., 0.1, 0.2, 0.3, 0.4, 0., 0.0009, 0.009, 0.09, 0.9, 0., 0., 0., 0., 0., 0.2, 0.2, 0.2,
        0.2, 0.2,
    ];
    assert_mat_compare(&mat, &vec_to_mat_fixed(&target, 4, true), epsilon);
}

#[test]
fn test_math_inplace_col_normalize_sparse() {
    let epsilon: I32F32 = I32F32::from_num(0.0001);
    let vector: Vec<f32> = vec![
        0., 1., 0., 2., 0., 3., 4., 0., 1., 0., 2., 0., 3., 0., 1., 0., 0., 2., 0., 3., 4., 0.,
        10., 0., 100., 1000., 0., 10000., 0., 0., 0., 0., 0., 0., 0., 1., 1., 1., 1., 1., 1., 1.,
    ];
    let mut mat = vec_to_sparse_mat_fixed(&vector, 6, true);
    inplace_col_normalize_sparse(&mut mat, 6);
    let target: Vec<f32> = vec![
        0., 0.1, 0., 0.2, 0., 0.3, 0.4, 0., 0.166666, 0., 0.333333, 0., 0.5, 0., 0.1, 0., 0., 0.2,
        0., 0.3, 0.4, 0., 0.0009, 0., 0.009, 0.09, 0., 0.9, 0., 0., 0., 0., 0., 0., 0., 0.142857,
        0.142857, 0.142857, 0.142857, 0.142857, 0.142857, 0.142857,
    ];
    assert_sparse_mat_compare(&mat, &vec_to_sparse_mat_fixed(&target, 6, true), epsilon);
    let vector: Vec<f32> = vec![0., 0., 0., 0., 0., 0., 0., 0., 0., 0., 0., 0.];
    let target: Vec<f32> = vec![0., 0., 0., 0., 0., 0., 0., 0., 0., 0., 0., 0.];
    let mut mat = vec_to_sparse_mat_fixed(&vector, 3, false);
    inplace_col_normalize_sparse(&mut mat, 6);
    assert_sparse_mat_compare(
        &mat,
        &vec_to_sparse_mat_fixed(&target, 3, false),
        I32F32::from_num(0),
    );
    let mut mat: Vec<Vec<(u16, I32F32)>> = vec![];
    let target: Vec<Vec<(u16, I32F32)>> = vec![];
    inplace_col_normalize_sparse(&mut mat, 0);
    assert_sparse_mat_compare(&mat, &target, epsilon);
}

#[test]
fn test_math_inplace_col_max_upscale() {
    let mut mat: Vec<Vec<I32F32>> = vec![vec![]];
    let target: Vec<Vec<I32F32>> = vec![vec![]];
    inplace_col_max_upscale(&mut mat);
    assert_eq!(&mat, &target);
    let mut mat: Vec<Vec<I32F32>> = vec![vec![I32F32::from_num(0)]];
    let target: Vec<Vec<I32F32>> = vec![vec![I32F32::from_num(0)]];
    inplace_col_max_upscale(&mut mat);
    assert_eq!(&mat, &target);
    let epsilon: I32F32 = I32F32::from_num(0.0001);
    let vector: Vec<f32> = vec![
        0., 1., 2., 3., 4., 0., 10., 100., 1000., 10000., 0., 0., 0., 0., 0., 1., 1., 1., 1., 1.,
    ];
    let mut mat: Vec<Vec<I32F32>> = vec_to_mat_fixed(&vector, 4, true);
    inplace_col_max_upscale(&mut mat);
    let target: Vec<f32> = vec![
        0., 0.25, 0.5, 0.75, 1., 0., 0.001, 0.01, 0.1, 1., 0., 0., 0., 0., 0., 1., 1., 1., 1., 1.,
    ];
    assert_mat_compare(&mat, &vec_to_mat_fixed(&target, 4, true), epsilon);
}

#[test]
fn test_math_inplace_col_max_upscale_sparse() {
    let mut mat: Vec<Vec<(u16, I32F32)>> = vec![vec![]];
    let target: Vec<Vec<(u16, I32F32)>> = vec![vec![]];
    inplace_col_max_upscale_sparse(&mut mat, 0);
    assert_eq!(&mat, &target);
    let mut mat: Vec<Vec<(u16, I32F32)>> = vec![vec![(0, I32F32::from_num(0))]];
    let target: Vec<Vec<(u16, I32F32)>> = vec![vec![(0, I32F32::from_num(0))]];
    inplace_col_max_upscale_sparse(&mut mat, 1);
    assert_eq!(&mat, &target);
    let epsilon: I32F32 = I32F32::from_num(0.0001);
    let vector: Vec<f32> = vec![
        0., 1., 0., 2., 0., 3., 4., 0., 1., 0., 2., 0., 3., 0., 1., 0., 0., 2., 0., 3., 4., 0.,
        10., 0., 100., 1000., 0., 10000., 0., 0., 0., 0., 0., 0., 0., 1., 1., 1., 1., 1., 1., 1.,
    ];
    let mut mat = vec_to_sparse_mat_fixed(&vector, 6, true);
    inplace_col_max_upscale_sparse(&mut mat, 6);
    let target: Vec<f32> = vec![
        0., 0.25, 0., 0.5, 0., 0.75, 1., 0., 0.333333, 0., 0.666666, 0., 1., 0., 0.25, 0., 0., 0.5,
        0., 0.75, 1., 0., 0.001, 0., 0.01, 0.1, 0., 1., 0., 0., 0., 0., 0., 0., 0., 1., 1., 1., 1.,
        1., 1., 1.,
    ];
    assert_sparse_mat_compare(&mat, &vec_to_sparse_mat_fixed(&target, 6, true), epsilon);
    let vector: Vec<f32> = vec![0., 0., 0., 0., 0., 0., 0., 0., 0., 0., 0., 0.];
    let target: Vec<f32> = vec![0., 0., 0., 0., 0., 0., 0., 0., 0., 0., 0., 0.];
    let mut mat = vec_to_sparse_mat_fixed(&vector, 3, false);
    inplace_col_max_upscale_sparse(&mut mat, 6);
    assert_sparse_mat_compare(
        &mat,
        &vec_to_sparse_mat_fixed(&target, 3, false),
        I32F32::from_num(0),
    );
    let mut mat: Vec<Vec<(u16, I32F32)>> = vec![];
    let target: Vec<Vec<(u16, I32F32)>> = vec![];
    inplace_col_max_upscale_sparse(&mut mat, 0);
    assert_sparse_mat_compare(&mat, &target, epsilon);
}

#[test]
fn test_math_inplace_mask_vector() {
    let mask: Vec<bool> = vec![false, false, false];
    let mut vector: Vec<I32F32> = vec_to_fixed(&[0., 1., 2.]);
    let target: Vec<I32F32> = vec_to_fixed(&[0., 1., 2.]);
    inplace_mask_vector(&mask, &mut vector);
    assert_vec_compare(&vector, &target, I32F32::from_num(0));
    let mask: Vec<bool> = vec![false, true, false];
    let mut vector: Vec<I32F32> = vec_to_fixed(&[0., 1., 2.]);
    let target: Vec<I32F32> = vec_to_fixed(&[0., 0., 2.]);
    inplace_mask_vector(&mask, &mut vector);
    assert_vec_compare(&vector, &target, I32F32::from_num(0));
    let mask: Vec<bool> = vec![true, true, true];
    let mut vector: Vec<I32F32> = vec_to_fixed(&[0., 1., 2.]);
    let target: Vec<I32F32> = vec_to_fixed(&[0., 0., 0.]);
    inplace_mask_vector(&mask, &mut vector);
    assert_vec_compare(&vector, &target, I32F32::from_num(0));
}

#[test]
fn test_math_inplace_mask_matrix() {
    let mask: Vec<Vec<bool>> = vec![
        vec![false, false, false],
        vec![false, false, false],
        vec![false, false, false],
    ];
    let vector: Vec<f32> = vec![0., 1., 2., 3., 4., 5., 6., 7., 8.];
    let mut mat = vec_to_mat_fixed(&vector, 3, false);
    inplace_mask_matrix(&mask, &mut mat);
    assert_mat_compare(
        &mat,
        &vec_to_mat_fixed(&vector, 3, false),
        I32F32::from_num(0),
    );
    let mask: Vec<Vec<bool>> = vec![
        vec![true, false, false],
        vec![false, true, false],
        vec![false, false, true],
    ];
    let target: Vec<f32> = vec![0., 1., 2., 3., 0., 5., 6., 7., 0.];
    let mut mat = vec_to_mat_fixed(&vector, 3, false);
    inplace_mask_matrix(&mask, &mut mat);
    assert_mat_compare(
        &mat,
        &vec_to_mat_fixed(&target, 3, false),
        I32F32::from_num(0),
    );
    let mask: Vec<Vec<bool>> = vec![
        vec![true, true, true],
        vec![true, true, true],
        vec![true, true, true],
    ];
    let target: Vec<f32> = vec![0., 0., 0., 0., 0., 0., 0., 0., 0.];
    let mut mat = vec_to_mat_fixed(&vector, 3, false);
    inplace_mask_matrix(&mask, &mut mat);
    assert_mat_compare(
        &mat,
        &vec_to_mat_fixed(&target, 3, false),
        I32F32::from_num(0),
    );
}

#[test]
fn test_math_inplace_mask_rows() {
    let input: Vec<f32> = vec![1., 2., 3., 4., 5., 6., 7., 8., 9.];
    let mask: Vec<bool> = vec![false, false, false];
    let target: Vec<f32> = vec![1., 2., 3., 4., 5., 6., 7., 8., 9.];
    let mut mat = vec_to_mat_fixed(&input, 3, false);
    inplace_mask_rows(&mask, &mut mat);
    assert_mat_compare(
        &mat,
        &vec_to_mat_fixed(&target, 3, false),
        I32F32::from_num(0),
    );
    let mask: Vec<bool> = vec![true, true, true];
    let target: Vec<f32> = vec![0., 0., 0., 0., 0., 0., 0., 0., 0.];
    let mut mat = vec_to_mat_fixed(&input, 3, false);
    inplace_mask_rows(&mask, &mut mat);
    assert_mat_compare(
        &mat,
        &vec_to_mat_fixed(&target, 3, false),
        I32F32::from_num(0),
    );
    let mask: Vec<bool> = vec![true, false, true];
    let target: Vec<f32> = vec![0., 0., 0., 4., 5., 6., 0., 0., 0.];
    let mut mat = vec_to_mat_fixed(&input, 3, false);
    inplace_mask_rows(&mask, &mut mat);
    assert_mat_compare(
        &mat,
        &vec_to_mat_fixed(&target, 3, false),
        I32F32::from_num(0),
    );
    let input: Vec<f32> = vec![0., 0., 0., 0., 0., 0., 0., 0., 0.];
    let mut mat = vec_to_mat_fixed(&input, 3, false);
    let mask: Vec<bool> = vec![false, false, false];
    let target: Vec<f32> = vec![0., 0., 0., 0., 0., 0., 0., 0., 0.];
    inplace_mask_rows(&mask, &mut mat);
    assert_mat_compare(
        &mat,
        &vec_to_mat_fixed(&target, 3, false),
        I32F32::from_num(0),
    );
}

#[test]
fn test_math_inplace_mask_diag() {
    let vector: Vec<f32> = vec![1., 2., 3., 4., 5., 6., 7., 8., 9.];
    let target: Vec<f32> = vec![0., 2., 3., 4., 0., 6., 7., 8., 0.];
    let mut mat = vec_to_mat_fixed(&vector, 3, false);
    inplace_mask_diag(&mut mat);
    assert_mat_compare(
        &mat,
        &vec_to_mat_fixed(&target, 3, false),
        I32F32::from_num(0),
    );
}

#[test]
fn test_math_mask_rows_sparse() {
    let input: Vec<f32> = vec![1., 2., 3., 4., 5., 6., 7., 8., 9.];
    let mat = vec_to_sparse_mat_fixed(&input, 3, false);
    let mask: Vec<bool> = vec![false, false, false];
    let target: Vec<f32> = vec![1., 2., 3., 4., 5., 6., 7., 8., 9.];
    let result = mask_rows_sparse(&mask, &mat);
    assert_sparse_mat_compare(
        &result,
        &vec_to_sparse_mat_fixed(&target, 3, false),
        I32F32::from_num(0),
    );
    let mask: Vec<bool> = vec![true, true, true];
    let target: Vec<f32> = vec![0., 0., 0., 0., 0., 0., 0., 0., 0.];
    let result = mask_rows_sparse(&mask, &mat);
    assert_sparse_mat_compare(
        &result,
        &vec_to_sparse_mat_fixed(&target, 3, false),
        I32F32::from_num(0),
    );
    let mask: Vec<bool> = vec![true, false, true];
    let target: Vec<f32> = vec![0., 0., 0., 4., 5., 6., 0., 0., 0.];
    let result = mask_rows_sparse(&mask, &mat);
    assert_sparse_mat_compare(
        &result,
        &vec_to_sparse_mat_fixed(&target, 3, false),
        I32F32::from_num(0),
    );
    let input: Vec<f32> = vec![0., 0., 0., 0., 0., 0., 0., 0., 0.];
    let mat = vec_to_sparse_mat_fixed(&input, 3, false);
    let mask: Vec<bool> = vec![false, false, false];
    let target: Vec<f32> = vec![0., 0., 0., 0., 0., 0., 0., 0., 0.];
    let result = mask_rows_sparse(&mask, &mat);
    assert_sparse_mat_compare(
        &result,
        &vec_to_sparse_mat_fixed(&target, 3, false),
        I32F32::from_num(0),
    );
}

#[test]
fn test_math_mask_diag_sparse() {
    let vector: Vec<f32> = vec![1., 2., 3., 4., 5., 6., 7., 8., 9.];
    let target: Vec<f32> = vec![0., 2., 3., 4., 0., 6., 7., 8., 0.];
    let mat = vec_to_sparse_mat_fixed(&vector, 3, false);
    let result = mask_diag_sparse(&mat);
    assert_sparse_mat_compare(
        &result,
        &vec_to_sparse_mat_fixed(&target, 3, false),
        I32F32::from_num(0),
    );
    let vector: Vec<f32> = vec![1., 0., 0., 0., 5., 0., 0., 0., 9.];
    let target: Vec<f32> = vec![0., 0., 0., 0., 0., 0., 0., 0., 0.];
    let mat = vec_to_sparse_mat_fixed(&vector, 3, false);
    let result = mask_diag_sparse(&mat);
    assert_sparse_mat_compare(
        &result,
        &vec_to_sparse_mat_fixed(&target, 3, false),
        I32F32::from_num(0),
    );
    let vector: Vec<f32> = vec![0., 0., 0., 0., 0., 0., 0., 0., 0.];
    let target: Vec<f32> = vec![0., 0., 0., 0., 0., 0., 0., 0., 0.];
    let mat = vec_to_sparse_mat_fixed(&vector, 3, false);
    let result = mask_diag_sparse(&mat);
    assert_sparse_mat_compare(
        &result,
        &vec_to_sparse_mat_fixed(&target, 3, false),
        I32F32::from_num(0),
    );
}

#[test]
fn test_math_vec_mask_sparse_matrix() {
    let vector: Vec<f32> = vec![1., 2., 3., 4., 5., 6., 7., 8., 9.];
    let target: Vec<f32> = vec![0., 2., 3., 4., 0., 6., 7., 8., 0.];
    let mat = vec_to_sparse_mat_fixed(&vector, 3, false);
    let first_vector: Vec<u64> = vec![1, 2, 3];
    let second_vector: Vec<u64> = vec![1, 2, 3];
    let result = vec_mask_sparse_matrix(&mat, &first_vector, &second_vector, &|a, b| a == b);
    assert_sparse_mat_compare(
        &result,
        &vec_to_sparse_mat_fixed(&target, 3, false),
        I32F32::from_num(0),
    );
    let target: Vec<f32> = vec![1., 0., 0., 4., 5., 0., 7., 8., 9.];
    let mat = vec_to_sparse_mat_fixed(&vector, 3, false);
    let first_vector: Vec<u64> = vec![1, 2, 3];
    let second_vector: Vec<u64> = vec![1, 2, 3];
    let result = vec_mask_sparse_matrix(&mat, &first_vector, &second_vector, &|a, b| a < b);
    assert_sparse_mat_compare(
        &result,
        &vec_to_sparse_mat_fixed(&target, 3, false),
        I32F32::from_num(0),
    );
    let vector: Vec<f32> = vec![0., 0., 0., 0., 0., 0., 0., 0., 0.];
    let target: Vec<f32> = vec![0., 0., 0., 0., 0., 0., 0., 0., 0.];
    let mat = vec_to_sparse_mat_fixed(&vector, 3, false);
    let first_vector: Vec<u64> = vec![1, 2, 3];
    let second_vector: Vec<u64> = vec![1, 2, 3];
    let result = vec_mask_sparse_matrix(&mat, &first_vector, &second_vector, &|a, b| a == b);
    assert_sparse_mat_compare(
        &result,
        &vec_to_sparse_mat_fixed(&target, 3, false),
        I32F32::from_num(0),
    );
}

#[test]
fn test_math_row_hadamard() {
    let vector: Vec<I32F32> = vec_to_fixed(&[1., 2., 3., 4.]);
    let matrix: Vec<f32> = vec![1., 2., 3., 4., 5., 6., 7., 8., 9., 10., 11., 12.];
    let matrix = vec_to_mat_fixed(&matrix, 4, false);
    let result = row_hadamard(&matrix, &vector);
    let target: Vec<f32> = vec![1., 2., 3., 8., 10., 12., 21., 24., 27., 40., 44., 48.];
    let target = vec_to_mat_fixed(&target, 4, false);
    assert_mat_compare(&result, &target, I32F32::from_num(0));
}

#[test]
fn test_math_row_hadamard_sparse() {
    let vector: Vec<I32F32> = vec_to_fixed(&[1., 2., 3., 4.]);
    let matrix: Vec<f32> = vec![1., 2., 3., 4., 5., 6., 7., 8., 9., 10., 11., 12.];
    let matrix = vec_to_sparse_mat_fixed(&matrix, 4, false);
    let result = row_hadamard_sparse(&matrix, &vector);
    let target: Vec<f32> = vec![1., 2., 3., 8., 10., 12., 21., 24., 27., 40., 44., 48.];
    let target = vec_to_sparse_mat_fixed(&target, 4, false);
    assert_sparse_mat_compare(&result, &target, I32F32::from_num(0));
    let matrix: Vec<f32> = vec![0., 2., 3., 4., 0., 6., 7., 8., 0., 10., 11., 12.];
    let matrix = vec_to_sparse_mat_fixed(&matrix, 4, false);
    let result = row_hadamard_sparse(&matrix, &vector);
    let target: Vec<f32> = vec![0., 2., 3., 8., 0., 12., 21., 24., 0., 40., 44., 48.];
    let target = vec_to_sparse_mat_fixed(&target, 4, false);
    assert_sparse_mat_compare(&result, &target, I32F32::from_num(0));
    let matrix: Vec<f32> = vec![0., 0., 0., 0., 0., 0., 0., 0., 0., 0., 0., 0.];
    let matrix = vec_to_sparse_mat_fixed(&matrix, 4, false);
    let result = row_hadamard_sparse(&matrix, &vector);
    let target: Vec<f32> = vec![0., 0., 0., 0., 0., 0., 0., 0., 0., 0., 0., 0.];
    let target = vec_to_sparse_mat_fixed(&target, 4, false);
    assert_sparse_mat_compare(&result, &target, I32F32::from_num(0));
}

#[test]
fn test_math_row_sum() {
    let matrix: Vec<f32> = vec![1., 2., 3., 4., 5., 6., 7., 8., 9., 10., 11., 12.];
    let matrix = vec_to_mat_fixed(&matrix, 4, false);
    let result = row_sum(&matrix);
    let target: Vec<I32F32> = vec_to_fixed(&[6., 15., 24., 33.]);
    assert_vec_compare(&result, &target, I32F32::from_num(0));
}

#[test]
fn test_math_row_sum_sparse() {
    let matrix: Vec<f32> = vec![1., 2., 3., 4., 5., 6., 7., 8., 9., 10., 11., 12.];
    let matrix = vec_to_sparse_mat_fixed(&matrix, 4, false);
    let result = row_sum_sparse(&matrix);
    let target: Vec<I32F32> = vec_to_fixed(&[6., 15., 24., 33.]);
    assert_vec_compare(&result, &target, I32F32::from_num(0));
    let matrix: Vec<f32> = vec![0., 2., 3., 4., 0., 6., 7., 8., 0., 10., 11., 12.];
    let matrix = vec_to_sparse_mat_fixed(&matrix, 4, false);
    let result = row_sum_sparse(&matrix);
    let target: Vec<I32F32> = vec_to_fixed(&[5., 10., 15., 33.]);
    assert_vec_compare(&result, &target, I32F32::from_num(0));
    let matrix: Vec<f32> = vec![1., 2., 3., 0., 0., 0., 7., 8., 9., 10., 11., 12.];
    let matrix = vec_to_sparse_mat_fixed(&matrix, 4, false);
    let result = row_sum_sparse(&matrix);
    let target: Vec<I32F32> = vec_to_fixed(&[6., 0., 24., 33.]);
    assert_vec_compare(&result, &target, I32F32::from_num(0));
    let matrix: Vec<f32> = vec![0., 0., 0., 0., 0., 0., 0., 0., 0., 0., 0., 0.];
    let matrix = vec_to_sparse_mat_fixed(&matrix, 4, false);
    let result = row_sum_sparse(&matrix);
    let target: Vec<I32F32> = vec_to_fixed(&[0., 0., 0., 0.]);
    assert_vec_compare(&result, &target, I32F32::from_num(0));
}

#[test]
fn test_math_col_sum() {
    let matrix: Vec<f32> = vec![1., 2., 3., 4., 5., 6., 7., 8., 9., 10., 11., 12.];
    let matrix = vec_to_mat_fixed(&matrix, 4, false);
    let result = col_sum(&matrix);
    let target: Vec<I32F32> = vec_to_fixed(&[22., 26., 30.]);
    assert_vec_compare(&result, &target, I32F32::from_num(0));
}

#[test]
fn test_math_col_sum_sparse() {
    let matrix: Vec<f32> = vec![1., 2., 3., 4., 5., 6., 7., 8., 9., 10., 11., 12.];
    let matrix = vec_to_sparse_mat_fixed(&matrix, 4, false);
    let result = col_sum_sparse(&matrix, 3);
    let target: Vec<I32F32> = vec_to_fixed(&[22., 26., 30.]);
    assert_vec_compare(&result, &target, I32F32::from_num(0));
    let matrix: Vec<f32> = vec![0., 2., 3., 4., 0., 6., 7., 8., 0., 10., 11., 12.];
    let matrix = vec_to_sparse_mat_fixed(&matrix, 4, false);
    let result = col_sum_sparse(&matrix, 3);
    let target: Vec<I32F32> = vec_to_fixed(&[21., 21., 21.]);
    assert_vec_compare(&result, &target, I32F32::from_num(0));
    let matrix: Vec<f32> = vec![1., 0., 3., 4., 0., 6., 7., 0., 9., 10., 0., 12.];
    let matrix = vec_to_sparse_mat_fixed(&matrix, 4, false);
    let result = col_sum_sparse(&matrix, 3);
    let target: Vec<I32F32> = vec_to_fixed(&[22., 0., 30.]);
    assert_vec_compare(&result, &target, I32F32::from_num(0));
    let matrix: Vec<f32> = vec![0., 0., 0., 0., 0., 0., 0., 0., 0., 0., 0., 0.];
    let matrix = vec_to_sparse_mat_fixed(&matrix, 4, false);
    let result = col_sum_sparse(&matrix, 3);
    let target: Vec<I32F32> = vec_to_fixed(&[0., 0., 0.]);
    assert_vec_compare(&result, &target, I32F32::from_num(0));
}

#[test]
fn test_math_matmul() {
    let vector: Vec<I32F32> = vec_to_fixed(&[1., 2., 3., 4.]);
    let matrix: Vec<f32> = vec![1., 2., 3., 4., 5., 6., 7., 8., 9., 10., 11., 12.];
    let matrix = vec_to_mat_fixed(&matrix, 4, false);
    let result = matmul(&matrix, &vector);
    let target: Vec<I32F32> = vec_to_fixed(&[70., 80., 90.]);
    assert_vec_compare(&result, &target, I32F32::from_num(0));
}

#[test]
fn test_math_matmul_transpose() {
    let vector: Vec<I32F32> = vec_to_fixed(&[1., 2., 3.]);
    let matrix: Vec<f32> = vec![1., 2., 3., 4., 5., 6., 7., 8., 9., 10., 11., 12.];
    let matrix = vec_to_mat_fixed(&matrix, 4, false);
    let result = matmul_transpose(&matrix, &vector);
    let target: Vec<I32F32> = vec_to_fixed(&[14., 32., 50., 68.]);
    assert_vec_compare(&result, &target, I32F32::from_num(0));
}

#[test]
fn test_math_sparse_matmul() {
    let vector: Vec<I32F32> = vec_to_fixed(&[1., 2., 3., 4.]);
    let matrix: Vec<f32> = vec![1., 2., 3., 4., 5., 6., 7., 8., 9., 10., 11., 12.];
    let matrix = vec_to_sparse_mat_fixed(&matrix, 4, false);
    let result = matmul_sparse(&matrix, &vector, 3);
    let target: Vec<I32F32> = vec_to_fixed(&[70., 80., 90.]);
    assert_vec_compare(&result, &target, I32F32::from_num(0));
    let matrix: Vec<f32> = vec![0., 2., 3., 4., 0., 6., 7., 8., 0., 10., 11., 12.];
    let matrix = vec_to_sparse_mat_fixed(&matrix, 4, false);
    let result = matmul_sparse(&matrix, &vector, 3);
    let target: Vec<I32F32> = vec_to_fixed(&[69., 70., 63.]);
    assert_vec_compare(&result, &target, I32F32::from_num(0));
    let matrix: Vec<f32> = vec![0., 0., 0., 0., 0., 0., 0., 0., 0., 0., 0., 0.];
    let matrix = vec_to_sparse_mat_fixed(&matrix, 4, false);
    let result = matmul_sparse(&matrix, &vector, 3);
    let target: Vec<I32F32> = vec_to_fixed(&[0., 0., 0.]);
    assert_vec_compare(&result, &target, I32F32::from_num(0));
}

#[test]
fn test_math_sparse_matmul_transpose() {
    let vector: Vec<I32F32> = vec_to_fixed(&[1., 2., 3.]);
    let matrix: Vec<f32> = vec![1., 2., 3., 4., 5., 6., 7., 8., 9., 10., 11., 12.];
    let matrix = vec_to_sparse_mat_fixed(&matrix, 4, false);
    let result = matmul_transpose_sparse(&matrix, &vector);
    let target: Vec<I32F32> = vec_to_fixed(&[14., 32., 50., 68.]);
    assert_vec_compare(&result, &target, I32F32::from_num(0));
    let matrix: Vec<f32> = vec![0., 2., 3., 4., 0., 6., 7., 8., 0., 10., 11., 12.];
    let matrix = vec_to_sparse_mat_fixed(&matrix, 4, false);
    let result = matmul_transpose_sparse(&matrix, &vector);
    let target: Vec<I32F32> = vec_to_fixed(&[13., 22., 23., 68.]);
    assert_vec_compare(&result, &target, I32F32::from_num(0));
    let matrix: Vec<f32> = vec![0., 0., 0., 0., 0., 0., 0., 0., 0., 0., 0., 0.];
    let matrix = vec_to_sparse_mat_fixed(&matrix, 4, false);
    let result = matmul_transpose_sparse(&matrix, &vector);
    let target: Vec<I32F32> = vec_to_fixed(&[0., 0., 0., 0.]);
    assert_vec_compare(&result, &target, I32F32::from_num(0));
}

#[test]
fn test_math_inplace_col_clip() {
    let vector: Vec<I32F32> = vec_to_fixed(&[0., 5., 12.]);
    let matrix: Vec<f32> = vec![0., 2., 3., 4., 5., 6., 7., 8., 9., 10., 11., 12.];
    let mut matrix = vec_to_mat_fixed(&matrix, 4, false);
    let target: Vec<f32> = vec![0., 2., 3., 0., 5., 6., 0., 5., 9., 0., 5., 12.];
    let target = vec_to_mat_fixed(&target, 4, false);
    inplace_col_clip(&mut matrix, &vector);
    assert_mat_compare(&matrix, &target, I32F32::from_num(0));
}

#[test]
fn test_math_col_clip_sparse() {
    let vector: Vec<I32F32> = vec_to_fixed(&[0., 5., 12.]);
    let matrix: Vec<f32> = vec![0., 2., 3., 4., 5., 6., 7., 8., 9., 10., 11., 12.];
    let matrix = vec_to_sparse_mat_fixed(&matrix, 4, false);
    let target: Vec<f32> = vec![0., 2., 3., 0., 5., 6., 0., 5., 9., 0., 5., 12.];
    let target = vec_to_sparse_mat_fixed(&target, 4, false);
    let result = col_clip_sparse(&matrix, &vector);
    assert_sparse_mat_compare(&result, &target, I32F32::from_num(0));
    let matrix: Vec<f32> = vec![0., 2., 3., 4., 5., 6., 0., 0., 0., 10., 11., 12.];
    let matrix = vec_to_sparse_mat_fixed(&matrix, 4, false);
    let target: Vec<f32> = vec![0., 2., 3., 0., 5., 6., 0., 0., 0., 0., 5., 12.];
    let target = vec_to_sparse_mat_fixed(&target, 4, false);
    let result = col_clip_sparse(&matrix, &vector);
    assert_sparse_mat_compare(&result, &target, I32F32::from_num(0));
    let matrix: Vec<f32> = vec![0., 0., 0., 0., 0., 0., 0., 0., 0., 0., 0., 0.];
    let matrix = vec_to_sparse_mat_fixed(&matrix, 4, false);
    let target: Vec<f32> = vec![0., 0., 0., 0., 0., 0., 0., 0., 0., 0., 0., 0.];
    let target = vec_to_sparse_mat_fixed(&target, 4, false);
    let result = col_clip_sparse(&matrix, &vector);
    assert_sparse_mat_compare(&result, &target, I32F32::from_num(0));
}

#[test]
fn test_math_clip_sparse() {
    let matrix: Vec<f32> = vec![0., 2., 3., 4., 5., 6., 7., 8., 9., 10., 11., 12.];
    let matrix = vec_to_sparse_mat_fixed(&matrix, 4, false);
    let target: Vec<f32> = vec![0., 1., 1., 1., 1., 1., 1., 100., 100., 100., 100., 100.];
    let target = vec_to_sparse_mat_fixed(&target, 4, false);
    let result = clip_sparse(
        &matrix,
        I32F32::from_num(8),
        I32F32::from_num(100),
        I32F32::from_num(1),
    );
    assert_sparse_mat_compare(&result, &target, I32F32::from_num(0));
}

#[test]
fn test_math_clip() {
    let matrix: Vec<f32> = vec![0., 2., 3., 4., 5., 6., 7., 8., 9., 10., 11., 12.];
    let matrix = vec_to_mat_fixed(&matrix, 4, false);
    let target: Vec<f32> = vec![1., 1., 1., 1., 1., 1., 1., 100., 100., 100., 100., 100.];
    let target = vec_to_mat_fixed(&target, 4, false);
    let result = clip(
        &matrix,
        I32F32::from_num(8),
        I32F32::from_num(100),
        I32F32::from_num(1),
    );
    assert_mat_compare(&result, &target, I32F32::from_num(0));
}

#[test]
fn test_math_inplace_clip() {
    let matrix: Vec<f32> = vec![0., 2., 3., 4., 5., 6., 7., 8., 9., 10., 11., 12.];
    let mut matrix = vec_to_mat_fixed(&matrix, 4, false);
    let target: Vec<f32> = vec![1., 1., 1., 1., 1., 1., 1., 100., 100., 100., 100., 100.];
    let target = vec_to_mat_fixed(&target, 4, false);
    inplace_clip(
        &mut matrix,
        I32F32::from_num(8),
        I32F32::from_num(100),
        I32F32::from_num(1),
    );
    assert_mat_compare(&matrix, &target, I32F32::from_num(0));
}

#[test]
fn test_math_weighted_median() {
    let mut rng = thread_rng();
    let zero: I32F32 = fixed(0.);
    let one: I32F32 = fixed(1.);
    for _ in 0..100 {
        let stake: Vec<I32F32> = vec_to_fixed(&[]);
        let score: Vec<I32F32> = vec_to_fixed(&[]);
        let majority: I32F32 = fixed(0.51);
        assert_eq!(
            zero,
            weighted_median(
                &stake,
                &score,
                (0..stake.len()).collect::<Vec<_>>().as_slice(),
                one - majority,
                zero,
                stake.iter().sum()
            )
        );

        let stake: Vec<I32F32> = normalize(&vec_to_fixed(&[0.51]));
        let score: Vec<I32F32> = vec_to_fixed(&[1.]);
        let majority: I32F32 = fixed(0.51);
        assert_eq!(
            one,
            weighted_median(
                &stake,
                &score,
                (0..stake.len()).collect::<Vec<_>>().as_slice(),
                one - majority,
                zero,
                stake.iter().sum()
            )
        );

        let stake: Vec<I32F32> = vec_to_fixed(&[0.49, 0.51]);
        let score: Vec<I32F32> = vec_to_fixed(&[0.5, 1.]);
        let majority: I32F32 = fixed(0.51);
        assert_eq!(
            one,
            weighted_median(
                &stake,
                &score,
                (0..stake.len()).collect::<Vec<_>>().as_slice(),
                one - majority,
                zero,
                stake.iter().sum()
            )
        );

        let stake: Vec<I32F32> = vec_to_fixed(&[0.51, 0.49]);
        let score: Vec<I32F32> = vec_to_fixed(&[0.5, 1.]);
        let majority: I32F32 = fixed(0.51);
        assert_eq!(
            fixed(0.5),
            weighted_median(
                &stake,
                &score,
                (0..stake.len()).collect::<Vec<_>>().as_slice(),
                one - majority,
                zero,
                stake.iter().sum()
            )
        );

        let stake: Vec<I32F32> = vec_to_fixed(&[0.49, 0., 0.51]);
        let score: Vec<I32F32> = vec_to_fixed(&[0.5, 0.7, 1.]);
        let majority: I32F32 = fixed(0.51);
        assert_eq!(
            one,
            weighted_median(
                &stake,
                &score,
                (0..stake.len()).collect::<Vec<_>>().as_slice(),
                one - majority,
                zero,
                stake.iter().sum()
            )
        );

        let stake: Vec<I32F32> = vec_to_fixed(&[0.49, 0.01, 0.5]);
        let score: Vec<I32F32> = vec_to_fixed(&[0.5, 0.7, 1.]);
        let majority: I32F32 = fixed(0.51);
        assert_eq!(
            fixed(0.7),
            weighted_median(
                &stake,
                &score,
                (0..stake.len()).collect::<Vec<_>>().as_slice(),
                one - majority,
                zero,
                stake.iter().sum()
            )
        );

        let stake: Vec<I32F32> = vec_to_fixed(&[0.49, 0.51, 0.0]);
        let score: Vec<I32F32> = vec_to_fixed(&[0.5, 0.7, 1.]);
        let majority: I32F32 = fixed(0.51);
        assert_eq!(
            fixed(0.7),
            weighted_median(
                &stake,
                &score,
                (0..stake.len()).collect::<Vec<_>>().as_slice(),
                one - majority,
                zero,
                stake.iter().sum()
            )
        );

        let stake: Vec<I32F32> = vec_to_fixed(&[0.0, 0.49, 0.51]);
        let score: Vec<I32F32> = vec_to_fixed(&[0.5, 0.7, 1.]);
        let majority: I32F32 = fixed(0.51);
        assert_eq!(
            one,
            weighted_median(
                &stake,
                &score,
                (0..stake.len()).collect::<Vec<_>>().as_slice(),
                one - majority,
                zero,
                stake.iter().sum()
            )
        );

        let stake: Vec<I32F32> = vec_to_fixed(&[0.0, 0.49, 0.0, 0.51]);
        let score: Vec<I32F32> = vec_to_fixed(&[0.5, 0.5, 1., 1.]);
        let majority: I32F32 = fixed(0.51);
        assert_eq!(
            one,
            weighted_median(
                &stake,
                &score,
                (0..stake.len()).collect::<Vec<_>>().as_slice(),
                one - majority,
                zero,
                stake.iter().sum()
            )
        );

        let stake: Vec<I32F32> = vec_to_fixed(&[0.0, 0.49, 0.0, 0.51, 0.0]);
        let score: Vec<I32F32> = vec_to_fixed(&[0.5, 0.5, 1., 1., 0.5]);
        let majority: I32F32 = fixed(0.51);
        assert_eq!(
            one,
            weighted_median(
                &stake,
                &score,
                (0..stake.len()).collect::<Vec<_>>().as_slice(),
                one - majority,
                zero,
                stake.iter().sum()
            )
        );

        let stake: Vec<I32F32> = vec_to_fixed(&[0.2, 0.2, 0.2, 0.2, 0.2]);
        let score: Vec<I32F32> = vec_to_fixed(&[0.8, 0.2, 1., 0.6, 0.4]);
        let majority: I32F32 = fixed(0.51);
        assert_eq!(
            fixed(0.6),
            weighted_median(
                &stake,
                &score,
                (0..stake.len()).collect::<Vec<_>>().as_slice(),
                one - majority,
                zero,
                stake.iter().sum()
            )
        );

        let stake: Vec<I32F32> = vec_to_fixed(&[0.1, 0.1, 0.1, 0.1, 0.1, 0.1, 0.1, 0.1, 0.1, 0.1]);
        let score: Vec<I32F32> = vec_to_fixed(&[0.8, 0.8, 0.2, 0.2, 1.0, 1.0, 0.6, 0.6, 0.4, 0.4]);
        let majority: I32F32 = fixed(0.51);
        assert_eq!(
            fixed(0.6),
            weighted_median(
                &stake,
                &score,
                (0..stake.len()).collect::<Vec<_>>().as_slice(),
                one - majority,
                zero,
                stake.iter().sum()
            )
        );

        let n: usize = 100;
        for majority in vec_to_fixed(&[
            0., 0.0000001, 0.25, 0.49, 0.49, 0.49, 0.5, 0.51, 0.51, 0.51, 0.9999999, 1.,
        ]) {
            for allow_equal in [false, true] {
                let mut stake: Vec<I32F32> = vec![];
                let mut score: Vec<I32F32> = vec![];
                let mut last_score: I32F32 = zero;
                for i in 0..n {
                    if allow_equal {
                        match rng.gen_range(0..2) {
                            1 => stake.push(one),
                            _ => stake.push(zero),
                        }
                        if rng.gen_range(0..2) == 1 {
                            last_score += one
                        }
                        score.push(last_score);
                    } else {
                        stake.push(one);
                        score.push(I32F32::from_num(i));
                    }
                }
                inplace_normalize(&mut stake);
                let total_stake: I32F32 = stake.iter().sum();
                let mut minority: I32F32 = total_stake - majority;
                if minority < zero {
                    minority = zero;
                }
                let mut medians: Vec<I32F32> = vec![];
                let mut median_stake: I32F32 = zero;
                let mut median_set = false;
                let mut stake_sum: I32F32 = zero;
                for i in 0..n {
                    stake_sum += stake[i];
                    if !median_set && stake_sum >= minority {
                        median_stake = stake_sum;
                        median_set = true;
                    }
                    if median_set {
                        if median_stake < stake_sum {
                            if median_stake == minority && !medians.contains(&score[i]) {
                                medians.push(score[i]);
                            }
                            break;
                        }
                        if !medians.contains(&score[i]) {
                            medians.push(score[i]);
                        }
                    }
                }
                if medians.is_empty() {
                    medians.push(zero);
                }
                let stake_idx: Vec<usize> = (0..stake.len()).collect();
                let result: I32F32 =
                    weighted_median(&stake, &score, &stake_idx, minority, zero, total_stake);
                assert!(medians.contains(&result));
                for _ in 0..10 {
                    let mut permuted_uids: Vec<usize> = (0..n).collect();
                    permuted_uids.shuffle(&mut thread_rng());
                    stake = permuted_uids.iter().map(|&i| stake[i]).collect();
                    score = permuted_uids.iter().map(|&i| score[i]).collect();
                    let result: I32F32 =
                        weighted_median(&stake, &score, &stake_idx, minority, zero, total_stake);
                    assert!(medians.contains(&result));
                }
            }
        }
    }
}

#[test]
fn test_math_weighted_median_col() {
    let stake: Vec<I32F32> = vec_to_fixed(&[]);
    let weights: Vec<Vec<I32F32>> = vec![vec![]];
    let median: Vec<I32F32> = vec_to_fixed(&[]);
    assert_eq!(median, weighted_median_col(&stake, &weights, fixed(0.5)));

    let stake: Vec<I32F32> = vec_to_fixed(&[0., 0.]);
    let weights: Vec<f32> = vec![0., 0., 0., 0.];
    let weights: Vec<Vec<I32F32>> = vec_to_mat_fixed(&weights, 2, false);
    let median: Vec<I32F32> = vec_to_fixed(&[0., 0.]);
    assert_eq!(median, weighted_median_col(&stake, &weights, fixed(0.5)));

    let stake: Vec<I32F32> = vec_to_fixed(&[0., 0.75, 0.25, 0.]);
    let weights: Vec<f32> = vec![0., 0.1, 0., 0., 0.2, 0.4, 0., 0.3, 0.1, 0., 0.4, 0.5];
    let weights: Vec<Vec<I32F32>> = vec_to_mat_fixed(&weights, 4, false);
    let median: Vec<I32F32> = vec_to_fixed(&[0., 0.3, 0.4]);
    assert_eq!(median, weighted_median_col(&stake, &weights, fixed(0.24)));
    let median: Vec<I32F32> = vec_to_fixed(&[0., 0.2, 0.4]);
    assert_eq!(median, weighted_median_col(&stake, &weights, fixed(0.26)));
    let median: Vec<I32F32> = vec_to_fixed(&[0., 0.2, 0.1]);
    assert_eq!(median, weighted_median_col(&stake, &weights, fixed(0.76)));

    let stake: Vec<I32F32> = vec_to_fixed(&[0., 0.3, 0.2, 0.5]);
    let weights: Vec<f32> = vec![0., 0.1, 0., 0., 0.2, 0.4, 0., 0.3, 0.1, 0., 0., 0.5];
    let weights: Vec<Vec<I32F32>> = vec_to_mat_fixed(&weights, 4, false);
    let median: Vec<I32F32> = vec_to_fixed(&[0., 0., 0.4]);
    assert_eq!(median, weighted_median_col(&stake, &weights, fixed(0.51)));
}

#[test]
fn test_math_weighted_median_col_sparse() {
    let stake: Vec<I32F32> = vec_to_fixed(&[]);
    let weights: Vec<Vec<(u16, I32F32)>> = vec![vec![]];
    let median: Vec<I32F32> = vec_to_fixed(&[]);
    assert_eq!(
        median,
        weighted_median_col_sparse(&stake, &weights, 0, fixed(0.5))
    );

    let stake: Vec<I32F32> = vec_to_fixed(&[0., 0.]);
    let weights: Vec<f32> = vec![0., 0., 0., 0.];
    let weights: Vec<Vec<(u16, I32F32)>> = vec_to_sparse_mat_fixed(&weights, 2, false);
    let median: Vec<I32F32> = vec_to_fixed(&[0., 0.]);
    assert_eq!(
        median,
        weighted_median_col_sparse(&stake, &weights, 2, fixed(0.5))
    );

    let stake: Vec<I32F32> = vec_to_fixed(&[0., 0.75, 0.25, 0.]);
    let weights: Vec<f32> = vec![0., 0.1, 0., 0., 0.2, 0.4, 0., 0.3, 0.1, 0., 0.4, 0.5];
    let weights: Vec<Vec<(u16, I32F32)>> = vec_to_sparse_mat_fixed(&weights, 4, false);
    let median: Vec<I32F32> = vec_to_fixed(&[0., 0.3, 0.4]);
    assert_eq!(
        median,
        weighted_median_col_sparse(&stake, &weights, 3, fixed(0.24))
    );
    let median: Vec<I32F32> = vec_to_fixed(&[0., 0.2, 0.4]);
    assert_eq!(
        median,
        weighted_median_col_sparse(&stake, &weights, 3, fixed(0.26))
    );
    let median: Vec<I32F32> = vec_to_fixed(&[0., 0.2, 0.1]);
    assert_eq!(
        median,
        weighted_median_col_sparse(&stake, &weights, 3, fixed(0.76))
    );

    let stake: Vec<I32F32> = vec_to_fixed(&[0., 0.3, 0.2, 0.5]);
    let weights: Vec<f32> = vec![0., 0.1, 0., 0., 0.2, 0.4, 0., 0.3, 0.1, 0., 0., 0.5];
    let weights: Vec<Vec<(u16, I32F32)>> = vec_to_sparse_mat_fixed(&weights, 4, false);
    let median: Vec<I32F32> = vec_to_fixed(&[0., 0., 0.4]);
    assert_eq!(
        median,
        weighted_median_col_sparse(&stake, &weights, 3, fixed(0.51))
    );
}

#[test]
fn test_math_hadamard() {
    let mat2: Vec<f32> = vec![1., 2., 3., 4., 5., 6., 7., 8., 9., 10., 11., 12.];
    let mat1: Vec<f32> = vec![
        10., 20., 30., 40., 50., 60., 70., 80., 90., 100., 110., 120.,
    ];
    let target: Vec<f32> = vec![
        10., 40., 90., 160., 250., 360., 490., 640., 810., 1000., 1210., 1440.,
    ];
    let mat2 = vec_to_mat_fixed(&mat2, 4, false);
    let mat1 = vec_to_mat_fixed(&mat1, 4, false);
    let target = vec_to_mat_fixed(&target, 4, false);
    let result = hadamard(&mat1, &mat2);
    assert_mat_compare(&result, &target, I32F32::from_num(0.000001));
    let mat2: Vec<f32> = vec![0., 0., 0., 0., 0., 0., 0., 0., 0., 0., 0., 0.];
    let mat1: Vec<f32> = vec![0., 0., 0., 0., 0., 0., 0., 0., 0., 0., 0., 0.];
    let target: Vec<f32> = vec![0., 0., 0., 0., 0., 0., 0., 0., 0., 0., 0., 0.];
    let mat2 = vec_to_mat_fixed(&mat2, 4, false);
    let mat1 = vec_to_mat_fixed(&mat1, 4, false);
    let target = vec_to_mat_fixed(&target, 4, false);
    let result = hadamard(&mat1, &mat2);
    assert_mat_compare(&result, &target, I32F32::from_num(0.000001));
    let mat2: Vec<f32> = vec![1., 0., 0., 0., 2., 0., 0., 0., 3., 0., 0., 0.];
    let mat1: Vec<f32> = vec![0., 0., 4., 0., 5., 0., 6., 0., 0., 0., 0., 0.];
    let target: Vec<f32> = vec![0., 0., 0., 0., 10., 0., 0., 0., 0., 0., 0., 0.];
    let mat2 = vec_to_mat_fixed(&mat2, 4, false);
    let mat1 = vec_to_mat_fixed(&mat1, 4, false);
    let target = vec_to_mat_fixed(&target, 4, false);
    let result = hadamard(&mat1, &mat2);
    assert_mat_compare(&result, &target, I32F32::from_num(0.000001));
}

#[test]
fn test_math_hadamard_sparse() {
    let mat2: Vec<f32> = vec![1., 2., 3., 4., 5., 6., 7., 8., 9., 10., 11., 12.];
    let mat1: Vec<f32> = vec![
        10., 20., 30., 40., 50., 60., 70., 80., 90., 100., 110., 120.,
    ];
    let target: Vec<f32> = vec![
        10., 40., 90., 160., 250., 360., 490., 640., 810., 1000., 1210., 1440.,
    ];
    let mat2 = vec_to_sparse_mat_fixed(&mat2, 4, false);
    let mat1 = vec_to_sparse_mat_fixed(&mat1, 4, false);
    let target = vec_to_sparse_mat_fixed(&target, 4, false);
    let result = hadamard_sparse(&mat1, &mat2, 3);
    assert_sparse_mat_compare(&result, &target, I32F32::from_num(0.000001));
    let mat2: Vec<f32> = vec![0., 0., 0., 0., 0., 0., 0., 0., 0., 0., 0., 0.];
    let mat1: Vec<f32> = vec![0., 0., 0., 0., 0., 0., 0., 0., 0., 0., 0., 0.];
    let target: Vec<f32> = vec![0., 0., 0., 0., 0., 0., 0., 0., 0., 0., 0., 0.];
    let mat2 = vec_to_sparse_mat_fixed(&mat2, 4, false);
    let mat1 = vec_to_sparse_mat_fixed(&mat1, 4, false);
    let target = vec_to_sparse_mat_fixed(&target, 4, false);
    let result = hadamard_sparse(&mat1, &mat2, 3);
    assert_sparse_mat_compare(&result, &target, I32F32::from_num(0.000001));
    let mat2: Vec<f32> = vec![1., 0., 0., 0., 2., 0., 0., 0., 3., 0., 0., 0.];
    let mat1: Vec<f32> = vec![0., 0., 4., 0., 5., 0., 6., 0., 0., 0., 0., 0.];
    let target: Vec<f32> = vec![0., 0., 0., 0., 10., 0., 0., 0., 0., 0., 0., 0.];
    let mat2 = vec_to_sparse_mat_fixed(&mat2, 4, false);
    let mat1 = vec_to_sparse_mat_fixed(&mat1, 4, false);
    let target = vec_to_sparse_mat_fixed(&target, 4, false);
    let result = hadamard_sparse(&mat1, &mat2, 3);
    assert_sparse_mat_compare(&result, &target, I32F32::from_num(0.000001));
}

#[test]
fn test_math_mat_ema() {
    let old: Vec<f32> = vec![1., 2., 3., 4., 5., 6., 7., 8., 9., 10., 11., 12.];
    let new: Vec<f32> = vec![
        10., 20., 30., 40., 50., 60., 70., 80., 90., 100., 110., 120.,
    ];
    let target: Vec<f32> = vec![
        1.9, 3.8, 5.7, 7.6, 9.5, 11.4, 13.3, 15.2, 17.1, 19., 20.9, 22.8,
    ];
    let old = vec_to_mat_fixed(&old, 4, false);
    let new = vec_to_mat_fixed(&new, 4, false);
    let target = vec_to_mat_fixed(&target, 4, false);
    let result = mat_ema(&new, &old, I32F32::from_num(0.1));
    assert_mat_compare(&result, &target, I32F32::from_num(0.000001));
    let old: Vec<f32> = vec![1., 2., 3., 4., 5., 6., 7., 8., 9., 10., 11., 12.];
    let new: Vec<f32> = vec![
        10., 20., 30., 40., 50., 60., 70., 80., 90., 100., 110., 120.,
    ];
    let target: Vec<f32> = vec![1., 2., 3., 4., 5., 6., 7., 8., 9., 10., 11., 12.];
    let old = vec_to_mat_fixed(&old, 4, false);
    let new = vec_to_mat_fixed(&new, 4, false);
    let target = vec_to_mat_fixed(&target, 4, false);
    let result = mat_ema(&new, &old, I32F32::from_num(0));
    assert_mat_compare(&result, &target, I32F32::from_num(0.000001));
    let old: Vec<f32> = vec![1., 2., 3., 4., 5., 6., 7., 8., 9., 10., 11., 12.];
    let new: Vec<f32> = vec![
        10., 20., 30., 40., 50., 60., 70., 80., 90., 100., 110., 120.,
    ];
    let target: Vec<f32> = vec![
        10., 20., 30., 40., 50., 60., 70., 80., 90., 100., 110., 120.,
    ];
    let old = vec_to_mat_fixed(&old, 4, false);
    let new = vec_to_mat_fixed(&new, 4, false);
    let target = vec_to_mat_fixed(&target, 4, false);
    let result = mat_ema(&new, &old, I32F32::from_num(1));
    assert_mat_compare(&result, &target, I32F32::from_num(0.000001));
}

#[test]
fn test_math_sparse_mat_ema() {
    let old: Vec<f32> = vec![1., 2., 3., 4., 5., 6., 7., 8., 9., 10., 11., 12.];
    let new: Vec<f32> = vec![
        10., 20., 30., 40., 50., 60., 70., 80., 90., 100., 110., 120.,
    ];
    let target: Vec<f32> = vec![
        1.9, 3.8, 5.7, 7.6, 9.5, 11.4, 13.3, 15.2, 17.1, 19., 20.9, 22.8,
    ];
    let old = vec_to_sparse_mat_fixed(&old, 4, false);
    let new = vec_to_sparse_mat_fixed(&new, 4, false);
    let target = vec_to_sparse_mat_fixed(&target, 4, false);
    let result = mat_ema_sparse(&new, &old, I32F32::from_num(0.1));
    assert_sparse_mat_compare(&result, &target, I32F32::from_num(0.000001));
    let old: Vec<f32> = vec![0., 2., 3., 4., 0., 6., 7., 8., 0., 10., 11., 12.];
    let new: Vec<f32> = vec![10., 20., 0., 40., 0., 60., 0., 80., 90., 100., 110., 120.];
    let target: Vec<f32> = vec![1., 3.8, 2.7, 7.6, 0., 11.4, 6.3, 15.2, 9., 19., 20.9, 22.8];
    let old = vec_to_sparse_mat_fixed(&old, 4, false);
    let new = vec_to_sparse_mat_fixed(&new, 4, false);
    let target = vec_to_sparse_mat_fixed(&target, 4, false);
    let result = mat_ema_sparse(&new, &old, I32F32::from_num(0.1));
    assert_sparse_mat_compare(&result, &target, I32F32::from_num(0.000001));
    let old: Vec<f32> = vec![0., 0., 0., 0., 0., 0., 0., 0., 0., 0., 0., 0.];
    let new: Vec<f32> = vec![10., 20., 0., 40., 0., 60., 0., 80., 90., 100., 110., 120.];
    let target: Vec<f32> = vec![1., 2., 0., 4., 0., 6., 0., 8., 9., 10., 11., 12.];
    let old = vec_to_sparse_mat_fixed(&old, 4, false);
    let new = vec_to_sparse_mat_fixed(&new, 4, false);
    let target = vec_to_sparse_mat_fixed(&target, 4, false);
    let result = mat_ema_sparse(&new, &old, I32F32::from_num(0.1));
    assert_sparse_mat_compare(&result, &target, I32F32::from_num(0.000001));
    let old: Vec<f32> = vec![0., 0., 0., 0., 0., 0., 0., 0., 0., 0., 0., 0.];
    let new: Vec<f32> = vec![0., 0., 0., 0., 0., 0., 0., 0., 0., 0., 0., 0.];
    let target: Vec<f32> = vec![0., 0., 0., 0., 0., 0., 0., 0., 0., 0., 0., 0.];
    let old = vec_to_sparse_mat_fixed(&old, 4, false);
    let new = vec_to_sparse_mat_fixed(&new, 4, false);
    let target = vec_to_sparse_mat_fixed(&target, 4, false);
    let result = mat_ema_sparse(&new, &old, I32F32::from_num(0.1));
    assert_sparse_mat_compare(&result, &target, I32F32::from_num(0.000001));
    let old: Vec<f32> = vec![1., 0., 0., 0., 0., 0., 0., 0., 0., 0., 0., 0.];
    let new: Vec<f32> = vec![0., 0., 0., 0., 2., 0., 0., 0., 0., 0., 0., 0.];
    let target: Vec<f32> = vec![0.9, 0., 0., 0., 0.2, 0., 0., 0., 0., 0., 0., 0.];
    let old = vec_to_sparse_mat_fixed(&old, 4, false);
    let new = vec_to_sparse_mat_fixed(&new, 4, false);
    let target = vec_to_sparse_mat_fixed(&target, 4, false);
    let result = mat_ema_sparse(&new, &old, I32F32::from_num(0.1));
    assert_sparse_mat_compare(&result, &target, I32F32::from_num(0.000001));
}

#[test]
fn test_math_matmul2() {
    let epsilon: I32F32 = I32F32::from_num(0.0001);
    let w: Vec<Vec<I32F32>> = vec![vec![I32F32::from_num(1.0); 3]; 3];
    assert_vec_compare(
        &matmul(&w, &[I32F32::from_num(1.0); 3]),
        &[
            I32F32::from_num(3),
            I32F32::from_num(3),
            I32F32::from_num(3),
        ],
        epsilon,
    );
    assert_vec_compare(
        &matmul(&w, &[I32F32::from_num(2.0); 3]),
        &[
            I32F32::from_num(6),
            I32F32::from_num(6),
            I32F32::from_num(6),
        ],
        epsilon,
    );
    assert_vec_compare(
        &matmul(&w, &[I32F32::from_num(3.0); 3]),
        &[
            I32F32::from_num(9),
            I32F32::from_num(9),
            I32F32::from_num(9),
        ],
        epsilon,
    );
    assert_vec_compare(
        &matmul(&w, &[I32F32::from_num(-1.0); 3]),
        &[
            I32F32::from_num(-3),
            I32F32::from_num(-3),
            I32F32::from_num(-3),
        ],
        epsilon,
    );
    let w: Vec<Vec<I32F32>> = vec![vec![I32F32::from_num(-1.0); 3]; 3];
    assert_vec_compare(
        &matmul(&w, &[I32F32::from_num(1.0); 3]),
        &[
            I32F32::from_num(-3),
            I32F32::from_num(-3),
            I32F32::from_num(-3),
        ],
        epsilon,
    );
    assert_vec_compare(
        &matmul(&w, &[I32F32::from_num(2.0); 3]),
        &[
            I32F32::from_num(-6),
            I32F32::from_num(-6),
            I32F32::from_num(-6),
        ],
        epsilon,
    );
    assert_vec_compare(
        &matmul(&w, &[I32F32::from_num(3.0); 3]),
        &[
            I32F32::from_num(-9),
            I32F32::from_num(-9),
            I32F32::from_num(-9),
        ],
        epsilon,
    );
    assert_vec_compare(
        &matmul(&w, &[I32F32::from_num(-1.0); 3]),
        &[
            I32F32::from_num(3),
            I32F32::from_num(3),
            I32F32::from_num(3),
        ],
        epsilon,
    );
    let w: Vec<Vec<I32F32>> = vec![
        vec![I32F32::from_num(1.0); 3],
        vec![I32F32::from_num(2.0); 3],
        vec![I32F32::from_num(3.0); 3],
    ];
    assert_vec_compare(
        &matmul(&w, &[I32F32::from_num(0.0); 3]),
        &[
            I32F32::from_num(0.0),
            I32F32::from_num(0.0),
            I32F32::from_num(0.0),
        ],
        epsilon,
    );
    assert_vec_compare(
        &matmul(&w, &[I32F32::from_num(2.0); 3]),
        &[
            I32F32::from_num(12),
            I32F32::from_num(12),
            I32F32::from_num(12),
        ],
        epsilon,
    );
    let w: Vec<Vec<I32F32>> = vec![
        vec![
            I32F32::from_num(1),
            I32F32::from_num(2),
            I32F32::from_num(3)
        ];
        3
    ];
    assert_vec_compare(
        &matmul(&w, &[I32F32::from_num(0.0); 3]),
        &[
            I32F32::from_num(0.0),
            I32F32::from_num(0.0),
            I32F32::from_num(0.0),
        ],
        epsilon,
    );
    assert_vec_compare(
        &matmul(&w, &[I32F32::from_num(2.0); 3]),
        &[
            I32F32::from_num(6),
            I32F32::from_num(12),
            I32F32::from_num(18),
        ],
        epsilon,
    );
}

#[test]
fn test_math_fixed_to_u16() {
    let expected = u16::MIN;
    assert_eq!(fixed_to_u16(I32F32::from_num(expected)), expected);

    let expected = u16::MAX / 2;
    assert_eq!(fixed_to_u16(I32F32::from_num(expected)), expected);

    let expected = u16::MAX;
    assert_eq!(fixed_to_u16(I32F32::from_num(expected)), expected);
}

#[test]
#[should_panic(expected = "overflow")]
fn test_math_fixed_to_u16_panics() {
    let bad_input = I32F32::from_num(u32::MAX);
    fixed_to_u16(bad_input);

    let bad_input = I32F32::from_num(-1);
    fixed_to_u16(bad_input);
}

// TODO: Investigate why `I32F32` and not `I64F64`
#[test]
fn test_math_fixed_to_u64() {
    let expected = u64::MIN;
    assert_eq!(fixed_to_u64(I32F32::from_num(expected)), expected);

    // let expected = u64::MAX / 2;
    // assert_eq!(fixed_to_u64(I32F32::from_num(expected)), expected);

    // let expected = u64::MAX;
    // assert_eq!(fixed_to_u64(I32F32::from_num(expected)), expected);
}

#[test]
#[should_panic(expected = "-1 overflows")]
fn test_math_fixed_to_u64_panics() {
    let bad_input = I32F32::from_num(-1);
    fixed_to_u64(bad_input);
}

#[test]
fn test_math_fixed64_to_u64() {
    let expected = u64::MIN;
    assert_eq!(fixed64_to_u64(I64F64::from_num(expected)), expected);

    let input = i64::MAX / 2;
    let expected = u64::try_from(input).unwrap();
    assert_eq!(fixed64_to_u64(I64F64::from_num(input)), expected);

    let input = i64::MAX;
    let expected = u64::try_from(input).unwrap();
    assert_eq!(fixed64_to_u64(I64F64::from_num(input)), expected);
}

#[test]
#[should_panic(expected = "-1 overflows")]
fn test_math_fixed64_to_u64_panics() {
    let bad_input = I64F64::from_num(-1);
    fixed64_to_u64(bad_input);
}

/* @TODO: find the _true_ max, and half, input values */
#[test]
fn test_math_fixed64_to_fixed32() {
    let input = u64::MIN;
    let expected = u32::try_from(input).unwrap();
    assert_eq!(fixed64_to_fixed32(I64F64::from_num(expected)), expected);

    let expected = u32::MAX / 2;
    let input = u64::from(expected);
    assert_eq!(fixed64_to_fixed32(I64F64::from_num(input)), expected);
}

#[test]
#[should_panic(expected = "overflow")]
fn test_math_fixed64_to_fixed32_panics() {
    let bad_input = I64F64::from_num(u32::MAX);
    fixed64_to_fixed32(bad_input);
}

#[test]
fn test_math_u16_to_fixed() {
    let input = u16::MIN;
    let expected = I32F32::from_num(input);
    assert_eq!(u16_to_fixed(input), expected);

    let input = u16::MAX / 2;
    let expected = I32F32::from_num(input);
    assert_eq!(u16_to_fixed(input), expected);

    let input = u16::MAX;
    let expected = I32F32::from_num(input);
    assert_eq!(u16_to_fixed(input), expected);
}

#[test]
fn test_math_u16_proportion_to_fixed() {
    let input = u16::MIN;
    let expected = I32F32::from_num(input);
    assert_eq!(u16_proportion_to_fixed(input), expected);
}

#[test]
fn test_fixed_proportion_to_u16() {
    let expected = u16::MIN;
    let input = I32F32::from_num(expected);
    assert_eq!(fixed_proportion_to_u16(input), expected);
}

#[test]
#[should_panic(expected = "overflow")]
fn test_fixed_proportion_to_u16_panics() {
    let expected = u16::MAX;
    let input = I32F32::from_num(expected);
    log::trace!("Testing with input: {:?}", input); // Debug output
    let result = fixed_proportion_to_u16(input);
    log::trace!("Testing with result: {:?}", result); // Debug output
}
#[test]
fn test_vec_fixed64_to_fixed32() {
    let input = vec![I64F64::from_num(i32::MIN)];
    let expected = vec![I32F32::from_num(i32::MIN)];
    assert_eq!(vec_fixed64_to_fixed32(input), expected);

    let input = vec![I64F64::from_num(i32::MAX)];
    let expected = vec![I32F32::from_num(i32::MAX)];
    assert_eq!(vec_fixed64_to_fixed32(input), expected);
}

#[test]
#[should_panic(expected = "overflow")]
fn test_vec_fixed64_to_fixed32_panics() {
    let bad_input = vec![I64F64::from_num(i64::MAX)];
    vec_fixed64_to_fixed32(bad_input);
}

#[test]
#[allow(arithmetic_overflow)]
fn test_checked_sum() {
    let overflowing_input = vec![1, 2, 3, 4, 5, 6, 7, 8, 9, 10, u64::MAX];
    // Expect None when overflow occurs
    assert_eq!(checked_sum(&overflowing_input), None);

    let normal_input = vec![1, 2, 3, 4, 5, 6, 7, 8, 9, 10];
    // Expect Some when no overflow occurs
    assert_eq!(checked_sum(&normal_input), Some(55));

    let empty_input: Vec<u16> = vec![];
    // Expect Some(u16::default()) when input is empty
    assert_eq!(checked_sum(&empty_input), Some(u16::default()));

    let single_input = vec![1];
    // Expect Some(...) when input is a single value
    assert_eq!(checked_sum(&single_input), Some(1));
}

#[test]
fn test_mat_ema_alpha_vec_sparse_empty() {
    let new: Vec<Vec<(u16, I32F32)>> = Vec::new();
    let old: Vec<Vec<(u16, I32F32)>> = Vec::new();
    let alpha: Vec<I32F32> = Vec::new();
    let result = mat_ema_alpha_vec_sparse(&new, &old, &alpha);
    assert_eq!(result, Vec::<Vec<(u16, I32F32)>>::new());
}

#[test]
fn test_mat_ema_alpha_vec_sparse_single_element() {
    let new: Vec<Vec<(u16, I32F32)>> = vec![vec![(0, I32F32::from_num(1.0))]];
    let old: Vec<Vec<(u16, I32F32)>> = vec![vec![(0, I32F32::from_num(2.0))]];
    let alpha: Vec<I32F32> = vec![I32F32::from_num(0.5)];
    let result = mat_ema_alpha_vec_sparse(&new, &old, &alpha);
    assert_eq!(result, vec![vec![(0, I32F32::from_num(1.5))]]);
}

#[test]
fn test_mat_ema_alpha_vec_sparse_multiple_elements() {
    let new: Vec<Vec<(u16, I32F32)>> = vec![
        vec![(0, I32F32::from_num(1.0)), (1, I32F32::from_num(2.0))],
        vec![(0, I32F32::from_num(3.0)), (1, I32F32::from_num(4.0))],
    ];
    let old: Vec<Vec<(u16, I32F32)>> = vec![
        vec![(0, I32F32::from_num(5.0)), (1, I32F32::from_num(6.0))],
        vec![(0, I32F32::from_num(7.0)), (1, I32F32::from_num(8.0))],
    ];
    let alpha: Vec<I32F32> = vec![I32F32::from_num(0.1), I32F32::from_num(0.2)];
    let result = mat_ema_alpha_vec_sparse(&new, &old, &alpha);
    let expected = vec![
        vec![(0, I32F32::from_num(4.6)), (1, I32F32::from_num(5.2))],
        vec![(0, I32F32::from_num(6.6)), (1, I32F32::from_num(7.2))],
    ];
    assert_sparse_mat_compare(&result, &expected, I32F32::from_num(0.000001));
}

#[test]
fn test_mat_ema_alpha_vec_sparse_zero_alpha() {
    let new: Vec<Vec<(u16, I32F32)>> = vec![vec![(0, I32F32::from_num(1.0))]];
    let old: Vec<Vec<(u16, I32F32)>> = vec![vec![(0, I32F32::from_num(2.0))]];
    let alpha: Vec<I32F32> = vec![I32F32::from_num(0.0)];
    let result = mat_ema_alpha_vec_sparse(&new, &old, &alpha);
    assert_eq!(result, vec![vec![(0, I32F32::from_num(2.0))]]);
}

#[test]
fn test_mat_ema_alpha_vec_sparse_one_alpha() {
    let new: Vec<Vec<(u16, I32F32)>> = vec![vec![(0, I32F32::from_num(1.0))]];
    let old: Vec<Vec<(u16, I32F32)>> = vec![vec![(0, I32F32::from_num(2.0))]];
    let alpha: Vec<I32F32> = vec![I32F32::from_num(1.0)];
    let result = mat_ema_alpha_vec_sparse(&new, &old, &alpha);
    assert_eq!(result, vec![vec![(0, I32F32::from_num(1.0))]]);
}

#[test]
fn test_mat_ema_alpha_vec_sparse_mixed_alpha() {
    let new: Vec<Vec<(u16, I32F32)>> = vec![
        vec![(0, I32F32::from_num(1.0)), (1, I32F32::from_num(2.0))],
        vec![(0, I32F32::from_num(3.0)), (1, I32F32::from_num(4.0))],
    ];
    let old: Vec<Vec<(u16, I32F32)>> = vec![
        vec![(0, I32F32::from_num(5.0)), (1, I32F32::from_num(6.0))],
        vec![(0, I32F32::from_num(7.0)), (1, I32F32::from_num(8.0))],
    ];
    let alpha: Vec<I32F32> = vec![I32F32::from_num(0.3), I32F32::from_num(0.7)];
    let result = mat_ema_alpha_vec_sparse(&new, &old, &alpha);
    assert_sparse_mat_compare(
        &result,
        &[
            vec![(0, I32F32::from_num(3.8)), (1, I32F32::from_num(3.2))],
            vec![(0, I32F32::from_num(5.8)), (1, I32F32::from_num(5.2))],
        ],
        I32F32::from_num(0.000001),
    );
}

#[test]
fn test_mat_ema_alpha_vec_sparse_sparse_matrix() {
    let new: Vec<Vec<(u16, I32F32)>> = vec![
        vec![(0, I32F32::from_num(1.0))],
        vec![(1, I32F32::from_num(4.0))],
    ];
    let old: Vec<Vec<(u16, I32F32)>> = vec![
        vec![(0, I32F32::from_num(5.0))],
        vec![(1, I32F32::from_num(8.0))],
    ];
    let alpha: Vec<I32F32> = vec![I32F32::from_num(0.5), I32F32::from_num(0.5)];
    let result = mat_ema_alpha_vec_sparse(&new, &old, &alpha);
    assert_eq!(
        result,
        vec![
            vec![(0, I32F32::from_num(3.0))],
            vec![(1, I32F32::from_num(6.0))]
        ]
    );
}

#[test]
fn test_mat_ema_alpha_vec_basic() {
    let new = mat_to_fixed(&[vec![1.0, 2.0, 3.0], vec![4.0, 5.0, 6.0]]);
    let old = mat_to_fixed(&[vec![0.5, 1.5, 2.5], vec![3.5, 4.5, 5.5]]);
    let alpha = vec![
        I32F32::from_num(0.5),
        I32F32::from_num(0.5),
        I32F32::from_num(0.5),
    ];
    let expected = mat_to_fixed(&[vec![0.75, 1.75, 2.75], vec![3.75, 4.75, 5.75]]);
    let result = mat_ema_alpha_vec(&new, &old, &alpha);
    assert_eq!(result, expected);
}

#[test]
fn test_mat_ema_alpha_vec_varying_alpha() {
    let new = mat_to_fixed(&[vec![1.0, 2.0, 3.0], vec![4.0, 5.0, 6.0]]);
    let old = mat_to_fixed(&[vec![0.5, 1.5, 2.5], vec![3.5, 4.5, 5.5]]);
    let alpha = vec![
        I32F32::from_num(0.2),
        I32F32::from_num(0.5),
        I32F32::from_num(0.8),
    ];
    let expected = mat_to_fixed(&[vec![0.6, 1.75, 2.9], vec![3.6, 4.75, 5.9]]);
    let result = mat_ema_alpha_vec(&new, &old, &alpha);
    assert_mat_approx_eq(&result, &expected, I32F32::from_num(1e-6));
}

#[test]
fn test_mat_ema_alpha_vec_empty_matrices() {
    let new: Vec<Vec<I32F32>> = vec![];
    let old: Vec<Vec<I32F32>> = vec![];
    let alpha: Vec<I32F32> = vec![];
    let expected: Vec<Vec<I32F32>> = vec![vec![]; 1];
    let result = mat_ema_alpha_vec(&new, &old, &alpha);
    assert_eq!(result, expected);
}

#[test]
fn test_mat_ema_alpha_vec_single_element() {
    let new = mat_to_fixed(&[vec![1.0]]);
    let old = mat_to_fixed(&[vec![0.5]]);
    let alpha = vec![I32F32::from_num(0.5)];
    let expected = mat_to_fixed(&[vec![0.75]]);
    let result = mat_ema_alpha_vec(&new, &old, &alpha);
    assert_eq!(result, expected);
}

// TODO: (@sd): Should these be non panicking?
#[test]
#[should_panic(expected = "assertion failed")]
fn test_mat_ema_alpha_vec_mismatched_dimensions() {
    let new = mat_to_fixed(&[vec![1.0, 2.0], vec![3.0, 4.0]]);
    let old = mat_to_fixed(&[vec![1.0, 2.0, 3.0], vec![4.0, 5.0, 6.0]]);
    let alpha = vec![
        I32F32::from_num(0.5),
        I32F32::from_num(0.5),
        I32F32::from_num(0.5),
    ];
    let _result = mat_ema_alpha_vec(&new, &old, &alpha);
}

#[test]
fn test_quantile() {
    // Test with a non-empty vector and valid quantile values
    let data = vec![
        I32F32::from_num(1.0),
        I32F32::from_num(2.0),
        I32F32::from_num(3.0),
        I32F32::from_num(4.0),
        I32F32::from_num(5.0),
    ];

    // Test 0th quantile (minimum)
    let result = quantile(&data, 0.0);
    assert_eq!(result, I32F32::from_num(1.0));

    // Test 25th quantile
    let result = quantile(&data, 0.25);
    assert_eq!(result, I32F32::from_num(2.0));

    // Test 50th quantile (median)
    let result = quantile(&data, 0.5);
    assert_eq!(result, I32F32::from_num(3.0));

    // Test 66th quantile
    let result = quantile(&data, 0.66);
    assert_eq!(result, I32F32::from_num(3.64));

    // Test 75th quantile
    let result = quantile(&data, 0.75);
    assert_eq!(result, I32F32::from_num(4.0));

    // Test 100th quantile (maximum)
    let result = quantile(&data, 1.0);
    assert_eq!(result, I32F32::from_num(5.0));
}<|MERGE_RESOLUTION|>--- conflicted
+++ resolved
@@ -1,14 +1,7 @@
 #![allow(
-<<<<<<< HEAD
-    clippy::unwrap_used,
-    clippy::panic,
-    clippy::indexing_slicing,
-    clippy::arithmetic_side_effects
-=======
     clippy::arithmetic_side_effects,
     clippy::unwrap_used,
     clippy::indexing_slicing
->>>>>>> bcb696b6
 )]
 use substrate_fixed::types::{I32F32, I64F64};
 
