--- conflicted
+++ resolved
@@ -45,15 +45,103 @@
     });
 }
 
+// To run this test specifically, use the following command:
+// SKIP_WASM_BUILD=1 RUST_LOG=debug cargo test --test coinbase test_coinbase_basic -- --nocapture
+#[test]
+
+fn test_coinbase_basic() {
+    new_test_ext(1).execute_with(|| {
+        // Define network ID
+        let netuid: u16 = 1;
+        let hotkey = U256::from(0);
+        let coldkey = U256::from(3);
+
+        // Create a network with a tempo 1
+        add_network(netuid, 1, 0);
+        register_ok_neuron(netuid, hotkey, coldkey, 100000);
+        SubtensorModule::create_account_if_non_existent(&coldkey, &hotkey);
+        SubtensorModule::increase_stake_on_coldkey_hotkey_account(&coldkey, &hotkey, 1000);
+
+        // Set the subnet emission value to 1.
+        SubtensorModule::set_emission_values(&[netuid], vec![1]).unwrap();
+        assert_eq!(SubtensorModule::get_subnet_emission_value(netuid), 1);
+
+        // Hotkey has no pending emission
+        assert_eq!(SubtensorModule::get_pending_hotkey_emission(&hotkey), 0);
+
+        // Hotkey has same stake
+        assert_eq!(SubtensorModule::get_total_stake_for_hotkey(&hotkey), 1000);
+
+        // Subnet has no pending emission.
+        assert_eq!(SubtensorModule::get_pending_emission(netuid), 0);
+
+        // Step block
+        next_block();
+
+        // Hotkey has no pending emission
+        assert_eq!(SubtensorModule::get_pending_hotkey_emission(&hotkey), 0);
+
+        // Hotkey has same stake
+        assert_eq!(SubtensorModule::get_total_stake_for_hotkey(&hotkey), 1000);
+
+        // Subnet has no pending emission of 1 ( from coinbase )
+        assert_eq!(SubtensorModule::get_pending_emission(netuid), 1);
+
+        // Step block releases
+        next_block();
+
+        // Subnet pending has been drained.
+        assert_eq!(SubtensorModule::get_pending_emission(netuid), 0);
+
+        // Hotkey pending immediately drained.
+        assert_eq!(SubtensorModule::get_pending_hotkey_emission(&hotkey), 0);
+
+        // Hotkey has NEW stake
+        assert_eq!(
+            SubtensorModule::get_total_stake_for_hotkey(&hotkey),
+            1000 + 2
+        );
+
+        // Set the hotkey drain time to 2 block.
+        SubtensorModule::set_hotkey_emission_tempo(2);
+
+        // Step block releases
+        next_block();
+
+        // Subnet pending increased by 1
+        assert_eq!(SubtensorModule::get_pending_emission(netuid), 1);
+
+        // Hotkey pending not increased (still on subnet)
+        assert_eq!(SubtensorModule::get_pending_hotkey_emission(&hotkey), 0);
+
+        // Hotkey has same stake
+        assert_eq!(
+            SubtensorModule::get_total_stake_for_hotkey(&hotkey),
+            1000 + 2
+        );
+
+        // Step block releases
+        next_block();
+
+        // Subnet pending has been drained.
+        assert_eq!(SubtensorModule::get_pending_emission(netuid), 0);
+
+        // Hotkey pending drained.
+        assert_eq!(SubtensorModule::get_pending_hotkey_emission(&hotkey), 0);
+
+        // Hotkey has 2 new TAO.
+        assert_eq!(
+            SubtensorModule::get_total_stake_for_hotkey(&hotkey),
+            1000 + 4
+        );
+    });
+}
+
 // Test getting and setting hotkey emission tempo
 // SKIP_WASM_BUILD=1 RUST_LOG=debug cargo test --test coinbase test_set_and_get_hotkey_emission_tempo -- --nocapture
 #[test]
-<<<<<<< HEAD
+
 fn test_set_and_get_hotkey_emission_tempo() {
-=======
-
-fn test_coinbase_basic() {
->>>>>>> 76eee084
     new_test_ext(1).execute_with(|| {
         // Get the default hotkey emission tempo
         let default_tempo = SubtensorModule::get_hotkey_emission_tempo();
@@ -197,12 +285,7 @@
 // Test run_coinbase with different subnet mechanisms
 // SKIP_WASM_BUILD=1 RUST_LOG=debug cargo test --test coinbase test_run_coinbase_different_mechanisms -- --exact --nocapture
 #[test]
-<<<<<<< HEAD
 fn test_run_coinbase_different_mechanisms() {
-=======
-
-fn test_set_and_get_hotkey_emission_tempo() {
->>>>>>> 76eee084
     new_test_ext(1).execute_with(|| {
         // Create two subnets with different mechanisms
         let netuid1 = 1;
