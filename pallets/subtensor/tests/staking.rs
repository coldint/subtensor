use frame_support::{assert_err, assert_noop, assert_ok, traits::Currency};
use frame_system::Config;
mod mock;
use frame_support::dispatch::{DispatchClass, DispatchInfo, GetDispatchInfo, Pays};
use frame_support::sp_runtime::{transaction_validity::InvalidTransaction, DispatchError};
use mock::*;
use pallet_subtensor::{Error, SubtensorSignedExtension};
use sp_core::{H256, U256};
use sp_runtime::traits::{DispatchInfoOf, SignedExtension};

/***********************************************************
    staking::add_subnet_stake() tests
************************************************************/

#[test]
#[cfg(not(tarpaulin))]
fn test_add_subnet_stake_dispatch_info_ok() {
    new_test_ext(1).execute_with(|| {
        let netuid: u16 = 1;
        let hotkey = U256::from(0);
        let amount_staked = 5000;
        let call = RuntimeCall::SubtensorModule(SubtensorCall::add_subnet_stake {
            hotkey,
            netuid,
            amount_staked,
        });
        assert_eq!(
            call.get_dispatch_info(),
            DispatchInfo {
                weight: frame_support::weights::Weight::from_parts(65000000, 0),
                class: DispatchClass::Normal,
                pays_fee: Pays::No
            }
        );
    });
}
#[test]
fn test_add_subnet_stake_ok_no_emission() {
    new_test_ext(1).execute_with(|| {
        let hotkey_account_id = U256::from(533453);
        let coldkey_account_id = U256::from(55453);
        let netuid: u16 = 1;
        let tempo: u16 = 13;
        let start_nonce: u64 = 0;

        //add network
        add_network(netuid, tempo, 0);

        // Register neuron
        register_ok_neuron(netuid, hotkey_account_id, coldkey_account_id, start_nonce);

        // Give it some $$$ in his coldkey balance
        SubtensorModule::add_balance_to_coldkey_account(&coldkey_account_id, 10000);

        // Check we have zero staked before transfer
        assert_eq!(
            SubtensorModule::get_total_stake_for_hotkey(&hotkey_account_id),
            0
        );

        // Also total stake should be zero
        assert_eq!(SubtensorModule::get_total_stake(), 0);

        // Transfer to hotkey account, and check if the result is ok
        assert_ok!(SubtensorModule::add_subnet_stake(
            <<Test as Config>::RuntimeOrigin>::signed(coldkey_account_id),
            hotkey_account_id,
            netuid,
            10000
        ));

        // Check if stake has increased
        assert_eq!(
            SubtensorModule::get_total_stake_for_hotkey(&hotkey_account_id),
            9999
        );

        // Check if balance has decreased
        assert_eq!(SubtensorModule::get_coldkey_balance(&coldkey_account_id), 1);

        // Check if total stake has increased accordingly.
        assert_eq!(SubtensorModule::get_total_stake(), 9999);
    });
}

#[test]
fn test_dividends_with_run_to_block() {
    new_test_ext(1).execute_with(|| {
        let neuron_src_hotkey_id = U256::from(1);
        let neuron_dest_hotkey_id = U256::from(2);
        let coldkey_account_id = U256::from(667);
        let netuid: u16 = 1;

        let initial_stake: u64 = 5000;

        //add network
        add_network(netuid, 13, 0);

        // Register neuron, this will set a self weight
        SubtensorModule::set_max_registrations_per_block(netuid, 3);
        SubtensorModule::set_max_allowed_uids(1, 5);

        register_ok_neuron(netuid, U256::from(0), coldkey_account_id, 2112321);
        register_ok_neuron(netuid, neuron_src_hotkey_id, coldkey_account_id, 192213123);
        register_ok_neuron(netuid, neuron_dest_hotkey_id, coldkey_account_id, 12323);

        // Add some stake to the hotkey account, so we can test for emission before the transfer takes place
        SubtensorModule::increase_stake_on_hotkey_account(
            &neuron_src_hotkey_id,
            netuid,
            initial_stake,
        );

        // Check if the initial stake has arrived
        assert_eq!(
            SubtensorModule::get_total_stake_for_hotkey(&neuron_src_hotkey_id),
            initial_stake
        );

        // Check if all three neurons are registered
        assert_eq!(SubtensorModule::get_subnetwork_n(netuid), 3);

        // Run a couple of blocks to check if emission works
        run_to_block(2);

        // Check if the stake is equal to the inital stake + transfer
        assert_eq!(
            SubtensorModule::get_total_stake_for_hotkey(&neuron_src_hotkey_id),
            initial_stake
        );

        // Check if the stake is equal to the inital stake + transfer
        assert_eq!(
            SubtensorModule::get_total_stake_for_hotkey(&neuron_dest_hotkey_id),
            0
        );
    });
}

#[test]
fn test_add_subnet_stake_err_signature() {
    new_test_ext(1).execute_with(|| {
        let netuid: u16 = 1;
        let hotkey_account_id = U256::from(654); // bogus
        let amount = 20000; // Not used

        let result = SubtensorModule::add_subnet_stake(
            <<Test as Config>::RuntimeOrigin>::none(),
            hotkey_account_id,
            netuid,
            amount,
        );
        assert_eq!(result, DispatchError::BadOrigin.into());
    });
}

#[test]
fn test_add_subnet_stake_not_registered_key_pair() {
    new_test_ext(1).execute_with(|| {
        let netuid: u16 = 1;
        let coldkey_account_id = U256::from(435445);
        let hotkey_account_id = U256::from(54544);
        let amount = 1337;
        SubtensorModule::add_balance_to_coldkey_account(&coldkey_account_id, 1800);
        add_network(netuid, 0, 0);
        assert_eq!(
            SubtensorModule::add_subnet_stake(
                <<Test as Config>::RuntimeOrigin>::signed(coldkey_account_id),
                hotkey_account_id,
                netuid,
                amount
            ),
            Err(Error::<Test>::NotRegistered.into())
        );
    });
}

#[test]
fn test_add_subnet_stake_err_neuron_does_not_belong_to_coldkey() {
    new_test_ext(1).execute_with(|| {
        let coldkey_id = U256::from(544);
        let hotkey_id = U256::from(54544);
        let other_cold_key = U256::from(99498);
        let netuid: u16 = 1;
        let tempo: u16 = 13;
        let start_nonce: u64 = 0;

        //add network
        add_network(netuid, tempo, 0);

        register_ok_neuron(netuid, hotkey_id, coldkey_id, start_nonce);
        // Give it some $$$ in his coldkey balance
        SubtensorModule::add_balance_to_coldkey_account(&other_cold_key, 100000);

        // Perform the request which is signed by a different cold key
        let result = SubtensorModule::add_subnet_stake(
            <<Test as Config>::RuntimeOrigin>::signed(other_cold_key),
            hotkey_id,
            netuid,
            1000,
        );
        assert_eq!(result, Err(Error::<Test>::NonAssociatedColdKey.into()));
    });
}

#[test]
fn test_add_subnet_stake_err_not_enough_belance() {
    new_test_ext(1).execute_with(|| {
        let coldkey_id = U256::from(544);
        let hotkey_id = U256::from(54544);
        let netuid: u16 = 1;
        let tempo: u16 = 13;
        let start_nonce: u64 = 0;

        //add network
        add_network(netuid, tempo, 0);

        register_ok_neuron(netuid, hotkey_id, coldkey_id, start_nonce);

        // Lets try to stake with 0 balance in cold key account
        assert_eq!(SubtensorModule::get_coldkey_balance(&coldkey_id), 0);
        let result = SubtensorModule::add_subnet_stake(
            <<Test as Config>::RuntimeOrigin>::signed(coldkey_id),
            hotkey_id,
            netuid,
            60000,
        );

        assert_eq!(result, Err(Error::<Test>::NotEnoughBalanceToStake.into()));
    });
}

#[test]
#[ignore]
fn test_add_subnet_stake_total_balance_no_change() {
    // When we add stake, the total balance of the coldkey account should not change
    //    this is because the stake should be part of the coldkey account balance (reserved/locked)
    new_test_ext(1).execute_with(|| {
        let hotkey_account_id = U256::from(551337);
        let coldkey_account_id = U256::from(51337);
        let netuid: u16 = 1;
        let tempo: u16 = 13;
        let start_nonce: u64 = 0;

        //add network
        add_network(netuid, tempo, 0);

        // Register neuron
        register_ok_neuron(netuid, hotkey_account_id, coldkey_account_id, start_nonce);

        // Give it some $$$ in his coldkey balance
        let initial_balance = 10000;
        SubtensorModule::add_balance_to_coldkey_account(&coldkey_account_id, initial_balance);

        // Check we have zero staked before transfer
        let initial_stake = SubtensorModule::get_total_stake_for_hotkey(&hotkey_account_id);
        assert_eq!(initial_stake, 0);

        // Check total balance is equal to initial balance
        let initial_total_balance = Balances::total_balance(&coldkey_account_id);
        assert_eq!(initial_total_balance, initial_balance);

        // Also total stake should be zero
        assert_eq!(SubtensorModule::get_total_stake(), 0);

        // Stake to hotkey account, and check if the result is ok
        assert_ok!(SubtensorModule::add_subnet_stake(
            <<Test as Config>::RuntimeOrigin>::signed(coldkey_account_id),
            hotkey_account_id,
            netuid,
            10000
        ));

        // Check if stake has increased
        let new_stake = SubtensorModule::get_total_stake_for_hotkey(&hotkey_account_id);
        assert_eq!(new_stake, 10000);

        // Check if free balance has decreased
        let new_free_balance = SubtensorModule::get_coldkey_balance(&coldkey_account_id);
        assert_eq!(new_free_balance, 0);

        // Check if total stake has increased accordingly.
        assert_eq!(SubtensorModule::get_total_stake(), 10000);

        // Check if total balance has remained the same. (no fee, includes reserved/locked balance)
        let total_balance = Balances::total_balance(&coldkey_account_id);
        assert_eq!(total_balance, initial_total_balance);
    });
}

#[test]
#[ignore]
fn test_add_subnet_stake_total_issuance_no_change() {
    // When we add stake, the total issuance of the balances pallet should not change
    //    this is because the stake should be part of the coldkey account balance (reserved/locked)
    new_test_ext(1).execute_with(|| {
        let hotkey_account_id = U256::from(561337);
        let coldkey_account_id = U256::from(61337);
        let netuid: u16 = 1;
        let tempo: u16 = 13;
        let start_nonce: u64 = 0;

        //add network
        add_network(netuid, tempo, 0);

        // Register neuron
        register_ok_neuron(netuid, hotkey_account_id, coldkey_account_id, start_nonce);

        // Give it some $$$ in his coldkey balance
        let initial_balance = 10000;
        SubtensorModule::add_balance_to_coldkey_account(&coldkey_account_id, initial_balance);

        // Check we have zero staked before transfer
        let initial_stake = SubtensorModule::get_total_stake_for_hotkey(&hotkey_account_id);
        assert_eq!(initial_stake, 0);

        // Check total balance is equal to initial balance
        let initial_total_balance = Balances::total_balance(&coldkey_account_id);
        assert_eq!(initial_total_balance, initial_balance);

        // Check total issuance is equal to initial balance
        let initial_total_issuance = Balances::total_issuance();
        assert_eq!(initial_total_issuance, initial_balance);

        // Also total stake should be zero
        assert_eq!(SubtensorModule::get_total_stake(), 0);

        // Stake to hotkey account, and check if the result is ok
        assert_ok!(SubtensorModule::add_subnet_stake(
            <<Test as Config>::RuntimeOrigin>::signed(coldkey_account_id),
            hotkey_account_id,
            netuid,
            10000
        ));

        // Check if stake has increased
        let new_stake = SubtensorModule::get_total_stake_for_hotkey(&hotkey_account_id);
        assert_eq!(new_stake, 10000);

        // Check if free balance has decreased
        let new_free_balance = SubtensorModule::get_coldkey_balance(&coldkey_account_id);
        assert_eq!(new_free_balance, 0);

        // Check if total stake has increased accordingly.
        assert_eq!(SubtensorModule::get_total_stake(), 10000);

        // Check if total issuance has remained the same. (no fee, includes reserved/locked balance)
        let total_issuance = Balances::total_issuance();
        assert_eq!(total_issuance, initial_total_issuance);
    });
}

#[test]
fn test_reset_stakes_per_interval() {
    new_test_ext(0).execute_with(|| {
        let hotkey = U256::from(561337);

        SubtensorModule::set_stake_interval(7);
        SubtensorModule::set_stakes_this_interval_for_hotkey(&hotkey, 5, 1);
        step_block(1);

        assert_eq!(
            SubtensorModule::get_stakes_this_interval_for_hotkey(&hotkey),
            5
        );

        // block: 7 interval not yet passed
        step_block(6);
        assert_eq!(
            SubtensorModule::get_stakes_this_interval_for_hotkey(&hotkey),
            5
        );

        // block 8: interval passed
        step_block(1);
        assert_eq!(
            SubtensorModule::get_stakes_this_interval_for_hotkey(&hotkey),
            0
        );
    });
}

#[test]
fn test_add_stake_under_limit() {
    new_test_ext(1).execute_with(|| {
        let hotkey_account_id = U256::from(561337);
        let coldkey_account_id = U256::from(61337);
        let who: <Test as frame_system::Config>::AccountId = hotkey_account_id.into();
        let netuid: u16 = 1;
        let start_nonce: u64 = 0;
        let tempo: u16 = 13;
        let max_stakes = 2;

        SubtensorModule::set_target_stakes_per_interval(max_stakes);

        let call: pallet_subtensor::Call<Test> = pallet_subtensor::Call::add_stake {
            hotkey: hotkey_account_id,
            amount_staked: 1,
        };
        let info: DispatchInfo =
            DispatchInfoOf::<<Test as frame_system::Config>::RuntimeCall>::default();
        let extension = SubtensorSignedExtension::<Test>::new();
        let result = extension.validate(&who, &call.into(), &info, 10);

        assert_ok!(result);

        add_network(netuid, tempo, 0);
        register_ok_neuron(netuid, hotkey_account_id, coldkey_account_id, start_nonce);
        SubtensorModule::add_balance_to_coldkey_account(&coldkey_account_id, 60000);
        assert_ok!(SubtensorModule::add_subnet_stake(
            <<Test as Config>::RuntimeOrigin>::signed(coldkey_account_id),
            hotkey_account_id,
            netuid,
            1,
        ));
        assert_ok!(SubtensorModule::add_subnet_stake(
            <<Test as Config>::RuntimeOrigin>::signed(coldkey_account_id),
            hotkey_account_id,
            netuid,
            1,
        ));

        let current_stakes =
            SubtensorModule::get_stakes_this_interval_for_hotkey(&hotkey_account_id);
        assert!(current_stakes <= max_stakes);
    });
}

#[test]
fn test_add_stake_rate_limit_exceeded() {
    new_test_ext(1).execute_with(|| {
        let hotkey_account_id = U256::from(561337);
        let coldkey_account_id = U256::from(61337);
        let who: <Test as frame_system::Config>::AccountId = hotkey_account_id.into();
        let netuid: u16 = 1;
        let start_nonce: u64 = 0;
        let tempo: u16 = 13;
        let max_stakes = 2;
        let block_number = 1;

        SubtensorModule::set_target_stakes_per_interval(max_stakes);
        SubtensorModule::set_stakes_this_interval_for_hotkey(
            &hotkey_account_id,
            max_stakes,
            block_number,
        );

        let call: pallet_subtensor::Call<Test> = pallet_subtensor::Call::add_stake {
            hotkey: hotkey_account_id,
            amount_staked: 1,
        };
        let info: DispatchInfo =
            DispatchInfoOf::<<Test as frame_system::Config>::RuntimeCall>::default();
        let extension = SubtensorSignedExtension::<Test>::new();
        let result = extension.validate(&who, &call.into(), &info, 10);

        assert_err!(result, InvalidTransaction::ExhaustsResources);

        add_network(netuid, tempo, 0);
        register_ok_neuron(netuid, hotkey_account_id, coldkey_account_id, start_nonce);
        SubtensorModule::add_balance_to_coldkey_account(&coldkey_account_id, 60000);
        assert_err!(
            SubtensorModule::add_subnet_stake(
                <<Test as Config>::RuntimeOrigin>::signed(coldkey_account_id),
                hotkey_account_id,
                netuid,
                1,
            ),
            Error::<Test>::StakeRateLimitExceeded
        );

        let current_stakes =
            SubtensorModule::get_stakes_this_interval_for_hotkey(&hotkey_account_id);
        assert_eq!(current_stakes, max_stakes);
    });
}

// /***********************************************************
// 	staking::remove_subnet_stake() tests
// ************************************************************/
#[test]
fn test_remove_stake_under_limit() {
    new_test_ext(1).execute_with(|| {
        let hotkey_account_id = U256::from(561337);
        let coldkey_account_id = U256::from(61337);
        let who: <Test as frame_system::Config>::AccountId = hotkey_account_id.into();
        let netuid: u16 = 1;
        let start_nonce: u64 = 0;
        let tempo: u16 = 13;
        let max_unstakes = 2;

        SubtensorModule::set_target_stakes_per_interval(max_unstakes);

        let call = pallet_subtensor::Call::remove_stake {
            hotkey: hotkey_account_id,
            amount_unstaked: 1,
        };
        let info: DispatchInfo =
            DispatchInfoOf::<<Test as frame_system::Config>::RuntimeCall>::default();
        let extension = SubtensorSignedExtension::<Test>::new();
        let result = extension.validate(&who, &call.into(), &info, 10);

        assert_ok!(result);

        add_network(netuid, tempo, 0);
        register_ok_neuron(netuid, hotkey_account_id, coldkey_account_id, start_nonce);
        SubtensorModule::add_balance_to_coldkey_account(&coldkey_account_id, 60000);
        SubtensorModule::increase_stake_on_hotkey_account(&hotkey_account_id, netuid, 6000);

        log::info!(
            "Stake amount or hotkey: {:?}",
            SubtensorModule::get_subnet_stake_for_coldkey_and_hotkey(
                &coldkey_account_id,
                &hotkey_account_id,
                netuid
            )
        );
        assert_ok!(SubtensorModule::remove_subnet_stake(
            <<Test as Config>::RuntimeOrigin>::signed(coldkey_account_id),
            hotkey_account_id,
            netuid,
            1,
        ));
        assert_ok!(SubtensorModule::remove_subnet_stake(
            <<Test as Config>::RuntimeOrigin>::signed(coldkey_account_id),
            hotkey_account_id,
            netuid,
            1,
        ));

        let current_unstakes =
            SubtensorModule::get_stakes_this_interval_for_hotkey(&hotkey_account_id);
        assert!(current_unstakes <= max_unstakes);
    });
}

#[test]
fn test_remove_stake_rate_limit_exceeded() {
    new_test_ext(1).execute_with(|| {
        let hotkey_account_id = U256::from(561337);
        let coldkey_account_id = U256::from(61337);
        let who: <Test as frame_system::Config>::AccountId = hotkey_account_id.into();
        let netuid: u16 = 1;
        let start_nonce: u64 = 0;
        let tempo: u16 = 13;
        let max_unstakes = 1;
        let block_number = 1;

        SubtensorModule::set_target_stakes_per_interval(max_unstakes);
        SubtensorModule::set_stakes_this_interval_for_hotkey(
            &hotkey_account_id,
            max_unstakes,
            block_number,
        );

        let call = pallet_subtensor::Call::remove_stake {
            hotkey: hotkey_account_id,
            amount_unstaked: 1,
        };
        let info: DispatchInfo =
            DispatchInfoOf::<<Test as frame_system::Config>::RuntimeCall>::default();
        let extension = SubtensorSignedExtension::<Test>::new();
        let result = extension.validate(&who, &call.into(), &info, 10);

        assert_err!(result, InvalidTransaction::ExhaustsResources);

        add_network(netuid, tempo, 0);
        register_ok_neuron(netuid, hotkey_account_id, coldkey_account_id, start_nonce);
        SubtensorModule::add_balance_to_coldkey_account(&coldkey_account_id, 60000);
        SubtensorModule::increase_stake_on_hotkey_account(&hotkey_account_id, netuid, 2);
        assert_err!(
            SubtensorModule::remove_subnet_stake(
                <<Test as Config>::RuntimeOrigin>::signed(coldkey_account_id),
                hotkey_account_id,
                netuid,
                2,
            ),
            Error::<Test>::UnstakeRateLimitExceeded
        );

        let current_unstakes =
            SubtensorModule::get_stakes_this_interval_for_hotkey(&hotkey_account_id);
        assert_eq!(current_unstakes, max_unstakes);
    });
}

#[test]
#[cfg(not(tarpaulin))]
fn test_remove_subnet_stake_dispatch_info_ok() {
    new_test_ext(1).execute_with(|| {
        let netuid: u16 = 1;
        let hotkey = U256::from(0);
        let amount_unstaked = 5000;
        let call = RuntimeCall::SubtensorModule(SubtensorCall::remove_subnet_stake {
            hotkey,
            netuid,
            amount_unstaked,
        });
        assert_eq!(
            call.get_dispatch_info(),
            DispatchInfo {
                weight: frame_support::weights::Weight::from_parts(63000000, 0)
                    .add_proof_size(43991),
                class: DispatchClass::Normal,
                pays_fee: Pays::No
            }
        );
    });
}

#[test]
fn test_remove_subnet_stake_ok_no_emission() {
    new_test_ext(1).execute_with(|| {
        let coldkey_account_id = U256::from(4343);
        let hotkey_account_id = U256::from(4968585);
        let amount = 10000;
        let netuid: u16 = 1;
        let tempo: u16 = 13;
        let start_nonce: u64 = 0;

        //add network
        add_network(netuid, tempo, 0);

        // Let's spin up a neuron
        register_ok_neuron(netuid, hotkey_account_id, coldkey_account_id, start_nonce);

        // Some basic assertions
        assert_eq!(SubtensorModule::get_total_stake(), 0);
        assert_eq!(
            SubtensorModule::get_total_stake_for_hotkey(&hotkey_account_id),
            0
        );
        assert_eq!(SubtensorModule::get_coldkey_balance(&coldkey_account_id), 0);

        // Give the neuron some stake to remove
        SubtensorModule::increase_stake_on_hotkey_account(&hotkey_account_id, netuid, amount);

        // Do the magic
        assert_ok!(SubtensorModule::remove_subnet_stake(
            <<Test as Config>::RuntimeOrigin>::signed(coldkey_account_id),
            hotkey_account_id,
            netuid,
            amount
        ));

        assert_eq!(
            SubtensorModule::get_coldkey_balance(&coldkey_account_id),
            amount
        );
        assert_eq!(
            SubtensorModule::get_total_stake_for_hotkey(&hotkey_account_id),
            0
        );
        assert_eq!(SubtensorModule::get_total_stake(), 0);
    });
}

#[test]
fn test_remove_subnet_stake_amount_zero() {
    new_test_ext(1).execute_with(|| {
        let coldkey_account_id = U256::from(4343);
        let hotkey_account_id = U256::from(4968585);
        let amount = 10000;
        let netuid: u16 = 1;
        let tempo: u16 = 13;
        let start_nonce: u64 = 0;

        //add network
        add_network(netuid, tempo, 0);

        // Let's spin up a neuron
        register_ok_neuron(netuid, hotkey_account_id, coldkey_account_id, start_nonce);

        // Some basic assertions
        assert_eq!(SubtensorModule::get_total_stake(), 0);
        assert_eq!(
            SubtensorModule::get_total_stake_for_hotkey(&hotkey_account_id),
            0
        );
        assert_eq!(SubtensorModule::get_coldkey_balance(&coldkey_account_id), 0);

        // Give the neuron some stake to remove
        SubtensorModule::increase_stake_on_hotkey_account(&hotkey_account_id, netuid, amount);

        // Do the magic
        assert_noop!(
            SubtensorModule::remove_subnet_stake(
                <<Test as Config>::RuntimeOrigin>::signed(coldkey_account_id),
                hotkey_account_id,
                netuid,
                0
            ),
            Error::<Test>::NotEnoughStaketoWithdraw
        );
    });
}

#[test]
fn test_remove_subnet_stake_err_signature() {
    new_test_ext(1).execute_with(|| {
        let netuid: u16 = 1;
        let hotkey_account_id = U256::from(4968585);
        let amount = 10000; // Amount to be removed

        let result = SubtensorModule::remove_subnet_stake(
            <<Test as Config>::RuntimeOrigin>::none(),
            hotkey_account_id,
            netuid,
            amount,
        );
        assert_eq!(result, DispatchError::BadOrigin.into());
    });
}

#[test]
fn test_remove_subnet_stake_err_hotkey_does_not_belong_to_coldkey() {
    new_test_ext(1).execute_with(|| {
        let coldkey_id = U256::from(544);
        let hotkey_id = U256::from(54544);
        let other_cold_key = U256::from(99498);
        let netuid: u16 = 1;
        let tempo: u16 = 13;
        let start_nonce: u64 = 0;

        //add network
        add_network(netuid, tempo, 0);

        register_ok_neuron(netuid, hotkey_id, coldkey_id, start_nonce);

        // Perform the request which is signed by a different cold key
        let result = SubtensorModule::remove_subnet_stake(
            <<Test as Config>::RuntimeOrigin>::signed(other_cold_key),
            hotkey_id,
            netuid,
            1000,
        );
        assert_eq!(result, Err(Error::<Test>::NonAssociatedColdKey.into()));
    });
}

#[test]
fn test_remove_subnet_stake_no_enough_stake() {
    new_test_ext(1).execute_with(|| {
        let coldkey_id = U256::from(544);
        let hotkey_id = U256::from(54544);
        let amount = 10000;
        let netuid: u16 = 1;
        let tempo: u16 = 13;
        let start_nonce: u64 = 0;

        //add network
        add_network(netuid, tempo, 0);

        register_ok_neuron(netuid, hotkey_id, coldkey_id, start_nonce);

        assert_eq!(SubtensorModule::get_total_stake_for_hotkey(&hotkey_id), 0);

        let result = SubtensorModule::remove_subnet_stake(
            <<Test as Config>::RuntimeOrigin>::signed(coldkey_id),
            hotkey_id,
            netuid,
            amount,
        );
        assert_eq!(result, Err(Error::<Test>::NotEnoughStaketoWithdraw.into()));
    });
}

#[test]
fn test_remove_subnet_stake_total_balance_no_change() {
    // When we remove stake, the total balance of the coldkey account should not change
    //    this is because the stake should be part of the coldkey account balance (reserved/locked)
    //    then the removed stake just becomes free balance
    new_test_ext(1).execute_with(|| {
        let hotkey_account_id = U256::from(571337);
        let coldkey_account_id = U256::from(71337);
        let netuid: u16 = 1;
        let tempo: u16 = 13;
        let start_nonce: u64 = 0;
        let amount = 10000;

        //add network
        add_network(netuid, tempo, 0);

        // Register neuron
        register_ok_neuron(netuid, hotkey_account_id, coldkey_account_id, start_nonce);

        // Some basic assertions
        assert_eq!(SubtensorModule::get_total_stake(), 0);
        assert_eq!(
            SubtensorModule::get_total_stake_for_hotkey(&hotkey_account_id),
            0
        );
        assert_eq!(SubtensorModule::get_coldkey_balance(&coldkey_account_id), 0);
        let initial_total_balance = Balances::total_balance(&coldkey_account_id);
        assert_eq!(initial_total_balance, 0);

        // Give the neuron some stake to remove
        SubtensorModule::increase_stake_on_hotkey_account(&hotkey_account_id, netuid, amount);

        // Do the magic
        assert_ok!(SubtensorModule::remove_subnet_stake(
            <<Test as Config>::RuntimeOrigin>::signed(coldkey_account_id),
            hotkey_account_id,
            netuid,
            amount
        ));

        assert_eq!(
            SubtensorModule::get_coldkey_balance(&coldkey_account_id),
            amount
        );
        assert_eq!(
            SubtensorModule::get_total_stake_for_hotkey(&hotkey_account_id),
            0
        );
        assert_eq!(SubtensorModule::get_total_stake(), 0);

        // Check total balance is equal to the added stake. Even after remove stake (no fee, includes reserved/locked balance)
        let total_balance = Balances::total_balance(&coldkey_account_id);
        assert_eq!(total_balance, amount);
    });
}

#[test]
#[ignore]
fn test_remove_subnet_stake_total_issuance_no_change() {
    // When we remove stake, the total issuance of the balances pallet should not change
    //    this is because the stake should be part of the coldkey account balance (reserved/locked)
    //    then the removed stake just becomes free balance
    new_test_ext(1).execute_with(|| {
        let hotkey_account_id = U256::from(581337);
        let coldkey_account_id = U256::from(81337);
        let netuid: u16 = 1;
        let tempo: u16 = 13;
        let start_nonce: u64 = 0;
        let amount = 10000;

        //add network
        add_network(netuid, tempo, 0);

        // Register neuron
        register_ok_neuron(netuid, hotkey_account_id, coldkey_account_id, start_nonce);

        // Some basic assertions
        assert_eq!(SubtensorModule::get_total_stake(), 0);
        assert_eq!(
            SubtensorModule::get_total_stake_for_hotkey(&hotkey_account_id),
            0
        );
        assert_eq!(SubtensorModule::get_coldkey_balance(&coldkey_account_id), 0);
        let initial_total_balance = Balances::total_balance(&coldkey_account_id);
        assert_eq!(initial_total_balance, 0);
        let inital_total_issuance = Balances::total_issuance();
        assert_eq!(inital_total_issuance, 0);

        // Give the neuron some stake to remove
        SubtensorModule::increase_stake_on_hotkey_account(&hotkey_account_id, netuid, amount);

        let total_issuance_after_stake = Balances::total_issuance();

        // Do the magic
        assert_ok!(SubtensorModule::remove_subnet_stake(
            <<Test as Config>::RuntimeOrigin>::signed(coldkey_account_id),
            hotkey_account_id,
            netuid,
            amount
        ));

        assert_eq!(
            SubtensorModule::get_coldkey_balance(&coldkey_account_id),
            amount
        );
        assert_eq!(
            SubtensorModule::get_total_stake_for_hotkey(&hotkey_account_id),
            0
        );
        assert_eq!(SubtensorModule::get_total_stake(), 0);

        // Check if total issuance is equal to the added stake, even after remove stake (no fee, includes reserved/locked balance)
        // Should also be equal to the total issuance after adding stake
        let total_issuance = Balances::total_issuance();
        assert_eq!(total_issuance, total_issuance_after_stake);
        assert_eq!(total_issuance, amount);
    });
}

/***********************************************************
    staking::get_coldkey_balance() tests
************************************************************/
#[test]
fn test_get_coldkey_balance_no_balance() {
    new_test_ext(1).execute_with(|| {
        let coldkey_account_id = U256::from(5454); // arbitrary
        let result = SubtensorModule::get_coldkey_balance(&coldkey_account_id);

        // Arbitrary account should have 0 balance
        assert_eq!(result, 0);
    });
}

#[test]
fn test_get_coldkey_balance_with_balance() {
    new_test_ext(1).execute_with(|| {
        let coldkey_account_id = U256::from(5454); // arbitrary
        let amount = 1337;

        // Put the balance on the account
        SubtensorModule::add_balance_to_coldkey_account(&coldkey_account_id, amount);

        let result = SubtensorModule::get_coldkey_balance(&coldkey_account_id);

        // Arbitrary account should have 0 balance
        assert_eq!(result, amount);
    });
}

// /***********************************************************
// 	staking::add_subnet_stake_to_hotkey_account() tests
// ************************************************************/
#[test]
fn test_add_subnet_stake_to_hotkey_account_ok() {
    new_test_ext(1).execute_with(|| {
        let hotkey_id = U256::from(5445);
        let coldkey_id = U256::from(5443433);
        let amount: u64 = 10000;
        let netuid: u16 = 1;
        let tempo: u16 = 13;
        let start_nonce: u64 = 0;

        //add network
        add_network(netuid, tempo, 0);

        register_ok_neuron(netuid, hotkey_id, coldkey_id, start_nonce);

        // There is not stake in the system at first, so result should be 0;
        assert_eq!(SubtensorModule::get_total_stake(), 0);

        SubtensorModule::increase_stake_on_hotkey_account(&hotkey_id, netuid, amount);

        // The stake that is now in the account, should equal the amount
        assert_eq!(
            SubtensorModule::get_total_stake_for_hotkey(&hotkey_id),
            amount
        );

        // The total stake should have been increased by the amount -> 0 + amount = amount
        assert_eq!(SubtensorModule::get_total_stake(), amount);
    });
}

/************************************************************
    staking::remove_subnet_stake_from_hotkey_account() tests
************************************************************/
#[test]
fn test_remove_subnet_stake_from_hotkey_account() {
    new_test_ext(1).execute_with(|| {
        let hotkey_id = U256::from(5445);
        let coldkey_id = U256::from(5443433);
        let amount: u64 = 10000;
        let netuid: u16 = 1;
        let tempo: u16 = 13;
        let start_nonce: u64 = 0;

        //add network
        add_network(netuid, tempo, 0);

        register_ok_neuron(netuid, hotkey_id, coldkey_id, start_nonce);

        // Add some stake that can be removed
        SubtensorModule::increase_stake_on_hotkey_account(&hotkey_id, netuid, amount);

        // Prelimiary checks
        assert_eq!(SubtensorModule::get_total_stake(), amount);
        assert_eq!(
            SubtensorModule::get_total_stake_for_hotkey(&hotkey_id),
            amount
        );

        // Remove stake
        SubtensorModule::decrease_stake_on_hotkey_account(&hotkey_id, netuid, amount);

        // The stake on the hotkey account should be 0
        assert_eq!(SubtensorModule::get_total_stake_for_hotkey(&hotkey_id), 0);

        // The total amount of stake should be 0
        assert_eq!(SubtensorModule::get_total_stake(), 0);
    });
}

#[test]
fn test_remove_subnet_stake_from_hotkey_account_registered_in_various_networks() {
    new_test_ext(1).execute_with(|| {
        let hotkey_id = U256::from(5445);
        let coldkey_id = U256::from(5443433);
        let amount: u64 = 10000;
        let netuid: u16 = 1;
        let netuid_ex = 2;
        let tempo: u16 = 13;
        let start_nonce: u64 = 0;
        //
        add_network(netuid, tempo, 0);
        add_network(netuid_ex, tempo, 0);
        //
        register_ok_neuron(netuid, hotkey_id, coldkey_id, start_nonce);
        register_ok_neuron(netuid_ex, hotkey_id, coldkey_id, 48141209);

        //let neuron_uid = SubtensorModule::get_uid_for_net_and_hotkey(netuid, &hotkey_id);
        let neuron_uid;
        match SubtensorModule::get_uid_for_net_and_hotkey(netuid, &hotkey_id) {
            Ok(k) => neuron_uid = k,
            Err(e) => panic!("Error: {:?}", e),
        }
        //let neuron_uid_ex = SubtensorModule::get_uid_for_net_and_hotkey(netuid_ex, &hotkey_id);
        let neuron_uid_ex;
        match SubtensorModule::get_uid_for_net_and_hotkey(netuid_ex, &hotkey_id) {
            Ok(k) => neuron_uid_ex = k,
            Err(e) => panic!("Error: {:?}", e),
        }
        //Add some stake that can be removed
        SubtensorModule::increase_stake_on_hotkey_account(&hotkey_id, netuid, amount);

        assert_eq!(
            SubtensorModule::get_stake_for_uid_and_subnetwork(netuid, neuron_uid),
            amount
        );
        assert_eq!(
            SubtensorModule::get_stake_for_uid_and_subnetwork(netuid_ex, neuron_uid_ex),
            amount
        );

        // Remove stake
        SubtensorModule::decrease_stake_on_hotkey_account(&hotkey_id, netuid, amount);
        //
        assert_eq!(
            SubtensorModule::get_stake_for_uid_and_subnetwork(netuid, neuron_uid),
            0
        );
        assert_eq!(
            SubtensorModule::get_stake_for_uid_and_subnetwork(netuid_ex, neuron_uid_ex),
            0
        );
    });
}

// /************************************************************
// 	staking::increase_total_stake() tests
// ************************************************************/
#[test]
fn test_increase_total_stake_ok() {
    new_test_ext(1).execute_with(|| {
        let increment = 10000;
        assert_eq!(SubtensorModule::get_total_stake(), 0);
        SubtensorModule::increase_total_stake(increment);
        assert_eq!(SubtensorModule::get_total_stake(), increment);
    });
}

// /************************************************************
// 	staking::decrease_total_stake() tests
// ************************************************************/
#[test]
fn test_decrease_total_stake_ok() {
    new_test_ext(1).execute_with(|| {
        let initial_total_stake = 10000;
        let decrement = 5000;

        SubtensorModule::increase_total_stake(initial_total_stake);
        SubtensorModule::decrease_total_stake(decrement);

        // The total stake remaining should be the difference between the initial stake and the decrement
        assert_eq!(
            SubtensorModule::get_total_stake(),
            initial_total_stake - decrement
        );
    });
}

// /************************************************************
// 	staking::add_balance_to_coldkey_account() tests
// ************************************************************/
#[test]
fn test_add_balance_to_coldkey_account_ok() {
    new_test_ext(1).execute_with(|| {
        let coldkey_id = U256::from(4444322);
        let amount = 50000;
        SubtensorModule::add_balance_to_coldkey_account(&coldkey_id, amount);
        assert_eq!(SubtensorModule::get_coldkey_balance(&coldkey_id), amount);
    });
}

// /***********************************************************
// 	staking::remove_balance_from_coldkey_account() tests
// ************************************************************/
#[test]
fn test_remove_balance_from_coldkey_account_ok() {
    new_test_ext(1).execute_with(|| {
        let coldkey_account_id = U256::from(434324); // Random
        let ammount = 10000; // Arbitrary
                             // Put some $$ on the bank
        SubtensorModule::add_balance_to_coldkey_account(&coldkey_account_id, ammount);
        assert_eq!(
            SubtensorModule::get_coldkey_balance(&coldkey_account_id),
            ammount
        );
        // Should be able to withdraw without hassle
        let result =
            SubtensorModule::remove_balance_from_coldkey_account(&coldkey_account_id, ammount);
        assert!(result.is_ok());
    });
}

#[test]
fn test_remove_balance_from_coldkey_account_failed() {
    new_test_ext(1).execute_with(|| {
        let coldkey_account_id = U256::from(434324); // Random
        let ammount = 10000; // Arbitrary

        // Try to remove stake from the coldkey account. This should fail,
        // as there is no balance, nor does the account exist
        let result =
            SubtensorModule::remove_balance_from_coldkey_account(&coldkey_account_id, ammount);
        assert_eq!(result, Err(Error::<Test>::BalanceWithdrawalError.into()));
    });
}

//************************************************************
// 	staking::hotkey_belongs_to_coldkey() tests
// ************************************************************/
#[test]
fn test_hotkey_belongs_to_coldkey_ok() {
    new_test_ext(1).execute_with(|| {
        let hotkey_id = U256::from(4434334);
        let coldkey_id = U256::from(34333);
        let netuid: u16 = 1;
        let tempo: u16 = 13;
        let start_nonce: u64 = 0;
        add_network(netuid, tempo, 0);
        register_ok_neuron(netuid, hotkey_id, coldkey_id, start_nonce);
        assert_eq!(
            SubtensorModule::get_owning_coldkey_for_hotkey(&hotkey_id),
            coldkey_id
        );
    });
}
// /************************************************************
// 	staking::can_remove_balance_from_coldkey_account() tests
// ************************************************************/
#[test]
fn test_can_remove_balane_from_coldkey_account_ok() {
    new_test_ext(1).execute_with(|| {
        let coldkey_id = U256::from(87987984);
        let initial_amount = 10000;
        let remove_amount = 5000;
        SubtensorModule::add_balance_to_coldkey_account(&coldkey_id, initial_amount);
        assert_eq!(
            SubtensorModule::can_remove_balance_from_coldkey_account(&coldkey_id, remove_amount),
            true
        );
    });
}

#[test]
fn test_can_remove_balance_from_coldkey_account_err_insufficient_balance() {
    new_test_ext(1).execute_with(|| {
        let coldkey_id = U256::from(87987984);
        let initial_amount = 10000;
        let remove_amount = 20000;
        SubtensorModule::add_balance_to_coldkey_account(&coldkey_id, initial_amount);
        assert_eq!(
            SubtensorModule::can_remove_balance_from_coldkey_account(&coldkey_id, remove_amount),
            false
        );
    });
}
/************************************************************
    staking::has_enough_stake() tests
************************************************************/
#[test]
fn test_has_enough_stake_yes() {
    new_test_ext(1).execute_with(|| {
        let hotkey_id = U256::from(4334);
        let coldkey_id = U256::from(87989);
        let intial_amount = 10000;
        let netuid = 1;
        let tempo: u16 = 13;
        let start_nonce: u64 = 0;
        add_network(netuid, tempo, 0);
        register_ok_neuron(netuid, hotkey_id, coldkey_id, start_nonce);
        SubtensorModule::increase_stake_on_hotkey_account(&hotkey_id, netuid, intial_amount);
        assert_eq!(
            SubtensorModule::get_total_stake_for_hotkey(&hotkey_id),
            10000
        );
        assert_eq!(
            SubtensorModule::get_subnet_stake_for_coldkey_and_hotkey(
                &coldkey_id,
                &hotkey_id,
                netuid
            ),
            10000
        );
        assert_eq!(
            SubtensorModule::has_enough_stake(&coldkey_id, &hotkey_id, netuid, 5000),
            true
        );
    });
}

#[test]
fn test_has_enough_stake_no() {
    new_test_ext(1).execute_with(|| {
        let hotkey_id = U256::from(4334);
        let coldkey_id = U256::from(87989);
        let intial_amount = 0;
        let netuid = 1;
        let tempo: u16 = 13;
        let start_nonce: u64 = 0;
        add_network(netuid, tempo, 0);
        register_ok_neuron(netuid, hotkey_id, coldkey_id, start_nonce);
        SubtensorModule::increase_stake_on_hotkey_account(&hotkey_id, netuid, intial_amount);
        assert_eq!(
            SubtensorModule::has_enough_stake(&coldkey_id, &hotkey_id, netuid, 5000),
            false
        );
    });
}

#[test]
fn test_non_existent_account() {
    new_test_ext(1).execute_with(|| {
        let netuid: u16 = 1;
        SubtensorModule::increase_stake_on_coldkey_hotkey_account(
            &U256::from(0),
            &(U256::from(0)),
            netuid,
            10,
        );
        assert_eq!(
            SubtensorModule::get_subnet_stake_for_coldkey_and_hotkey(
                &U256::from(0),
                &U256::from(0),
                netuid
            ),
            10
        );
        assert_eq!(
            SubtensorModule::get_total_stake_for_coldkey(&(U256::from(0))),
            10
        );
    });
}

/************************************************************
    staking::delegating
************************************************************/

#[test]
fn test_delegate_stake_division_by_zero_check() {
    new_test_ext(1).execute_with(|| {
        let netuid: u16 = 1;
        let tempo: u16 = 1;
        let hotkey = U256::from(1);
        let coldkey = U256::from(3);
        add_network(netuid, tempo, 0);
        register_ok_neuron(netuid, hotkey, coldkey, 2341312);
        assert_ok!(SubtensorModule::become_delegate(
            <<Test as Config>::RuntimeOrigin>::signed(coldkey),
            hotkey
        ));
        SubtensorModule::emit_inflation_through_hotkey_account(&hotkey, netuid, 0, 1000);
    });
}

#[test]
#[cfg(not(tarpaulin))]
fn test_full_with_delegating() {
    new_test_ext(1).execute_with(|| {
        let netuid = 1;
        // Make two accounts.
        let hotkey0 = U256::from(1);
        let hotkey1 = U256::from(2);

        let coldkey0 = U256::from(3);
        let coldkey1 = U256::from(4);
        add_network(netuid, 0, 0);
        SubtensorModule::set_max_registrations_per_block(netuid, 4);
        SubtensorModule::set_target_registrations_per_interval(netuid, 4);
        SubtensorModule::set_max_allowed_uids(netuid, 4); // Allow all 4 to be registered at once
        SubtensorModule::set_target_stakes_per_interval(10); // Increase max stakes per interval

        // Neither key can add stake because they dont have fundss.
        assert_eq!(
            SubtensorModule::add_subnet_stake(
                <<Test as Config>::RuntimeOrigin>::signed(coldkey0),
                hotkey0,
                netuid,
                60000
            ),
            Err(Error::<Test>::NotEnoughBalanceToStake.into())
        );
        assert_eq!(
            SubtensorModule::add_subnet_stake(
                <<Test as Config>::RuntimeOrigin>::signed(coldkey1),
                hotkey1,
                netuid,
                60000
            ),
            Err(Error::<Test>::NotEnoughBalanceToStake.into())
        );

        // Add balances.
        SubtensorModule::add_balance_to_coldkey_account(&coldkey0, 60000);
        SubtensorModule::add_balance_to_coldkey_account(&coldkey1, 60000);

        // We have enough, but the keys are not registered.
        assert_eq!(
            SubtensorModule::add_subnet_stake(
                <<Test as Config>::RuntimeOrigin>::signed(coldkey0),
                hotkey0,
                netuid,
                100
            ),
            Err(Error::<Test>::NotRegistered.into())
        );
        assert_eq!(
            SubtensorModule::add_subnet_stake(
                <<Test as Config>::RuntimeOrigin>::signed(coldkey0),
                hotkey0,
                netuid,
                100
            ),
            Err(Error::<Test>::NotRegistered.into())
        );

        // Cant remove either.
        assert_eq!(
            SubtensorModule::remove_subnet_stake(
                <<Test as Config>::RuntimeOrigin>::signed(coldkey0),
                hotkey0,
                netuid,
                10
            ),
            Err(Error::<Test>::NotRegistered.into())
        );
        assert_eq!(
            SubtensorModule::remove_subnet_stake(
                <<Test as Config>::RuntimeOrigin>::signed(coldkey1),
                hotkey1,
                netuid,
                10
            ),
            Err(Error::<Test>::NotRegistered.into())
        );
        assert_eq!(
            SubtensorModule::remove_subnet_stake(
                <<Test as Config>::RuntimeOrigin>::signed(coldkey0),
                hotkey1,
                netuid,
                10
            ),
            Err(Error::<Test>::NotRegistered.into())
        );
        assert_eq!(
            SubtensorModule::remove_subnet_stake(
                <<Test as Config>::RuntimeOrigin>::signed(coldkey1),
                hotkey0,
                netuid,
                10
            ),
            Err(Error::<Test>::NotRegistered.into())
        );

        // Neither key can become a delegate either because we are not registered.
        assert_eq!(
            SubtensorModule::do_become_delegate(
                <<Test as Config>::RuntimeOrigin>::signed(coldkey0),
                hotkey0,
                100
            ),
            Err(Error::<Test>::NotRegistered.into())
        );
        assert_eq!(
            SubtensorModule::do_become_delegate(
                <<Test as Config>::RuntimeOrigin>::signed(coldkey0),
                hotkey0,
                100
            ),
            Err(Error::<Test>::NotRegistered.into())
        );

        // Register the 2 neurons to a new network.
        register_ok_neuron(netuid, hotkey0, coldkey0, 124124);
        register_ok_neuron(netuid, hotkey1, coldkey1, 987907);
        assert_eq!(
            SubtensorModule::get_owning_coldkey_for_hotkey(&hotkey0),
            coldkey0
        );
        assert_eq!(
            SubtensorModule::get_owning_coldkey_for_hotkey(&hotkey1),
            coldkey1
        );
        assert!(SubtensorModule::coldkey_owns_hotkey(&coldkey0, &hotkey0));
        assert!(SubtensorModule::coldkey_owns_hotkey(&coldkey1, &hotkey1));

        // We try to delegate stake but niether are allowing delegation.
        assert!(!SubtensorModule::hotkey_is_delegate(&hotkey0));
        assert!(!SubtensorModule::hotkey_is_delegate(&hotkey1));
        assert_eq!(
            SubtensorModule::add_subnet_stake(
                <<Test as Config>::RuntimeOrigin>::signed(coldkey0),
                hotkey1,
                netuid,
                100
            ),
            Err(Error::<Test>::NonAssociatedColdKey.into())
        );
        assert_eq!(
            SubtensorModule::add_subnet_stake(
                <<Test as Config>::RuntimeOrigin>::signed(coldkey1),
                hotkey0,
                netuid,
                100
            ),
            Err(Error::<Test>::NonAssociatedColdKey.into())
        );

        // We stake and all is ok.
        assert_eq!(
            SubtensorModule::get_subnet_stake_for_coldkey_and_hotkey(&coldkey0, &hotkey0, netuid),
            0
        );
        assert_eq!(
            SubtensorModule::get_subnet_stake_for_coldkey_and_hotkey(&coldkey0, &hotkey0, netuid),
            0
        );
        assert_eq!(
            SubtensorModule::get_subnet_stake_for_coldkey_and_hotkey(&coldkey0, &hotkey0, netuid),
            0
        );
        assert_eq!(
            SubtensorModule::get_subnet_stake_for_coldkey_and_hotkey(&coldkey0, &hotkey0, netuid),
            0
        );
        assert_ok!(SubtensorModule::add_subnet_stake(
            <<Test as Config>::RuntimeOrigin>::signed(coldkey0),
            hotkey0,
            netuid,
            100
        ));
        assert_ok!(SubtensorModule::add_subnet_stake(
            <<Test as Config>::RuntimeOrigin>::signed(coldkey1),
            hotkey1,
            netuid,
            100
        ));
        assert_eq!(
            SubtensorModule::get_subnet_stake_for_coldkey_and_hotkey(&coldkey0, &hotkey0, netuid),
            100
        );
        assert_eq!(
            SubtensorModule::get_subnet_stake_for_coldkey_and_hotkey(&coldkey0, &hotkey1, netuid),
            0
        );
        assert_eq!(
            SubtensorModule::get_subnet_stake_for_coldkey_and_hotkey(&coldkey1, &hotkey0, netuid),
            0
        );
        assert_eq!(
            SubtensorModule::get_subnet_stake_for_coldkey_and_hotkey(&coldkey1, &hotkey1, netuid),
            100
        );
        assert_eq!(SubtensorModule::get_total_stake_for_hotkey(&hotkey0), 100);
        assert_eq!(SubtensorModule::get_total_stake_for_hotkey(&hotkey1), 100);
        //assert_eq!( SubtensorModule::get_total_stake_for_coldkey( &coldkey0 ), 100 );
        //assert_eq!( SubtensorModule::get_total_stake_for_coldkey( &coldkey1 ), 100 );
        assert_eq!(SubtensorModule::get_total_stake(), 200);

        // Cant remove these funds because we are not delegating.
        assert_eq!(
            SubtensorModule::remove_subnet_stake(
                <<Test as Config>::RuntimeOrigin>::signed(coldkey0),
                hotkey1,
                netuid,
                10
            ),
            Err(Error::<Test>::NonAssociatedColdKey.into())
        );
        assert_eq!(
            SubtensorModule::remove_subnet_stake(
                <<Test as Config>::RuntimeOrigin>::signed(coldkey1),
                hotkey0,
                netuid,
                10
            ),
            Err(Error::<Test>::NonAssociatedColdKey.into())
        );

        // Emit inflation through non delegates.
        SubtensorModule::emit_inflation_through_hotkey_account(&hotkey0, netuid, 0, 100);
        SubtensorModule::emit_inflation_through_hotkey_account(&hotkey1, netuid, 0, 100);
        assert_eq!(SubtensorModule::get_total_stake_for_hotkey(&hotkey0), 200);
        assert_eq!(SubtensorModule::get_total_stake_for_hotkey(&hotkey1), 200);

        // Try allowing the keys to become delegates, fails because of incorrect coldkeys.
        // Set take to be 0.
        assert_eq!(
            SubtensorModule::do_become_delegate(
                <<Test as Config>::RuntimeOrigin>::signed(coldkey0),
                hotkey1,
                0
            ),
            Err(Error::<Test>::NonAssociatedColdKey.into())
        );
        assert_eq!(
            SubtensorModule::do_become_delegate(
                <<Test as Config>::RuntimeOrigin>::signed(coldkey1),
                hotkey0,
                0
            ),
            Err(Error::<Test>::NonAssociatedColdKey.into())
        );

        // Become delegates all is ok.
        assert_ok!(SubtensorModule::do_become_delegate(
            <<Test as Config>::RuntimeOrigin>::signed(coldkey0),
            hotkey0,
            10
        ));
        assert_ok!(SubtensorModule::do_become_delegate(
            <<Test as Config>::RuntimeOrigin>::signed(coldkey1),
            hotkey1,
            10
        ));
        assert!(SubtensorModule::hotkey_is_delegate(&hotkey0));
        assert!(SubtensorModule::hotkey_is_delegate(&hotkey1));

        // Cant become a delegate twice.
        assert_eq!(
            SubtensorModule::do_become_delegate(
                <<Test as Config>::RuntimeOrigin>::signed(coldkey0),
                hotkey0,
                1000
            ),
            Err(Error::<Test>::AlreadyDelegate.into())
        );
        assert_eq!(
            SubtensorModule::do_become_delegate(
                <<Test as Config>::RuntimeOrigin>::signed(coldkey1),
                hotkey1,
                1000
            ),
            Err(Error::<Test>::AlreadyDelegate.into())
        );

        // This add stake works for delegates.
        assert_eq!(
            SubtensorModule::get_subnet_stake_for_coldkey_and_hotkey(&coldkey0, &hotkey0, netuid),
            200
        );
        assert_eq!(
            SubtensorModule::get_subnet_stake_for_coldkey_and_hotkey(&coldkey0, &hotkey1, netuid),
            0
        );
        assert_eq!(
            SubtensorModule::get_subnet_stake_for_coldkey_and_hotkey(&coldkey1, &hotkey0, netuid),
            0
        );
        assert_eq!(
            SubtensorModule::get_subnet_stake_for_coldkey_and_hotkey(&coldkey1, &hotkey1, netuid),
            200
        );
        assert_ok!(SubtensorModule::add_subnet_stake(
            <<Test as Config>::RuntimeOrigin>::signed(coldkey0),
            hotkey1,
            netuid,
            200
        ));
        assert_ok!(SubtensorModule::add_subnet_stake(
            <<Test as Config>::RuntimeOrigin>::signed(coldkey1),
            hotkey0,
            netuid,
            300
        ));
        assert_eq!(
            SubtensorModule::get_subnet_stake_for_coldkey_and_hotkey(&coldkey0, &hotkey0, netuid),
            200
        );
        assert_eq!(
            SubtensorModule::get_subnet_stake_for_coldkey_and_hotkey(&coldkey0, &hotkey1, netuid),
            200
        );
        assert_eq!(
            SubtensorModule::get_subnet_stake_for_coldkey_and_hotkey(&coldkey1, &hotkey0, netuid),
            300
        );
        assert_eq!(
            SubtensorModule::get_subnet_stake_for_coldkey_and_hotkey(&coldkey1, &hotkey1, netuid),
            200
        );
        assert_eq!(SubtensorModule::get_total_stake_for_hotkey(&hotkey0), 500);
        assert_eq!(SubtensorModule::get_total_stake_for_hotkey(&hotkey1), 400);
        //assert_eq!( SubtensorModule::get_total_stake_for_coldkey( &coldkey0 ), 400 );
        //assert_eq!( SubtensorModule::get_total_stake_for_coldkey( &coldkey1 ), 500 );
        assert_eq!(SubtensorModule::get_total_stake(), 900);

        // Lets emit inflation through the hot and coldkeys.
        SubtensorModule::emit_inflation_through_hotkey_account(&hotkey0, netuid, 0, 1000);
        SubtensorModule::emit_inflation_through_hotkey_account(&hotkey1, netuid, 0, 1000);
        assert_eq!(
            SubtensorModule::get_subnet_stake_for_coldkey_and_hotkey(&coldkey0, &hotkey0, netuid),
            601
        ); // 200 + 1000 x ( 200 / 500 ) = 200 + 400 = 600 ~= 601
        assert_eq!(
            SubtensorModule::get_subnet_stake_for_coldkey_and_hotkey(&coldkey0, &hotkey1, netuid),
            700
        ); // 200 + 1000 x ( 200 / 400 ) = 200 + 500 = 700
        assert_eq!(
            SubtensorModule::get_subnet_stake_for_coldkey_and_hotkey(&coldkey1, &hotkey0, netuid),
            899
        ); // 300 + 1000 x ( 300 / 500 ) = 300 + 600 = 900 ~= 899
        assert_eq!(
            SubtensorModule::get_subnet_stake_for_coldkey_and_hotkey(&coldkey1, &hotkey1, netuid),
            700
        ); // 200 + 1000 x ( 200 / 400 ) = 300 + 600 = 700
        assert_eq!(SubtensorModule::get_total_stake(), 2900); // 600 + 700 + 900 + 700 = 2900

        // // Try unstaking too much.
        assert_eq!(
            SubtensorModule::remove_subnet_stake(
                <<Test as Config>::RuntimeOrigin>::signed(coldkey0),
                hotkey0,
                netuid,
                100000
            ),
            Err(Error::<Test>::NotEnoughStaketoWithdraw.into())
        );
        assert_eq!(
            SubtensorModule::remove_subnet_stake(
                <<Test as Config>::RuntimeOrigin>::signed(coldkey1),
                hotkey1,
                netuid,
                100000
            ),
            Err(Error::<Test>::NotEnoughStaketoWithdraw.into())
        );
        assert_eq!(
            SubtensorModule::remove_subnet_stake(
                <<Test as Config>::RuntimeOrigin>::signed(coldkey0),
                hotkey1,
                netuid,
                100000
            ),
            Err(Error::<Test>::NotEnoughStaketoWithdraw.into())
        );
        assert_eq!(
            SubtensorModule::remove_subnet_stake(
                <<Test as Config>::RuntimeOrigin>::signed(coldkey1),
                hotkey0,
                netuid,
                100000
            ),
            Err(Error::<Test>::NotEnoughStaketoWithdraw.into())
        );

        // unstaking is ok.
        assert_ok!(SubtensorModule::remove_subnet_stake(
            <<Test as Config>::RuntimeOrigin>::signed(coldkey0),
            hotkey0,
            netuid,
            100
        ));
        assert_ok!(SubtensorModule::remove_subnet_stake(
            <<Test as Config>::RuntimeOrigin>::signed(coldkey1),
            hotkey1,
            netuid,
            100
        ));
        assert_ok!(SubtensorModule::remove_subnet_stake(
            <<Test as Config>::RuntimeOrigin>::signed(coldkey0),
            hotkey1,
            netuid,
            100
        ));
        assert_ok!(SubtensorModule::remove_subnet_stake(
            <<Test as Config>::RuntimeOrigin>::signed(coldkey1),
            hotkey0,
            netuid,
            100
        ));

        // All the amounts have been decreased.
        assert_eq!(
            SubtensorModule::get_subnet_stake_for_coldkey_and_hotkey(&coldkey0, &hotkey0, netuid),
            501
        );
        assert_eq!(
            SubtensorModule::get_subnet_stake_for_coldkey_and_hotkey(&coldkey0, &hotkey1, netuid),
            600
        );
        assert_eq!(
            SubtensorModule::get_subnet_stake_for_coldkey_and_hotkey(&coldkey1, &hotkey0, netuid),
            799
        );
        assert_eq!(
            SubtensorModule::get_subnet_stake_for_coldkey_and_hotkey(&coldkey1, &hotkey1, netuid),
            600
        );

        // Lets register and stake a new key.
        let hotkey2 = U256::from(5);
        let coldkey2 = U256::from(6);
        register_ok_neuron(netuid, hotkey2, coldkey2, 248_123);
        assert!(SubtensorModule::is_hotkey_registered_on_any_network(
            &hotkey0
        ));
        assert!(SubtensorModule::is_hotkey_registered_on_any_network(
            &hotkey1
        ));

        SubtensorModule::add_balance_to_coldkey_account(&coldkey2, 60_000);
        assert_ok!(SubtensorModule::add_subnet_stake(
            <<Test as Config>::RuntimeOrigin>::signed(coldkey2),
            hotkey2,
            netuid,
            1000
        ));
        assert_ok!(SubtensorModule::remove_subnet_stake(
            <<Test as Config>::RuntimeOrigin>::signed(coldkey2),
            hotkey2,
            netuid,
            100
        ));
        assert_eq!(
            SubtensorModule::get_subnet_stake_for_coldkey_and_hotkey(&coldkey2, &hotkey2, netuid),
            900
        );
        assert_eq!(
            SubtensorModule::remove_subnet_stake(
                <<Test as Config>::RuntimeOrigin>::signed(coldkey0),
                hotkey2,
                netuid,
                10
            ),
            Err(Error::<Test>::NonAssociatedColdKey.into())
        );
        assert_eq!(
            SubtensorModule::remove_subnet_stake(
                <<Test as Config>::RuntimeOrigin>::signed(coldkey1),
                hotkey2,
                netuid,
                10
            ),
            Err(Error::<Test>::NonAssociatedColdKey.into())
        );

        // Lets make this new key a delegate with a 50% take.
        assert_ok!(SubtensorModule::do_become_delegate(
            <<Test as Config>::RuntimeOrigin>::signed(coldkey2),
            hotkey2,
            u16::MAX / 2
        ));

        // Add nominate some stake.
        assert_ok!(SubtensorModule::add_subnet_stake(
            <<Test as Config>::RuntimeOrigin>::signed(coldkey0),
            hotkey2,
            netuid,
            1_000
        ));
        assert_ok!(SubtensorModule::add_subnet_stake(
            <<Test as Config>::RuntimeOrigin>::signed(coldkey1),
            hotkey2,
            netuid,
            1_000
        ));
        assert_ok!(SubtensorModule::add_subnet_stake(
            <<Test as Config>::RuntimeOrigin>::signed(coldkey2),
            hotkey2,
            netuid,
            100
        ));
        assert_eq!(
            SubtensorModule::get_subnet_stake_for_coldkey_and_hotkey(&coldkey2, &hotkey2, netuid),
            1_000
        );
        assert_eq!(
            SubtensorModule::get_subnet_stake_for_coldkey_and_hotkey(&coldkey1, &hotkey2, netuid),
            1_000
        );
        assert_eq!(
            SubtensorModule::get_subnet_stake_for_coldkey_and_hotkey(&coldkey0, &hotkey2, netuid),
            1_000
        );
        assert_eq!(SubtensorModule::get_total_stake_for_hotkey(&hotkey2), 3_000);
        assert_eq!(SubtensorModule::get_total_stake(), 5_500);

        // Lets emit inflation through this new key with distributed ownership.
        SubtensorModule::emit_inflation_through_hotkey_account(&hotkey2, netuid, 0, 1000);
        assert_eq!(
            SubtensorModule::get_subnet_stake_for_coldkey_and_hotkey(&coldkey2, &hotkey2, netuid),
            1_668
        ); // 1000 + 500 + 500 * (1000/3000) = 1500 + 166.6666666667 = 1,668
        assert_eq!(
            SubtensorModule::get_subnet_stake_for_coldkey_and_hotkey(&coldkey1, &hotkey2, netuid),
            1_166
        ); // 1000 + 500 * (1000/3000) = 1000 + 166.6666666667 = 1166.6
        assert_eq!(
            SubtensorModule::get_subnet_stake_for_coldkey_and_hotkey(&coldkey0, &hotkey2, netuid),
            1_166
        ); // 1000 + 500 * (1000/3000) = 1000 + 166.6666666667 = 1166.6
        assert_eq!(SubtensorModule::get_total_stake(), 6_500); // before + 1_000 = 5_500 + 1_000 = 6_500

        step_block(1);

        // Lets register and stake a new key.
        let hotkey3 = U256::from(7);
        let coldkey3 = U256::from(8);
        register_ok_neuron(netuid, hotkey3, coldkey3, 4124124);
        SubtensorModule::add_balance_to_coldkey_account(&coldkey3, 60000);
        assert_ok!(SubtensorModule::add_subnet_stake(
            <<Test as Config>::RuntimeOrigin>::signed(coldkey3),
            hotkey3,
            netuid,
            1000
        ));

        step_block(3);

        // 100% take is not a valid business case, changing the rest of this test to 50%
        assert_ok!(SubtensorModule::do_become_delegate(
            <<Test as Config>::RuntimeOrigin>::signed(coldkey3),
            hotkey3,
            u16::MAX / 2
        )); // 50% take.
        assert_ok!(SubtensorModule::add_subnet_stake(
            <<Test as Config>::RuntimeOrigin>::signed(coldkey0),
            hotkey3,
            netuid,
            1000
        ));
        assert_ok!(SubtensorModule::add_subnet_stake(
            <<Test as Config>::RuntimeOrigin>::signed(coldkey1),
            hotkey3,
            netuid,
            1000
        ));
        assert_ok!(SubtensorModule::add_subnet_stake(
            <<Test as Config>::RuntimeOrigin>::signed(coldkey2),
            hotkey3,
            netuid,
            1000
        ));
        assert_eq!(
            SubtensorModule::get_subnet_stake_for_coldkey_and_hotkey(&coldkey0, &hotkey3, netuid),
            1000
        );
        assert_eq!(
            SubtensorModule::get_subnet_stake_for_coldkey_and_hotkey(&coldkey1, &hotkey3, netuid),
            1000
        );
        assert_eq!(
            SubtensorModule::get_subnet_stake_for_coldkey_and_hotkey(&coldkey2, &hotkey3, netuid),
            1000
        );
        assert_eq!(
            SubtensorModule::get_subnet_stake_for_coldkey_and_hotkey(&coldkey3, &hotkey3, netuid),
            1000
        );
        assert_eq!(SubtensorModule::get_total_stake_for_hotkey(&hotkey3), 4000);
        assert_eq!(SubtensorModule::get_total_stake(), 10_500);
        SubtensorModule::emit_inflation_through_hotkey_account(&hotkey3, netuid, 0, 1000);
        assert_eq!(
            SubtensorModule::get_subnet_stake_for_coldkey_and_hotkey(&coldkey0, &hotkey3, netuid),
            1125
        ); // 1000 + 50% * 1000 * 1000/4000 = 1125
        assert_eq!(
            SubtensorModule::get_subnet_stake_for_coldkey_and_hotkey(&coldkey1, &hotkey3, netuid),
            1125
        ); // 1000 + 50% * 1000 * 1000/4000 = 1125
        assert_eq!(
            SubtensorModule::get_subnet_stake_for_coldkey_and_hotkey(&coldkey2, &hotkey3, netuid),
            1125
        ); // 1000 + 50% * 1000 * 1000/4000 = 1125
        assert_eq!(
            SubtensorModule::get_subnet_stake_for_coldkey_and_hotkey(&coldkey3, &hotkey3, netuid),
            1625
        ); // 1000 + 125 * 3 + 1000 * 1000/4000 = 1625
        assert_eq!(SubtensorModule::get_total_stake(), 11_500); // before + 1_000 = 10_500 + 1_000 = 11_500
    });
}

// Verify delegates with servers get the full server inflation.
#[test]
fn test_full_with_delegating_some_servers() {
    new_test_ext(1).execute_with(|| {
        let netuid = 1;
        // Make two accounts.
        let hotkey0 = U256::from(1);
        let hotkey1 = U256::from(2);

        let coldkey0 = U256::from(3);
        let coldkey1 = U256::from(4);
        SubtensorModule::set_max_registrations_per_block(netuid, 4);
        SubtensorModule::set_max_allowed_uids(netuid, 10); // Allow at least 10 to be registered at once, so no unstaking occurs
        add_network(netuid, 0, 0);
        SubtensorModule::set_target_stakes_per_interval(10); // Increase max stakes per interval

        // Neither key can add stake because they dont have fundss.
        assert_eq!(
            SubtensorModule::add_subnet_stake(
                <<Test as Config>::RuntimeOrigin>::signed(coldkey0),
                hotkey0,
                netuid,
                60000
            ),
            Err(Error::<Test>::NotEnoughBalanceToStake.into())
        );
        assert_eq!(
            SubtensorModule::add_subnet_stake(
                <<Test as Config>::RuntimeOrigin>::signed(coldkey1),
                hotkey1,
                netuid,
                60000
            ),
            Err(Error::<Test>::NotEnoughBalanceToStake.into())
        );

        // Add balances.
        SubtensorModule::add_balance_to_coldkey_account(&coldkey0, 60000);
        SubtensorModule::add_balance_to_coldkey_account(&coldkey1, 60000);

        // Register the 2 neurons to a new network.
        register_ok_neuron(netuid, hotkey0, coldkey0, 124124);
        register_ok_neuron(netuid, hotkey1, coldkey1, 987907);
        assert_eq!(
            SubtensorModule::get_owning_coldkey_for_hotkey(&hotkey0),
            coldkey0
        );
        assert_eq!(
            SubtensorModule::get_owning_coldkey_for_hotkey(&hotkey1),
            coldkey1
        );
        assert!(SubtensorModule::coldkey_owns_hotkey(&coldkey0, &hotkey0));
        assert!(SubtensorModule::coldkey_owns_hotkey(&coldkey1, &hotkey1));

        // We stake and all is ok.
        assert_eq!(
            SubtensorModule::get_subnet_stake_for_coldkey_and_hotkey(&coldkey0, &hotkey0, netuid),
            0
        );
        assert_eq!(
            SubtensorModule::get_subnet_stake_for_coldkey_and_hotkey(&coldkey0, &hotkey0, netuid),
            0
        );
        assert_eq!(
            SubtensorModule::get_subnet_stake_for_coldkey_and_hotkey(&coldkey0, &hotkey0, netuid),
            0
        );
        assert_eq!(
            SubtensorModule::get_subnet_stake_for_coldkey_and_hotkey(&coldkey0, &hotkey0, netuid),
            0
        );
        assert_ok!(SubtensorModule::add_subnet_stake(
            <<Test as Config>::RuntimeOrigin>::signed(coldkey0),
            hotkey0,
            netuid,
            100
        ));
        assert_ok!(SubtensorModule::add_subnet_stake(
            <<Test as Config>::RuntimeOrigin>::signed(coldkey1),
            hotkey1,
            netuid,
            100
        ));
        assert_eq!(
            SubtensorModule::get_subnet_stake_for_coldkey_and_hotkey(&coldkey0, &hotkey0, netuid),
            100
        );
        assert_eq!(
            SubtensorModule::get_subnet_stake_for_coldkey_and_hotkey(&coldkey0, &hotkey1, netuid),
            0
        );
        assert_eq!(
            SubtensorModule::get_subnet_stake_for_coldkey_and_hotkey(&coldkey1, &hotkey0, netuid),
            0
        );
        assert_eq!(
            SubtensorModule::get_subnet_stake_for_coldkey_and_hotkey(&coldkey1, &hotkey1, netuid),
            100
        );
        assert_eq!(SubtensorModule::get_total_stake_for_hotkey(&hotkey0), 100);
        assert_eq!(SubtensorModule::get_total_stake_for_hotkey(&hotkey1), 100);
        assert_eq!(SubtensorModule::get_total_stake(), 200);

        // Emit inflation through non delegates.
        SubtensorModule::emit_inflation_through_hotkey_account(&hotkey0, netuid, 0, 100);
        SubtensorModule::emit_inflation_through_hotkey_account(&hotkey1, netuid, 0, 100);
        assert_eq!(SubtensorModule::get_total_stake_for_hotkey(&hotkey0), 200);
        assert_eq!(SubtensorModule::get_total_stake_for_hotkey(&hotkey1), 200);

        // Become delegates all is ok.
        assert_ok!(SubtensorModule::do_become_delegate(
            <<Test as Config>::RuntimeOrigin>::signed(coldkey0),
            hotkey0,
            10
        ));
        assert_ok!(SubtensorModule::do_become_delegate(
            <<Test as Config>::RuntimeOrigin>::signed(coldkey1),
            hotkey1,
            10
        ));
        assert!(SubtensorModule::hotkey_is_delegate(&hotkey0));
        assert!(SubtensorModule::hotkey_is_delegate(&hotkey1));

        // This add stake works for delegates.
        assert_eq!(
            SubtensorModule::get_subnet_stake_for_coldkey_and_hotkey(&coldkey0, &hotkey0, netuid),
            200
        );
        assert_eq!(
            SubtensorModule::get_subnet_stake_for_coldkey_and_hotkey(&coldkey0, &hotkey1, netuid),
            0
        );
        assert_eq!(
            SubtensorModule::get_subnet_stake_for_coldkey_and_hotkey(&coldkey1, &hotkey0, netuid),
            0
        );
        assert_eq!(
            SubtensorModule::get_subnet_stake_for_coldkey_and_hotkey(&coldkey1, &hotkey1, netuid),
            200
        );
        assert_ok!(SubtensorModule::add_subnet_stake(
            <<Test as Config>::RuntimeOrigin>::signed(coldkey0),
            hotkey1,
            netuid,
            200
        ));
        assert_ok!(SubtensorModule::add_subnet_stake(
            <<Test as Config>::RuntimeOrigin>::signed(coldkey1),
            hotkey0,
            netuid,
            300
        ));
        assert_eq!(
            SubtensorModule::get_subnet_stake_for_coldkey_and_hotkey(&coldkey0, &hotkey0, netuid),
            200
        );
        assert_eq!(
            SubtensorModule::get_subnet_stake_for_coldkey_and_hotkey(&coldkey0, &hotkey1, netuid),
            200
        );
        assert_eq!(
            SubtensorModule::get_subnet_stake_for_coldkey_and_hotkey(&coldkey1, &hotkey0, netuid),
            300
        );
        assert_eq!(
            SubtensorModule::get_subnet_stake_for_coldkey_and_hotkey(&coldkey1, &hotkey1, netuid),
            200
        );
        assert_eq!(SubtensorModule::get_total_stake_for_hotkey(&hotkey0), 500);
        assert_eq!(SubtensorModule::get_total_stake_for_hotkey(&hotkey1), 400);
        assert_eq!(SubtensorModule::get_total_stake(), 900);

        // Lets emit inflation through the hot and coldkeys.
        // fist emission arg is for a server. This should only go to the owner of the hotkey.
        SubtensorModule::emit_inflation_through_hotkey_account(&hotkey0, netuid, 200, 1_000); // 1_200 total emission.
        SubtensorModule::emit_inflation_through_hotkey_account(&hotkey1, netuid, 123, 2_000); // 2_123 total emission.
        assert_eq!(
            SubtensorModule::get_subnet_stake_for_coldkey_and_hotkey(&coldkey0, &hotkey0, netuid),
            801
        ); // 200 + (200 + 1000 x ( 200 / 500 )) = 200 + (200 + 400) = 800 ~= 801
        assert_eq!(
            SubtensorModule::get_subnet_stake_for_coldkey_and_hotkey(&coldkey1, &hotkey0, netuid),
            899
        ); // 300 + 1000 x ( 300 / 500 ) = 300 + 600 = 900 ~= 899
        assert_eq!(SubtensorModule::get_total_stake_for_hotkey(&hotkey0), 1_700); // initial + server emission + validator emission = 799 + 899 = 1_698

        assert_eq!(
            SubtensorModule::get_subnet_stake_for_coldkey_and_hotkey(&coldkey0, &hotkey1, netuid),
            1_200
        ); // 200 + (0 + 2000 x ( 200 / 400 )) = 200 + (1000) = 1_200
        assert_eq!(
            SubtensorModule::get_subnet_stake_for_coldkey_and_hotkey(&coldkey1, &hotkey1, netuid),
            1_323
        ); // 200 + (123 + 2000 x ( 200 / 400 )) = 200 + (1_200) = 1_323
        assert_eq!(SubtensorModule::get_total_stake_for_hotkey(&hotkey1), 2_523); // 400 + 2_123
        assert_eq!(SubtensorModule::get_total_stake(), 4_223); // 1_700 + 2_523 = 4_223

        // Lets emit MORE inflation through the hot and coldkeys.
        // This time only server emission. This should go to the owner of the hotkey.
        SubtensorModule::emit_inflation_through_hotkey_account(&hotkey0, netuid, 350, 0);
        SubtensorModule::emit_inflation_through_hotkey_account(&hotkey1, netuid, 150, 0);
        assert_eq!(
            SubtensorModule::get_subnet_stake_for_coldkey_and_hotkey(&coldkey0, &hotkey0, netuid),
            1_151
        ); // + 350 = 1_151
        assert_eq!(
            SubtensorModule::get_subnet_stake_for_coldkey_and_hotkey(&coldkey0, &hotkey1, netuid),
            1_200
        ); // No change.
        assert_eq!(
            SubtensorModule::get_subnet_stake_for_coldkey_and_hotkey(&coldkey1, &hotkey0, netuid),
            899
        ); // No change.
        assert_eq!(
            SubtensorModule::get_subnet_stake_for_coldkey_and_hotkey(&coldkey1, &hotkey1, netuid),
            1_473
        ); // 1_323 + 150 = 1_473
        assert_eq!(SubtensorModule::get_total_stake(), 4_723); // 4_223 + 500 = 4_823

        // Lets register and stake a new key.
        let hotkey2 = U256::from(5);
        let coldkey2 = U256::from(6);
        register_ok_neuron(netuid, hotkey2, coldkey2, 248123);
        SubtensorModule::add_balance_to_coldkey_account(&coldkey2, 60_000);
        assert_ok!(SubtensorModule::add_subnet_stake(
            <<Test as Config>::RuntimeOrigin>::signed(coldkey2),
            hotkey2,
            netuid,
            1_000
        ));
        assert_ok!(SubtensorModule::remove_subnet_stake(
            <<Test as Config>::RuntimeOrigin>::signed(coldkey2),
            hotkey2,
            netuid,
            100
        ));
        assert_eq!(
            SubtensorModule::get_subnet_stake_for_coldkey_and_hotkey(&coldkey2, &hotkey2, netuid),
            900
        );
        assert_eq!(
            SubtensorModule::remove_subnet_stake(
                <<Test as Config>::RuntimeOrigin>::signed(coldkey0),
                hotkey2,
                netuid,
                10
            ),
            Err(Error::<Test>::NonAssociatedColdKey.into())
        );
        assert_eq!(
            SubtensorModule::remove_subnet_stake(
                <<Test as Config>::RuntimeOrigin>::signed(coldkey1),
                hotkey2,
                netuid,
                10
            ),
            Err(Error::<Test>::NonAssociatedColdKey.into())
        );

        assert_eq!(SubtensorModule::get_total_stake(), 5_623); // 4_723 + 900 = 5_623

        // Lets make this new key a delegate with a 50% take.
        assert_ok!(SubtensorModule::do_become_delegate(
            <<Test as Config>::RuntimeOrigin>::signed(coldkey2),
            hotkey2,
            u16::MAX / 2
        ));

        // Add nominate some stake.
        assert_ok!(SubtensorModule::add_subnet_stake(
            <<Test as Config>::RuntimeOrigin>::signed(coldkey0),
            hotkey2,
            netuid,
            1000
        ));
        assert_ok!(SubtensorModule::add_subnet_stake(
            <<Test as Config>::RuntimeOrigin>::signed(coldkey1),
            hotkey2,
            netuid,
            1000
        ));
        assert_ok!(SubtensorModule::add_subnet_stake(
            <<Test as Config>::RuntimeOrigin>::signed(coldkey2),
            hotkey2,
            netuid,
            100
        ));
        assert_eq!(
            SubtensorModule::get_subnet_stake_for_coldkey_and_hotkey(&coldkey2, &hotkey2, netuid),
            1000
        );
        assert_eq!(
            SubtensorModule::get_subnet_stake_for_coldkey_and_hotkey(&coldkey1, &hotkey2, netuid),
            1000
        );
        assert_eq!(
            SubtensorModule::get_subnet_stake_for_coldkey_and_hotkey(&coldkey0, &hotkey2, netuid),
            1000
        );
        assert_eq!(SubtensorModule::get_total_stake_for_hotkey(&hotkey2), 3_000);
        assert_eq!(SubtensorModule::get_total_stake(), 7_723); // 5_623 + (1_000 + 1_000 + 100) = 7_723

        // Lets emit inflation through this new key with distributed ownership.
        // We will emit 100 server emission, which should go in-full to the owner of the hotkey.
        // We will emit 1000 validator emission, which should be distributed in-part to the nominators.
        SubtensorModule::emit_inflation_through_hotkey_account(&hotkey2, netuid, 100, 1000);
        assert_eq!(
            SubtensorModule::get_subnet_stake_for_coldkey_and_hotkey(&coldkey2, &hotkey2, netuid),
            1_768
        ); // 1000 + 100 + 500 + 500 * (1000/3000) = 100 + 1500 + 166.6666666667 ~= 1,768.6666666667
        assert_eq!(
            SubtensorModule::get_subnet_stake_for_coldkey_and_hotkey(&coldkey1, &hotkey2, netuid),
            1_166
        ); // 1000 + 500 * (1000/3000) = 1000 + 166.6666666667 = 1166.6
        assert_eq!(
            SubtensorModule::get_subnet_stake_for_coldkey_and_hotkey(&coldkey0, &hotkey2, netuid),
            1_166
        ); // 1000 + 500 * (1000/3000) = 1000 + 166.6666666667 = 1166.6
        assert_eq!(SubtensorModule::get_total_stake(), 8_823); // 7_723 + 1_100 = 8_823

        // Lets emit MORE inflation through this new key with distributed ownership.
        // This time we do ONLY server emission
        // We will emit 123 server emission, which should go in-full to the owner of the hotkey.
        // We will emit *0* validator emission.
        SubtensorModule::emit_inflation_through_hotkey_account(&hotkey2, netuid, 123, 0);
        assert_eq!(
            SubtensorModule::get_subnet_stake_for_coldkey_and_hotkey(&coldkey2, &hotkey2, netuid),
            1_891
        ); // 1_768 + 123 = 1_891
        assert_eq!(
            SubtensorModule::get_subnet_stake_for_coldkey_and_hotkey(&coldkey1, &hotkey2, netuid),
            1_166
        ); // No change.
        assert_eq!(
            SubtensorModule::get_subnet_stake_for_coldkey_and_hotkey(&coldkey0, &hotkey2, netuid),
            1_166
        ); // No change.
        assert_eq!(SubtensorModule::get_total_stake(), 8_946); // 8_823 + 123 = 8_946
    });
}

#[test]
fn test_stao_delegation() {
    new_test_ext(1).execute_with(|| {
        let netuid: u16 = 1;
        let delegate = U256::from(1);
        let nominator1 = U256::from(2);
        let nominator2 = U256::from(3);

        add_network(netuid, 0, 0);
        register_ok_neuron(netuid, delegate, delegate, 124124);
        SubtensorModule::set_target_stakes_per_interval(10000);
        SubtensorModule::add_balance_to_coldkey_account(&delegate, 100000);
        SubtensorModule::add_balance_to_coldkey_account(&nominator1, 100000);
        SubtensorModule::add_balance_to_coldkey_account(&nominator2, 100000);
        assert_ok!(SubtensorModule::add_subnet_stake(
            <<Test as Config>::RuntimeOrigin>::signed(delegate),
            delegate,
            netuid,
            100000
        ));
        assert_ok!(SubtensorModule::do_become_delegate(
            <<Test as Config>::RuntimeOrigin>::signed(delegate),
            delegate,
            0
        ));
        assert_ok!(SubtensorModule::add_subnet_stake(
            <<Test as Config>::RuntimeOrigin>::signed(nominator1),
            delegate,
            netuid,
            100000
        ));
        assert_ok!(SubtensorModule::add_subnet_stake(
            <<Test as Config>::RuntimeOrigin>::signed(nominator2),
            delegate,
            netuid,
            100000
        ));
        assert!(SubtensorModule::hotkey_is_delegate(&delegate));
        assert_eq!(
            SubtensorModule::get_total_stake_for_hotkey(&delegate),
            // -3 for existential deposit
            (100000 * 3) - 3
        );
        assert_eq!(SubtensorModule::get_total_stake(), (100000 * 3) - 3);
        assert_eq!(
            SubtensorModule::get_total_stake_for_subnet(netuid),
            (100000 * 3) - 3
        );
        assert_eq!(
            SubtensorModule::get_total_stake_for_hotkey_and_subnet(&delegate, netuid),
            (100000 * 3) - 3
        );
        assert_eq!(
            SubtensorModule::get_total_stake_for_coldkey(&delegate),
            99_999
        );
        assert_eq!(
            SubtensorModule::get_total_stake_for_coldkey(&nominator1),
            99_999
        );
        assert_eq!(
            SubtensorModule::get_total_stake_for_coldkey(&nominator2),
            99_999
        );
        assert_eq!(
            SubtensorModule::get_owning_coldkey_for_hotkey(&delegate),
            delegate
        );
        assert_eq!(SubtensorModule::hotkey_account_exists(&delegate), true);
        assert_eq!(SubtensorModule::hotkey_account_exists(&nominator1), false);
        assert_eq!(SubtensorModule::hotkey_account_exists(&nominator2), false);
        assert_eq!(
            SubtensorModule::get_subnet_stake_for_coldkey_and_hotkey(&delegate, &delegate, netuid),
            99_999
        );
        assert_eq!(
            SubtensorModule::get_subnet_stake_for_coldkey_and_hotkey(
                &nominator1,
                &delegate,
                netuid
            ),
            99_999
        );
        assert_eq!(
            SubtensorModule::get_subnet_stake_for_coldkey_and_hotkey(
                &nominator2,
                &delegate,
                netuid
            ),
            99_999
        );
        assert_eq!(
            SubtensorModule::get_total_stake_for_hotkey_and_coldkey(&delegate, &delegate),
            99_999
        );
        assert_eq!(
            SubtensorModule::get_total_stake_for_hotkey_and_coldkey(&delegate, &nominator1),
            99_999
        );
        assert_eq!(
            SubtensorModule::get_total_stake_for_hotkey_and_coldkey(&delegate, &nominator1),
            99_999
        );
        SubtensorModule::emit_inflation_through_hotkey_account(&delegate, netuid, 0, 1000);
        assert_eq!(
            SubtensorModule::get_subnet_stake_for_coldkey_and_hotkey(&delegate, &delegate, netuid),
            (100000 + 1000 / 3 + 1 - 1) // Need to account for existential deposit
        ); // The +1 is from the residual.
        assert_eq!(
            SubtensorModule::get_subnet_stake_for_coldkey_and_hotkey(
                &nominator1,
                &delegate,
                netuid
            ),
            (100000 + 1000 / 3 - 1) // Need to account for existential deposit
        );
        assert_eq!(
            SubtensorModule::get_subnet_stake_for_coldkey_and_hotkey(
                &nominator2,
                &delegate,
                netuid
            ),
            (100000 + 1000 / 3 - 1) // Need to account for existential deposit
        );
    })
}

#[test]
fn test_full_block_emission_occurs() {
    new_test_ext(1).execute_with(|| {
        let netuid = 1;
        // Make two accounts.
        let hotkey0 = U256::from(1);
        let hotkey1 = U256::from(2);

        let coldkey0 = U256::from(3);
        let coldkey1 = U256::from(4);

        add_network(netuid, 0, 0);
        SubtensorModule::set_max_registrations_per_block(netuid, 4);
        SubtensorModule::set_max_allowed_uids(netuid, 10); // Allow at least 10 to be registered at once, so no unstaking occurs
        SubtensorModule::set_target_stakes_per_interval(10); // Increase max stakes per interval

        // Neither key can add stake because they dont have fundss.
        assert_eq!(
            SubtensorModule::add_subnet_stake(
                <<Test as Config>::RuntimeOrigin>::signed(coldkey0),
                hotkey0,
                netuid,
                60000
            ),
            Err(Error::<Test>::NotEnoughBalanceToStake.into())
        );
        assert_eq!(
            SubtensorModule::add_subnet_stake(
                <<Test as Config>::RuntimeOrigin>::signed(coldkey1),
                hotkey1,
                netuid,
                60000
            ),
            Err(Error::<Test>::NotEnoughBalanceToStake.into())
        );

        // Add balances.
        SubtensorModule::add_balance_to_coldkey_account(&coldkey0, 60000);
        SubtensorModule::add_balance_to_coldkey_account(&coldkey1, 60000);

        // Register the 2 neurons to a new network.
        register_ok_neuron(netuid, hotkey0, coldkey0, 124124);
        register_ok_neuron(netuid, hotkey1, coldkey1, 987907);
        assert_eq!(
            SubtensorModule::get_owning_coldkey_for_hotkey(&hotkey0),
            coldkey0
        );
        assert_eq!(
            SubtensorModule::get_owning_coldkey_for_hotkey(&hotkey1),
            coldkey1
        );
        assert!(SubtensorModule::coldkey_owns_hotkey(&coldkey0, &hotkey0));
        assert!(SubtensorModule::coldkey_owns_hotkey(&coldkey1, &hotkey1));

        // We stake and all is ok.
        assert_eq!(
            SubtensorModule::get_subnet_stake_for_coldkey_and_hotkey(&coldkey0, &hotkey0, netuid),
            0
        );
        assert_eq!(
            SubtensorModule::get_subnet_stake_for_coldkey_and_hotkey(&coldkey0, &hotkey0, netuid),
            0
        );
        assert_eq!(
            SubtensorModule::get_subnet_stake_for_coldkey_and_hotkey(&coldkey0, &hotkey0, netuid),
            0
        );
        assert_eq!(
            SubtensorModule::get_subnet_stake_for_coldkey_and_hotkey(&coldkey0, &hotkey0, netuid),
            0
        );
        assert_ok!(SubtensorModule::add_subnet_stake(
            <<Test as Config>::RuntimeOrigin>::signed(coldkey0),
            hotkey0,
            netuid,
            100
        ));
        assert_ok!(SubtensorModule::add_subnet_stake(
            <<Test as Config>::RuntimeOrigin>::signed(coldkey1),
            hotkey1,
            netuid,
            100
        ));
        assert_eq!(
            SubtensorModule::get_subnet_stake_for_coldkey_and_hotkey(&coldkey0, &hotkey0, netuid),
            100
        );
        assert_eq!(
            SubtensorModule::get_subnet_stake_for_coldkey_and_hotkey(&coldkey0, &hotkey1, netuid),
            0
        );
        assert_eq!(
            SubtensorModule::get_subnet_stake_for_coldkey_and_hotkey(&coldkey1, &hotkey0, netuid),
            0
        );
        assert_eq!(
            SubtensorModule::get_subnet_stake_for_coldkey_and_hotkey(&coldkey1, &hotkey1, netuid),
            100
        );
        assert_eq!(SubtensorModule::get_total_stake_for_hotkey(&hotkey0), 100);
        assert_eq!(SubtensorModule::get_total_stake_for_hotkey(&hotkey1), 100);
        assert_eq!(SubtensorModule::get_total_stake(), 200);

        // Emit inflation through non delegates.
        SubtensorModule::emit_inflation_through_hotkey_account(&hotkey0, netuid, 0, 111);
        SubtensorModule::emit_inflation_through_hotkey_account(&hotkey1, netuid, 0, 234);
        // Verify the full emission occurs.
        assert_eq!(SubtensorModule::get_total_stake(), 200 + 111 + 234); // 200 + 111 + 234 = 545

        // Become delegates all is ok.
        assert_ok!(SubtensorModule::do_become_delegate(
            <<Test as Config>::RuntimeOrigin>::signed(coldkey0),
            hotkey0,
            10
        ));
        assert_ok!(SubtensorModule::do_become_delegate(
            <<Test as Config>::RuntimeOrigin>::signed(coldkey1),
            hotkey1,
            10
        ));
        assert!(SubtensorModule::hotkey_is_delegate(&hotkey0));
        assert!(SubtensorModule::hotkey_is_delegate(&hotkey1));

        // Add some delegate stake
        assert_ok!(SubtensorModule::add_subnet_stake(
            <<Test as Config>::RuntimeOrigin>::signed(coldkey0),
            hotkey1,
            netuid,
            200
        ));
        assert_ok!(SubtensorModule::add_subnet_stake(
            <<Test as Config>::RuntimeOrigin>::signed(coldkey1),
            hotkey0,
            netuid,
            300
        ));

        assert_eq!(SubtensorModule::get_total_stake(), 545 + 500); // 545 + 500 = 1045

        // Lets emit inflation with delegatees, with both validator and server emission
        SubtensorModule::emit_inflation_through_hotkey_account(&hotkey0, netuid, 200, 1_000); // 1_200 total emission.
        SubtensorModule::emit_inflation_through_hotkey_account(&hotkey1, netuid, 123, 2_000); // 2_123 total emission.

        assert_eq!(SubtensorModule::get_total_stake(), 1045 + 1_200 + 2_123); // before + 1_200 + 2_123 = 4_368

        // Lets emit MORE inflation through the hot and coldkeys.
        // This time JUSt server emission
        SubtensorModule::emit_inflation_through_hotkey_account(&hotkey0, netuid, 350, 0);
        SubtensorModule::emit_inflation_through_hotkey_account(&hotkey1, netuid, 150, 0);

        assert_eq!(SubtensorModule::get_total_stake(), 4_368 + 350 + 150); // before + 350 + 150 = 4_868

        // Lastly, do only validator emission

        SubtensorModule::emit_inflation_through_hotkey_account(&hotkey0, netuid, 0, 12_948);
        SubtensorModule::emit_inflation_through_hotkey_account(&hotkey1, netuid, 0, 1_874);

        assert_eq!(SubtensorModule::get_total_stake(), 4_868 + 12_948 + 1_874); // before + 12_948 + 1_874 = 19_690
    });
}

/************************************************************
    staking::unstake_all_coldkeys_from_hotkey_account() tests
************************************************************/

#[test]
fn test_unstake_all_coldkeys_from_hotkey_account() {
    new_test_ext(1).execute_with(|| {
        let hotkey_id = U256::from(123570);
        let coldkey0_id = U256::from(123560);

        let coldkey1_id = U256::from(123561);
        let coldkey2_id = U256::from(123562);
        let coldkey3_id = U256::from(123563);

        let amount: u64 = 10000;

        let netuid: u16 = 1;
        let tempo: u16 = 13;
        let start_nonce: u64 = 0;

        // Make subnet
        add_network(netuid, tempo, 0);
        // Register delegate
        register_ok_neuron(netuid, hotkey_id, coldkey0_id, start_nonce);

        match SubtensorModule::get_uid_for_net_and_hotkey(netuid, &hotkey_id) {
            Ok(_k) => (),
            Err(e) => panic!("Error: {:?}", e),
        }

        //Add some stake that can be removed
        SubtensorModule::increase_stake_on_coldkey_hotkey_account(
            &coldkey0_id,
            &hotkey_id,
            netuid,
            amount,
        );
        SubtensorModule::increase_stake_on_coldkey_hotkey_account(
            &coldkey1_id,
            &hotkey_id,
            netuid,
            amount + 2,
        );
        SubtensorModule::increase_stake_on_coldkey_hotkey_account(
            &coldkey2_id,
            &hotkey_id,
            netuid,
            amount + 3,
        );
        SubtensorModule::increase_stake_on_coldkey_hotkey_account(
            &coldkey3_id,
            &hotkey_id,
            netuid,
            amount + 4,
        );

        // Verify free balance is 0 for all coldkeys
        assert_eq!(Balances::free_balance(coldkey0_id), 0);
        assert_eq!(Balances::free_balance(coldkey1_id), 0);
        assert_eq!(Balances::free_balance(coldkey2_id), 0);
        assert_eq!(Balances::free_balance(coldkey3_id), 0);

        // Verify total stake is correct
        assert_eq!(
            SubtensorModule::get_total_stake_for_hotkey(&hotkey_id),
            amount * 4 + (2 + 3 + 4)
        );

        // Run unstake_all_coldkeys_from_hotkey_account
        SubtensorModule::unstake_all_coldkeys_from_hotkey_account(&hotkey_id);

        // Verify total stake is 0
        assert_eq!(SubtensorModule::get_total_stake_for_hotkey(&hotkey_id), 0);

        // Vefify stake for all coldkeys is 0
        assert_eq!(
            SubtensorModule::get_subnet_stake_for_coldkey_and_hotkey(
                &coldkey0_id,
                &hotkey_id,
                netuid
            ),
            0
        );
        assert_eq!(
            SubtensorModule::get_subnet_stake_for_coldkey_and_hotkey(
                &coldkey1_id,
                &hotkey_id,
                netuid
            ),
            0
        );
        assert_eq!(
            SubtensorModule::get_subnet_stake_for_coldkey_and_hotkey(
                &coldkey2_id,
                &hotkey_id,
                netuid
            ),
            0
        );
        assert_eq!(
            SubtensorModule::get_subnet_stake_for_coldkey_and_hotkey(
                &coldkey3_id,
                &hotkey_id,
                netuid
            ),
            0
        );

        // Verify free balance is correct for all coldkeys
        assert_eq!(Balances::free_balance(coldkey0_id), amount);
        assert_eq!(Balances::free_balance(coldkey1_id), amount + 2);
        assert_eq!(Balances::free_balance(coldkey2_id), amount + 3);
        assert_eq!(Balances::free_balance(coldkey3_id), amount + 4);
    });
}

#[test]
fn test_unstake_all_coldkeys_from_hotkey_account_single_staker() {
    new_test_ext(1).execute_with(|| {
        let hotkey_id = U256::from(123570);
        let coldkey0_id = U256::from(123560);

        let amount: u64 = 891011;

        let netuid: u16 = 1;
        let tempo: u16 = 13;
        let start_nonce: u64 = 0;

        // Make subnet
        add_network(netuid, tempo, 0);
        // Register delegate
        register_ok_neuron(netuid, hotkey_id, coldkey0_id, start_nonce);

        match SubtensorModule::get_uid_for_net_and_hotkey(netuid, &hotkey_id) {
            Ok(_) => (),
            Err(e) => panic!("Error: {:?}", e),
        }

        //Add some stake that can be removed
        SubtensorModule::increase_stake_on_coldkey_hotkey_account(
            &coldkey0_id,
            &hotkey_id,
            netuid,
            amount,
        );

        // Verify free balance is 0 for coldkey
        assert_eq!(Balances::free_balance(coldkey0_id), 0);

        // Verify total stake is correct
        assert_eq!(
            SubtensorModule::get_total_stake_for_hotkey(&hotkey_id),
            amount
        );

        // Run unstake_all_coldkeys_from_hotkey_account
        SubtensorModule::unstake_all_coldkeys_from_hotkey_account(&hotkey_id);

        // Verify total stake is 0
        assert_eq!(SubtensorModule::get_total_stake_for_hotkey(&hotkey_id), 0);

        // Vefify stake for single coldkey is 0
        assert_eq!(
            SubtensorModule::get_subnet_stake_for_coldkey_and_hotkey(
                &coldkey0_id,
                &hotkey_id,
                netuid
            ),
            0
        );

        // Verify free balance is correct for single coldkey
        assert_eq!(Balances::free_balance(coldkey0_id), amount);
    });
}

#[test]
fn test_faucet_ok() {
    new_test_ext(1).execute_with(|| {
        let coldkey = U256::from(123560);

        log::info!("Creating work for submission to faucet...");

        let block_number = SubtensorModule::get_current_block_as_u64();
        let difficulty: U256 = U256::from(10_000_000);
        let mut nonce: u64 = 0;
        let mut work: H256 = SubtensorModule::create_seal_hash(block_number, nonce, &coldkey);
        while !SubtensorModule::hash_meets_difficulty(&work, difficulty) {
            nonce += 1;
            work = SubtensorModule::create_seal_hash(block_number, nonce, &coldkey);
        }
        let vec_work: Vec<u8> = SubtensorModule::hash_to_vec(work);

        log::info!("Faucet state: {}", cfg!(feature = "pow-faucet"));

        #[cfg(feature = "pow-faucet")]
        assert_ok!(SubtensorModule::do_faucet(
            <<Test as Config>::RuntimeOrigin>::signed(coldkey),
            block_number,
            nonce,
            vec_work
        ));

        #[cfg(not(feature = "pow-faucet"))]
        assert_ok!(SubtensorModule::do_faucet(
            <<Test as Config>::RuntimeOrigin>::signed(coldkey),
            block_number,
            nonce,
            vec_work
        ));
    });
}

// Verify that InitialDefaultTake is between 50% and u16::MAX-1, this is important for other tests
#[test]
fn test_delegate_take_limit() {
    new_test_ext(1).execute_with(|| {
        assert_eq!(InitialDefaultTake::get() >= u16::MAX/2, true);
        assert_eq!(InitialDefaultTake::get() <= u16::MAX-1, true);
    });
}

// Verify delegate take can be decreased
#[test]
fn test_delegate_take_can_be_decreased() {
    new_test_ext(1).execute_with(|| {
        // Make account
        let hotkey0 = U256::from(1);
        let coldkey0 = U256::from(3);

        // Add balance
        SubtensorModule::add_balance_to_coldkey_account(&coldkey0, 100000);

        // Register the neuron to a new network
        let netuid = 1;
        add_network(netuid, 0, 0);
        register_ok_neuron(netuid, hotkey0, coldkey0, 124124);

        // Coldkey / hotkey 0 become delegates with 5% take
        assert_ok!(SubtensorModule::do_become_delegate(
            <<Test as Config>::RuntimeOrigin>::signed(coldkey0),
            hotkey0,
            u16::MAX / 2
        ));
        assert_eq!(SubtensorModule::get_hotkey_take(&hotkey0), u16::MAX / 2);

        // Coldkey / hotkey 0 decreases take to 10%
        assert_ok!(SubtensorModule::do_decrease_take(
            <<Test as Config>::RuntimeOrigin>::signed(coldkey0),
            hotkey0,
            u16::MAX / 10
        ));
        assert_eq!(SubtensorModule::get_hotkey_take(&hotkey0), u16::MAX / 10);
    });
}

// Verify delegate take can not be increased with do_decrease_take
#[test]
fn test_delegate_take_can_not_be_increased_with_decrease_take() {
    new_test_ext(1).execute_with(|| {
        // Make account
        let hotkey0 = U256::from(1);
        let coldkey0 = U256::from(3);

        // Add balance
        SubtensorModule::add_balance_to_coldkey_account(&coldkey0, 100000);

        // Register the neuron to a new network
        let netuid = 1;
        add_network(netuid, 0, 0);
        register_ok_neuron(netuid, hotkey0, coldkey0, 124124);

        // Coldkey / hotkey 0 become delegates with 5% take
        assert_ok!(SubtensorModule::do_become_delegate(
            <<Test as Config>::RuntimeOrigin>::signed(coldkey0),
            hotkey0,
            u16::MAX / 20
        ));
        assert_eq!(SubtensorModule::get_hotkey_take(&hotkey0), u16::MAX / 20);

        // Coldkey / hotkey 0 tries to increase take to 10%
        assert_eq!(
            SubtensorModule::do_decrease_take(
                <<Test as Config>::RuntimeOrigin>::signed(coldkey0),
                hotkey0,
                u16::MAX / 10
            ),
            Err(Error::<Test>::InvalidTake.into())
        );
        assert_eq!(SubtensorModule::get_hotkey_take(&hotkey0), u16::MAX / 20);
    });
}

// Verify delegate take can be increased
#[test]
fn test_delegate_take_can_be_increased() {
    new_test_ext(1).execute_with(|| {
        // Make account
        let hotkey0 = U256::from(1);
        let coldkey0 = U256::from(3);

        // Add balance
        SubtensorModule::add_balance_to_coldkey_account(&coldkey0, 100000);

        // Register the neuron to a new network
        let netuid = 1;
        add_network(netuid, 0, 0);
        register_ok_neuron(netuid, hotkey0, coldkey0, 124124);

        // Coldkey / hotkey 0 become delegates with 50% take
        assert_ok!(SubtensorModule::do_become_delegate(
            <<Test as Config>::RuntimeOrigin>::signed(coldkey0),
            hotkey0,
            u16::MAX / 20
        ));
        assert_eq!(SubtensorModule::get_hotkey_take(&hotkey0), u16::MAX / 20);

        // Coldkey / hotkey 0 decreases take to 10%
        assert_ok!(SubtensorModule::do_increase_take(
            <<Test as Config>::RuntimeOrigin>::signed(coldkey0),
            hotkey0,
            u16::MAX / 10
        ));
        assert_eq!(SubtensorModule::get_hotkey_take(&hotkey0), u16::MAX / 10);
    });
}

// Verify delegate take can not be decreased with increase_take
#[test]
fn test_delegate_take_can_not_be_decreased_with_increase_take() {
    new_test_ext(1).execute_with(|| {
        // Make account
        let hotkey0 = U256::from(1);
        let coldkey0 = U256::from(3);

        // Add balance
        SubtensorModule::add_balance_to_coldkey_account(&coldkey0, 100000);

        // Register the neuron to a new network
        let netuid = 1;
        add_network(netuid, 0, 0);
        register_ok_neuron(netuid, hotkey0, coldkey0, 124124);

        // Coldkey / hotkey 0 become delegates with 10% take
        assert_ok!(SubtensorModule::do_become_delegate(
            <<Test as Config>::RuntimeOrigin>::signed(coldkey0),
            hotkey0,
            u16::MAX / 10
        ));
        assert_eq!(SubtensorModule::get_hotkey_take(&hotkey0), u16::MAX / 10);

        // Coldkey / hotkey 0 tries to decrease take to 5%
        assert_eq!(
            SubtensorModule::do_increase_take(
                <<Test as Config>::RuntimeOrigin>::signed(coldkey0),
                hotkey0,
                u16::MAX / 20
            ),
            Err(Error::<Test>::InvalidTake.into())
        );
        assert_eq!(SubtensorModule::get_hotkey_take(&hotkey0), u16::MAX / 10);
    });
}

// Verify delegate take can be increased up to InitialDefaultTake (18%)
#[test]
fn test_delegate_take_can_be_increased_to_limit() {
    new_test_ext(1).execute_with(|| {
        // Make account
        let hotkey0 = U256::from(1);
        let coldkey0 = U256::from(3);

        // Add balance
        SubtensorModule::add_balance_to_coldkey_account(&coldkey0, 100000);

        // Register the neuron to a new network
        let netuid = 1;
        add_network(netuid, 0, 0);
        register_ok_neuron(netuid, hotkey0, coldkey0, 124124);

        // Coldkey / hotkey 0 become delegates with 10% take
        assert_ok!(SubtensorModule::do_become_delegate(
            <<Test as Config>::RuntimeOrigin>::signed(coldkey0),
            hotkey0,
            u16::MAX / 10
        ));
        assert_eq!(SubtensorModule::get_hotkey_take(&hotkey0), u16::MAX / 10);

        // Coldkey / hotkey 0 tries to increase take to InitialDefaultTake+1
        assert_ok!(SubtensorModule::do_increase_take(
            <<Test as Config>::RuntimeOrigin>::signed(coldkey0),
            hotkey0,
            InitialDefaultTake::get()
        ));
        assert_eq!(SubtensorModule::get_hotkey_take(&hotkey0), InitialDefaultTake::get());
    });
}

// Verify delegate take can not be set above InitialDefaultTake
#[test]
fn test_delegate_take_can_not_be_set_beyond_limit() {
    new_test_ext(1).execute_with(|| {
        // Make account
        let hotkey0 = U256::from(1);
        let coldkey0 = U256::from(3);

        // Add balance
        SubtensorModule::add_balance_to_coldkey_account(&coldkey0, 100000);

        // Register the neuron to a new network
        let netuid = 1;
        add_network(netuid, 0, 0);
        register_ok_neuron(netuid, hotkey0, coldkey0, 124124);
        let before = SubtensorModule::get_hotkey_take(&hotkey0);

        // Coldkey / hotkey 0 attempt to become delegates with take above maximum
        // (Disable this check if InitialDefaultTake is u16::MAX)
        if InitialDefaultTake::get() != u16::MAX {
            assert_eq!(
                SubtensorModule::do_become_delegate(
                    <<Test as Config>::RuntimeOrigin>::signed(coldkey0),
                    hotkey0,
                    InitialDefaultTake::get()+1
                ),
                Err(Error::<Test>::InvalidTake.into())
            );
        }
        assert_eq!(SubtensorModule::get_hotkey_take(&hotkey0), before);
    });
}

// Verify delegate take can not be increased above InitialDefaultTake (18%)
#[test]
fn test_delegate_take_can_not_be_increased_beyond_limit() {
    new_test_ext(1).execute_with(|| {
        // Make account
        let hotkey0 = U256::from(1);
        let coldkey0 = U256::from(3);

        // Add balance
        SubtensorModule::add_balance_to_coldkey_account(&coldkey0, 100000);

        // Register the neuron to a new network
        let netuid = 1;
        add_network(netuid, 0, 0);
        register_ok_neuron(netuid, hotkey0, coldkey0, 124124);

        // Coldkey / hotkey 0 become delegates with 10% take
        assert_ok!(SubtensorModule::do_become_delegate(
            <<Test as Config>::RuntimeOrigin>::signed(coldkey0),
            hotkey0,
            u16::MAX / 10
        ));
        assert_eq!(SubtensorModule::get_hotkey_take(&hotkey0), u16::MAX / 10);

        // Coldkey / hotkey 0 tries to increase take to InitialDefaultTake+1
        // (Disable this check if InitialDefaultTake is u16::MAX)
        if InitialDefaultTake::get() != u16::MAX {
            assert_eq!(
                SubtensorModule::do_increase_take(
                    <<Test as Config>::RuntimeOrigin>::signed(coldkey0),
                    hotkey0,
                    InitialDefaultTake::get()+1
                ),
                Err(Error::<Test>::InvalidTake.into())
            );
        }
        assert_eq!(SubtensorModule::get_hotkey_take(&hotkey0), u16::MAX / 10);
    });
}

// Verify delegate take affects emission distribution
#[test]
fn test_delegate_take_affects_distribution() {
    new_test_ext(1).execute_with(|| {
        let netuid = 1;
        // Make two accounts.
        let hotkey0 = U256::from(1);
        let hotkey1 = U256::from(2);

        let coldkey0 = U256::from(3);
        let coldkey1 = U256::from(4);
        SubtensorModule::set_max_registrations_per_block(netuid, 4);
        SubtensorModule::set_max_allowed_uids(netuid, 10); // Allow at least 10 to be registered at once, so no unstaking occurs

        // Add balances.
        SubtensorModule::add_balance_to_coldkey_account(&coldkey0, 100000);
        SubtensorModule::add_balance_to_coldkey_account(&coldkey1, 100000);

        // Register the 2 neurons to a new network.
        let netuid = 1;
        add_network(netuid, 0, 0);
        register_ok_neuron(netuid, hotkey0, coldkey0, 124124);
        register_ok_neuron(netuid, hotkey1, coldkey1, 987907);

        // Stake 100 from coldkey/hotkey 0
        assert_ok!(SubtensorModule::add_subnet_stake(
            <<Test as Config>::RuntimeOrigin>::signed(coldkey0),
            hotkey0,
            netuid,
            100
        ));
        assert_eq!(
            SubtensorModule::get_subnet_stake_for_coldkey_and_hotkey(&coldkey0, &hotkey0, netuid),
            100
        );

        // Coldkey / hotkey 0 become delegates with 50% take
        assert_ok!(SubtensorModule::do_become_delegate(
            <<Test as Config>::RuntimeOrigin>::signed(coldkey0),
            hotkey0,
            u16::MAX / 2
        ));

        // Hotkey 1 adds 100 delegated stake to coldkey/hotkey 0
        assert_eq!(
            SubtensorModule::get_subnet_stake_for_coldkey_and_hotkey(&coldkey1, &hotkey0, netuid),
            0
        );
        assert_eq!(SubtensorModule::get_total_stake(), 100);
        assert_ok!(SubtensorModule::add_subnet_stake(
            <<Test as Config>::RuntimeOrigin>::signed(coldkey1),
            hotkey0,
            netuid,
            100
        ));
        assert_eq!(
            SubtensorModule::get_subnet_stake_for_coldkey_and_hotkey(&coldkey1, &hotkey0, netuid),
            100
        );
        assert_eq!(SubtensorModule::get_total_stake(), 200);
        assert_eq!(SubtensorModule::get_total_stake_for_hotkey(&hotkey0), 200);
        assert_eq!(SubtensorModule::get_total_stake_for_hotkey(&hotkey1), 0);

        // Lets emit inflation through this new key with distributed ownership.
        // We will emit 0 server emission (which should go in-full to the owner of the hotkey).
        // We will emit 400 validator emission, which should be distributed in-part to the nominators.
        //
        // Total initial stake is 200
        // Delegate's initial stake is 100, which is 50% of total stake
        //  => Delegate will receive 50% of emission (200) + 50% take (100) of nominator reward (200)
        SubtensorModule::emit_inflation_through_hotkey_account(&hotkey0, netuid, 0, 400);
        assert_eq!(
            SubtensorModule::get_subnet_stake_for_coldkey_and_hotkey(&coldkey0, &hotkey0, netuid),
            400
        ); // 100 + 50% * 400 + 50% * 200 = 400
    });
}

// Verify changing delegate take also changes emission distribution
#[test]
fn test_changing_delegate_take_changes_distribution() {
    new_test_ext(1).execute_with(|| {
        let netuid = 1;
        // Make two accounts.
        let hotkey0 = U256::from(1);
        let hotkey1 = U256::from(2);

        let coldkey0 = U256::from(3);
        let coldkey1 = U256::from(4);
        SubtensorModule::set_max_registrations_per_block(netuid, 4);
        SubtensorModule::set_max_allowed_uids(netuid, 10); // Allow at least 10 to be registered at once, so no unstaking occurs

        // Add balances.
        SubtensorModule::add_balance_to_coldkey_account(&coldkey0, 100000);
        SubtensorModule::add_balance_to_coldkey_account(&coldkey1, 100000);

        // Register the 2 neurons to a new network.
        let netuid = 1;
        add_network(netuid, 0, 0);
        register_ok_neuron(netuid, hotkey0, coldkey0, 124124);
        register_ok_neuron(netuid, hotkey1, coldkey1, 987907);

        // Stake 100 from coldkey/hotkey 0
        assert_ok!(SubtensorModule::add_subnet_stake(
            <<Test as Config>::RuntimeOrigin>::signed(coldkey0),
            hotkey0,
            netuid,
            100
        ));
        assert_eq!(
            SubtensorModule::get_subnet_stake_for_coldkey_and_hotkey(&coldkey0, &hotkey0, netuid),
            100
        );

        // Coldkey / hotkey 0 become delegates with 50% take
        assert_ok!(SubtensorModule::do_become_delegate(
            <<Test as Config>::RuntimeOrigin>::signed(coldkey0),
            hotkey0,
            u16::MAX / 2
        ));

        // Hotkey 1 adds 100 delegated stake to coldkey/hotkey 0
        assert_eq!(
            SubtensorModule::get_subnet_stake_for_coldkey_and_hotkey(&coldkey1, &hotkey0, netuid),
            0
        );
        assert_eq!(SubtensorModule::get_total_stake(), 100);
        assert_ok!(SubtensorModule::add_subnet_stake(
            <<Test as Config>::RuntimeOrigin>::signed(coldkey1),
            hotkey0,
            netuid,
            100
        ));
        assert_eq!(
            SubtensorModule::get_subnet_stake_for_coldkey_and_hotkey(&coldkey1, &hotkey0, netuid),
            100
        );
        assert_eq!(SubtensorModule::get_total_stake(), 200);
        assert_eq!(SubtensorModule::get_total_stake_for_hotkey(&hotkey0), 200);
        assert_eq!(SubtensorModule::get_total_stake_for_hotkey(&hotkey1), 0);

        // Coldkey / hotkey 0 decrease take to 10%
        assert_ok!(SubtensorModule::do_decrease_take(
            <<Test as Config>::RuntimeOrigin>::signed(coldkey0),
            hotkey0,
            u16::MAX / 10
        ));

        // Lets emit inflation through this new key with distributed ownership.
        // We will emit 0 server emission (which should go in-full to the owner of the hotkey).
        // We will emit 400 validator emission, which should be distributed in-part to the nominators.
        //
        // Total initial stake is 200
        // Delegate's initial stake is 100, which is 50% of total stake
        //  => Delegate will receive 50% of emission (200) + 10% take (20) of nominator reward (200)
        SubtensorModule::emit_inflation_through_hotkey_account(&hotkey0, netuid, 0, 400);
        assert_eq!(
            SubtensorModule::get_subnet_stake_for_coldkey_and_hotkey(&coldkey0, &hotkey0, netuid),
            320
        ); // 100 + 50% * 400 + 10% * 200 = 320
    });
}

#[test]
// Set up 32 subnets with a total of 1024 nodes each, and a root network with 1024 nodes.
// Each subnet has a total of 1024 nodes, and a root network has 1024 nodes.
// Register 10 neurons on each subnet.
// Add a stake of 100 TAO to each neuron.
// Run epochs for each subnet.
// Check that the total stake is correct.
fn test_subnet_stake_calculation() {
    new_test_ext(1).execute_with(|| {
        pallet_subtensor::migration::migrate_create_root_network::<Test>();
        // Setup constants
        const NUM_SUBNETS: u16 = 32;
        const NUM_NEURONS_PER_SUBNET: u16 = 10;
        const ROOT_STAKE_PER_NEURON: u64 = 1000; // Stake at the root level per neuron
        const SUBNET_STAKE_PER_NEURON: u64 = 100; // Stake at the subnet level per neuron

        let root: u16 = 0;
        let tempo: u16 = 13;

        add_network(root, tempo, 0);

        // Add networks for each subnet UID
        for netuid in 1..=NUM_SUBNETS {
            add_network(netuid, tempo, 0);
        }

        // Setup variables to track total expected stakes
        let mut total_root_stake: u64 = 0;
        let mut total_subnet_stake: u64 = 0;

        for netuid in 1..=NUM_SUBNETS {
            for neuron_index in 0..NUM_NEURONS_PER_SUBNET {
                let hotkey = U256::from((netuid as u64) * 1000 + neuron_index as u64); // Unique hotkey for each neuron
                let coldkey = U256::from((netuid as u64) * 10000 + neuron_index as u64); // Unique coldkey for each neuron
                SubtensorModule::set_target_stakes_per_interval(10000);
                SubtensorModule::set_max_registrations_per_block(netuid, 500);
                SubtensorModule::set_target_registrations_per_interval(netuid, 500);

                // Increase balance for coldkey account
                SubtensorModule::add_balance_to_coldkey_account(
                    &coldkey,
                    ROOT_STAKE_PER_NEURON + SUBNET_STAKE_PER_NEURON,
                );
                register_ok_neuron(netuid, hotkey, coldkey, 0);

                // Add stakes at both the root and subnet levels
                assert_ok!(SubtensorModule::add_stake(
                    <<Test as Config>::RuntimeOrigin>::signed(coldkey),
                    hotkey,
                    ROOT_STAKE_PER_NEURON
                ));

                assert_ok!(SubtensorModule::add_subnet_stake(
                    <<Test as Config>::RuntimeOrigin>::signed(coldkey),
                    hotkey,
                    netuid,
                    SUBNET_STAKE_PER_NEURON
                ));

                // Update total stakes
                total_root_stake += ROOT_STAKE_PER_NEURON;
                total_subnet_stake += SUBNET_STAKE_PER_NEURON;
            }
        }

        step_block(1);

        // SubtensorModule::epoch(, 0);

        // Print Subnet Emission Value for each netuid after the block step
        for netuid in 1..=NUM_SUBNETS {
            // let emission_values = SubtensorModule::get_emission(netuid);
            // for emission_value in emission_values {
            SubtensorModule::epoch(netuid, 100_000_000);
            // }
            let emission_value = SubtensorModule::get_subnet_emission_value(netuid);
            println!(
                "Subnet Emission Value for netuid {}: {}",
                netuid, emission_value
            );
        }

        let total_neurons = NUM_SUBNETS as u64 * NUM_NEURONS_PER_SUBNET as u64;

        // Check total stakes across all subnets
        let expected_total_stake_adjusted = total_root_stake + total_subnet_stake - total_neurons;
        let actual_total_stake = SubtensorModule::get_total_stake();
        assert_eq!(
            actual_total_stake, expected_total_stake_adjusted,
            "The total stake across all subnets did not match the expected value."
        );

        // After checking the total stake, proceed to remove the stakes
        for netuid in 1..=NUM_SUBNETS {
            for neuron_index in 0..NUM_NEURONS_PER_SUBNET {
                let hotkey = U256::from((netuid as u64) * 1000 + neuron_index as u64);
                let coldkey = U256::from((netuid as u64) * 10000 + neuron_index as u64);

                // Remove subnet stake first
                assert_ok!(SubtensorModule::remove_subnet_stake(
                    <<Test as Config>::RuntimeOrigin>::signed(coldkey),
                    hotkey,
                    netuid,
                    // Need to account for existential deposit
                    SUBNET_STAKE_PER_NEURON - 1
                ));

                total_subnet_stake -= SUBNET_STAKE_PER_NEURON;
            }
        }

        step_block(1);

        // Print Subnet Emission Value for each netuid after the block step
        for netuid in 1..=NUM_SUBNETS {
            let emission_value = SubtensorModule::get_subnet_emission_value(netuid);
            println!(
                "Subnet Emission Value for netuid {}: {}",
                netuid, emission_value
            );
        }

        // Verify that the total stake has been correctly reduced to just the root stake
        let expected_total_stake_after_removal = total_root_stake;
        let actual_total_stake_after_removal = SubtensorModule::get_total_stake();
        assert_eq!(
            actual_total_stake_after_removal, expected_total_stake_after_removal,
            "The total stake after removal did not match the expected value."
        );

        // Finally , remove the root stake
        for netuid in 1..=NUM_SUBNETS {
            for neuron_index in 0..NUM_NEURONS_PER_SUBNET {
                let hotkey = U256::from((netuid as u64) * 1000 + neuron_index as u64);
                let coldkey = U256::from((netuid as u64) * 10000 + neuron_index as u64);

                assert_ok!(SubtensorModule::remove_stake(
                    <<Test as Config>::RuntimeOrigin>::signed(coldkey),
                    hotkey,
<<<<<<< HEAD
=======
                    // netuid,
>>>>>>> 4dbe0e35
                    ROOT_STAKE_PER_NEURON
                ));

                // Update total stakes to reflect removal
                total_root_stake -= ROOT_STAKE_PER_NEURON;
            }
        }

        step_block(1);

        // Print Subnet Emission Value for each netuid after the block step
        for netuid in 1..=NUM_SUBNETS {
            let emission_value = SubtensorModule::get_subnet_emission_value(netuid);
            println!(
                "Subnet Emission Value for netuid {}: {}",
                netuid, emission_value
            );
        }

        // Verify that the total stake has been correctly reduced to 0
        let expected_total_stake_after_removal = 0;
        let actual_total_stake_after_removal = SubtensorModule::get_total_stake();
        assert_eq!(
            actual_total_stake_after_removal, expected_total_stake_after_removal,
            "The total stake after removal did not match the expected value."
        );
    });
}

#[test]
fn test_three_subnets_with_different_stakes() {
    new_test_ext(1).execute_with(|| {
        pallet_subtensor::migration::migrate_create_root_network::<Test>();
        // Setup constants
        const NUM_SUBNETS: u16 = 3; // Only 3 subnets
        const NUM_NEURONS_PER_SUBNET: u16 = 10;
        // Different stake amounts for each subnet
        const STAKE_AMOUNTS: [u64; NUM_SUBNETS as usize] = [100, 200, 300];

        let root: u16 = 0;
        let tempo: u16 = 13;

        add_network(root, tempo, 0);

        // Add networks for each subnet UID
        for netuid in 1..=NUM_SUBNETS {
            add_network(netuid, tempo, 0);
        }

        for netuid in 1..=NUM_SUBNETS {
            for neuron_index in 0..NUM_NEURONS_PER_SUBNET {
                let hotkey = U256::from((netuid as u64) * 1000 + neuron_index as u64);
                let coldkey = U256::from((netuid as u64) * 10000 + neuron_index as u64);

                SubtensorModule::set_max_registrations_per_block(netuid, 500);
                SubtensorModule::set_target_registrations_per_interval(netuid, 500);

                // Increase balance for coldkey account
                SubtensorModule::add_balance_to_coldkey_account(
                    &coldkey,
                    STAKE_AMOUNTS[netuid as usize - 1],
                );
                register_ok_neuron(netuid, hotkey, coldkey, 0);

                // Add stake at the subnet level
                assert_ok!(SubtensorModule::add_subnet_stake(
                    <<Test as Config>::RuntimeOrigin>::signed(coldkey),
                    hotkey,
                    netuid,
                    STAKE_AMOUNTS[netuid as usize - 1],
                ));

                // Assert individual stake amounts
                let stake_for_neuron = SubtensorModule::get_subnet_stake_for_coldkey_and_hotkey(
                    &coldkey, &hotkey, netuid,
                );
                assert_eq!(
                    stake_for_neuron,
                    // Need to account for existential deposit
                    STAKE_AMOUNTS[netuid as usize - 1] - 1,
                    "The stake for neuron {} in subnet {} did not match the expected value.",
                    neuron_index,
                    netuid
                );
            }
        }

        // Verify the total stake for each subnet
        for netuid in 1..=NUM_SUBNETS {
            let total_stake_for_subnet = SubtensorModule::get_total_stake_for_subnet(netuid);
            // Adjust the expected total stake to account for the existential deposit for each neuron
            let expected_total_stake =
                (STAKE_AMOUNTS[netuid as usize - 1] - 1) * NUM_NEURONS_PER_SUBNET as u64;
            assert_eq!(
                total_stake_for_subnet, expected_total_stake,
                "The total stake for subnet {} did not match the expected value.",
                netuid
            );
        }
    });
}

#[test]
fn test_register_neurons_and_stake_different_amounts() {
    new_test_ext(1).execute_with(|| {
        let netuid: u16 = 1;
        let tempo: u16 = 13;
        let start_nonce: u64 = 0;

        // Setup the network
        add_network(netuid, tempo, 0);

        SubtensorModule::set_max_registrations_per_block(netuid, NUM_NEURONS);
        SubtensorModule::set_target_registrations_per_interval(netuid, NUM_NEURONS);

        // Define the number of neurons and their stake amounts
        const NUM_NEURONS: u16 = 10;
        let stake_amounts: [u64; NUM_NEURONS as usize] =
            [100, 200, 300, 400, 500, 600, 700, 800, 900, 1000];

        for i in 0..NUM_NEURONS {
            let hotkey = U256::from(i);
            let coldkey = U256::from(i + 100); // Ensure coldkey is different but consistent

            // Increase balance for coldkey account
            SubtensorModule::add_balance_to_coldkey_account(&coldkey, stake_amounts[i as usize]);

            // Register neuron
            register_ok_neuron(netuid, hotkey, coldkey, start_nonce);

            // Stake the specified amount
            assert_ok!(SubtensorModule::add_subnet_stake(
                <<Test as Config>::RuntimeOrigin>::signed(coldkey),
                hotkey,
                netuid,
                stake_amounts[i as usize],
            ));

            // Assert the stake for the neuron is as expected
            let stake_for_neuron =
                SubtensorModule::get_subnet_stake_for_coldkey_and_hotkey(&coldkey, &hotkey, netuid);
            assert_eq!(
                stake_for_neuron,
                stake_amounts[i as usize] - 1, // Need to account for existential deposit
                "The stake for neuron {} did not match the expected value.",
                i
            );
        }

        // verify the total stake for the subnet if needed
        let total_stake_for_subnet = SubtensorModule::get_total_stake_for_subnet(netuid);
        // Adjust the expected total stake to account for the existential deposit
        let expected_total_stake: u64 = stake_amounts.iter().sum::<u64>() - (NUM_NEURONS as u64);
        assert_eq!(
            total_stake_for_subnet, expected_total_stake,
            "The total stake for subnet {} did not match the expected value.",
            netuid
        );
    });
}

#[test]
fn test_substake_increases_stake_of_only_targeted_neuron() {
    new_test_ext(1).execute_with(|| {
        let netuid: u16 = 1;
        let tempo: u16 = 13;

        // Setup the network
        add_network(netuid, tempo, 0);

        SubtensorModule::set_max_registrations_per_block(netuid, NUM_NEURONS);
        SubtensorModule::set_target_registrations_per_interval(netuid, NUM_NEURONS);

        // Define the number of neurons and initial stake amounts
        const NUM_NEURONS: u16 = 3;
        let initial_stake: u64 = 1000;

        // Register neurons and stake an initial amount
        for i in 0..NUM_NEURONS {
            let hotkey = U256::from(i);
            let coldkey = U256::from(i + 100); // Ensure coldkey is different but consistent

            // Increase balance for coldkey account
            SubtensorModule::add_balance_to_coldkey_account(&coldkey, initial_stake * 2);

            // Register neuron and add initial stake
            register_ok_neuron(netuid, hotkey, coldkey, 0);
            assert_ok!(SubtensorModule::add_subnet_stake(
                <<Test as Config>::RuntimeOrigin>::signed(coldkey),
                hotkey,
                netuid,
                initial_stake,
            ));
        }

        // Perform a substake operation on the first neuron
        let substake_amount: u64 = 500;
        let target_neuron_hotkey = U256::from(0);
        let target_neuron_coldkey = U256::from(100);
        SubtensorModule::set_target_stakes_per_interval(10000);
        assert_ok!(SubtensorModule::add_subnet_stake(
            <<Test as Config>::RuntimeOrigin>::signed(target_neuron_coldkey),
            target_neuron_hotkey,
            netuid,
            substake_amount,
        ));

        // Verify that only the stake of the targeted neuron has increased
        for i in 0..NUM_NEURONS {
            let hotkey = U256::from(i);
            let coldkey = U256::from(i + 100);
            let expected_stake = if hotkey == target_neuron_hotkey {
                initial_stake + substake_amount
            } else {
                initial_stake
            };

            let actual_stake =
                SubtensorModule::get_subnet_stake_for_coldkey_and_hotkey(&coldkey, &hotkey, netuid);
            assert_eq!(
                actual_stake, expected_stake,
                "Stake for neuron {} did not match the expected value.",
                i
            );
        }
    });
}<|MERGE_RESOLUTION|>--- conflicted
+++ resolved
@@ -3291,10 +3291,7 @@
                 assert_ok!(SubtensorModule::remove_stake(
                     <<Test as Config>::RuntimeOrigin>::signed(coldkey),
                     hotkey,
-<<<<<<< HEAD
-=======
                     // netuid,
->>>>>>> 4dbe0e35
                     ROOT_STAKE_PER_NEURON
                 ));
 
