[package]
name = "pallet-subtensor"
version = "4.0.0-dev"
description = "FRAME pallet for runtime logic of Subtensor Blockchain."
authors = ["Bittensor Nucleus Team"]
homepage = "https://bittensor.com"
edition = "2024"
license = "Unlicense"
publish = false
repository = "https://github.com/opentensor/subtensor"

[lints]
workspace = true

[package.metadata.docs.rs]
targets = ["x86_64-unknown-linux-gnu"]

[dependencies]
subtensor-macros.workspace = true
codec = { package = "parity-scale-codec", version = "3.0.0", default-features = false, features = [
	"derive",
] }
sp-core = { workspace = true }
pallet-balances = { workspace = true }
scale-info = { workspace = true, features = ["derive"] }
frame-benchmarking = { workspace = true, optional = true }
frame-support = { workspace = true }
frame-system = { workspace = true }
sp-io = { workspace = true }
serde = { workspace = true, features = ["derive"] }
serde_json = { workspace = true }
serde-tuple-vec-map = { workspace = true }
serde_bytes = { workspace = true, features = ["alloc"] }
serde_with = { workspace = true, features = ["macros"] }
sp-runtime = { workspace = true }
sp-std = { workspace = true }
libsecp256k1 = { workspace = true }
log = { workspace = true }
substrate-fixed = { workspace = true }
pallet-transaction-payment = { workspace = true }
pallet-utility = { workspace = true }
ndarray = { workspace = true }
hex = { workspace = true }
share-pool = { default-features = false, path = "../../primitives/share-pool" }
safe-math = { default-features = false, path = "../../primitives/safe-math" }
approx = { workspace = true }

pallet-collective = { version = "4.0.0-dev", default-features = false, path = "../collective" }
pallet-drand = { path = "../drand", default-features = false }
pallet-membership = { workspace = true }
hex-literal = { workspace = true }
num-traits = { version = "0.2.19", default-features = false, features = [
	"libm",
] }
tle = { workspace = true, default-features = false }
ark-bls12-381 = { workspace = true, default-features = false }
ark-serialize = { workspace = true, default-features = false }
w3f-bls = { workspace = true, default-features = false }
sha2 = { workspace = true }
rand_chacha = { workspace = true }
<<<<<<< HEAD
pallet-crowdloan = { workspace = true, default-features = false }
pallet-proxy = { workspace = true, default-features = false }
subtensor-runtime-common = { workspace = true, default-features = false }
=======
subtensor-runtime-common = { workspace = true }
>>>>>>> d2469645

[dev-dependencies]
pallet-balances = { workspace = true, features = ["std"] }
pallet-scheduler = { workspace = true }
sp-version = { workspace = true }
# Substrate
sp-tracing = { workspace = true }
parity-util-mem = { workspace = true, features = ["primitive-types"] }
rand = { workspace = true }
sp-core = { workspace = true }
sp-std = { workspace = true }
pallet-preimage = { workspace = true }

[features]
std = [
	"ark-bls12-381/std",
	"ark-serialize/std",
	"codec/std",
	"frame-benchmarking/std",
	"frame-support/std",
	"frame-system/std",
	"hex/std",
	"libsecp256k1/std",
	"log/std",
	"ndarray/std",
	"num-traits/std",
	"pallet-balances/std",
	"pallet-collective/std",
	"pallet-drand/std",
	"pallet-membership/std",
	"pallet-preimage/std",
	"pallet-scheduler/std",
	"pallet-transaction-payment/std",
	"pallet-utility/std",
	"rand_chacha/std",
	"safe-math/std",
	"scale-info/std",
	"serde/std",
	"serde_bytes/std",
	"serde_json/std",
	"serde_with/std",
	"sha2/std",
	"share-pool/std",
	"sp-core/std",
	"sp-io/std",
	"sp-runtime/std",
	"sp-std/std",
	"sp-tracing/std",
	"sp-version/std",
	"substrate-fixed/std",
	"substrate-fixed/std",
	"subtensor-runtime-common/std",
	"tle/std",
	"w3f-bls/std",
<<<<<<< HEAD
	"rand_chacha/std",
	"safe-math/std",
	"sha2/std",
	"share-pool/std",
	"pallet-proxy/std",
	"pallet-crowdloan/std",
	"subtensor-runtime-common/std"
=======
>>>>>>> d2469645
]
default = ["std"]
runtime-benchmarks = [
	"frame-benchmarking/runtime-benchmarks",
	"frame-support/runtime-benchmarks",
	"frame-system/runtime-benchmarks",
	"pallet-balances/runtime-benchmarks",
	"pallet-membership/runtime-benchmarks",
	"pallet-utility/runtime-benchmarks",
	"sp-runtime/runtime-benchmarks",
	"pallet-collective/runtime-benchmarks",
	"pallet-preimage/runtime-benchmarks",
	"pallet-scheduler/runtime-benchmarks",
	"pallet-drand/runtime-benchmarks",
<<<<<<< HEAD
	"pallet-proxy/runtime-benchmarks",
	"pallet-crowdloan/runtime-benchmarks",
=======
	"pallet-transaction-payment/runtime-benchmarks",
>>>>>>> d2469645
]
try-runtime = [
	"frame-support/try-runtime",
	"frame-system/try-runtime",
	"pallet-balances/try-runtime",
	"pallet-membership/try-runtime",
	"pallet-preimage/try-runtime",
	"pallet-scheduler/try-runtime",
	"pallet-transaction-payment/try-runtime",
	"pallet-utility/try-runtime",
	"sp-runtime/try-runtime",
	"pallet-collective/try-runtime",
	"pallet-drand/try-runtime",
<<<<<<< HEAD
	"pallet-proxy/try-runtime",
	"pallet-crowdloan/try-runtime",
=======
>>>>>>> d2469645
]
pow-faucet = []
fast-blocks = []<|MERGE_RESOLUTION|>--- conflicted
+++ resolved
@@ -58,13 +58,9 @@
 w3f-bls = { workspace = true, default-features = false }
 sha2 = { workspace = true }
 rand_chacha = { workspace = true }
-<<<<<<< HEAD
+subtensor-runtime-common = { workspace = true, default-features = false }
 pallet-crowdloan = { workspace = true, default-features = false }
 pallet-proxy = { workspace = true, default-features = false }
-subtensor-runtime-common = { workspace = true, default-features = false }
-=======
-subtensor-runtime-common = { workspace = true }
->>>>>>> d2469645
 
 [dev-dependencies]
 pallet-balances = { workspace = true, features = ["std"] }
@@ -119,16 +115,13 @@
 	"subtensor-runtime-common/std",
 	"tle/std",
 	"w3f-bls/std",
-<<<<<<< HEAD
 	"rand_chacha/std",
 	"safe-math/std",
 	"sha2/std",
 	"share-pool/std",
+	"subtensor-runtime-common/std",
 	"pallet-proxy/std",
 	"pallet-crowdloan/std",
-	"subtensor-runtime-common/std"
-=======
->>>>>>> d2469645
 ]
 default = ["std"]
 runtime-benchmarks = [
@@ -143,12 +136,9 @@
 	"pallet-preimage/runtime-benchmarks",
 	"pallet-scheduler/runtime-benchmarks",
 	"pallet-drand/runtime-benchmarks",
-<<<<<<< HEAD
+	"pallet-transaction-payment/runtime-benchmarks",
 	"pallet-proxy/runtime-benchmarks",
 	"pallet-crowdloan/runtime-benchmarks",
-=======
-	"pallet-transaction-payment/runtime-benchmarks",
->>>>>>> d2469645
 ]
 try-runtime = [
 	"frame-support/try-runtime",
@@ -162,11 +152,8 @@
 	"sp-runtime/try-runtime",
 	"pallet-collective/try-runtime",
 	"pallet-drand/try-runtime",
-<<<<<<< HEAD
 	"pallet-proxy/try-runtime",
 	"pallet-crowdloan/try-runtime",
-=======
->>>>>>> d2469645
 ]
 pow-faucet = []
 fast-blocks = []