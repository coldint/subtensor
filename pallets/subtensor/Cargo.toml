[package]
name = "pallet-subtensor"
version = "4.0.0-dev"
description = "FRAME pallet for runtime logic of Subtensor Blockchain."
authors = ["Bittensor Nucleus Team"]
homepage = "https://bittensor.com"
edition = "2024"
license = "Unlicense"
publish = false
repository = "https://github.com/opentensor/subtensor"

[lints]
workspace = true

[package.metadata.docs.rs]
targets = ["x86_64-unknown-linux-gnu"]

[dependencies]
subtensor-macros.workspace = true
codec = { package = "parity-scale-codec", version = "3.0.0", default-features = false, features = [
	"derive",
] }
sp-core = { workspace = true }
pallet-balances = { workspace = true }
scale-info = { workspace = true, features = ["derive"] }
frame-benchmarking = { workspace = true, optional = true }
frame-support = { workspace = true }
frame-system = { workspace = true }
sp-io = { workspace = true }
serde = { workspace = true, features = ["derive"] }
serde_json = { workspace = true }
serde-tuple-vec-map = { workspace = true }
serde_bytes = { workspace = true, features = ["alloc"] }
serde_with = { workspace = true, features = ["macros"] }
sp-runtime = { workspace = true }
sp-std = { workspace = true }
libsecp256k1 = { workspace = true }
log = { workspace = true }
substrate-fixed = { workspace = true }
pallet-transaction-payment = { workspace = true }
pallet-utility = { workspace = true }
ndarray = { workspace = true }
hex = { workspace = true }
share-pool = { default-features = false, path = "../../primitives/share-pool" }
safe-math = { default-features = false, path = "../../primitives/safe-math" }
approx = { workspace = true }
subtensor-swap-interface = { workspace = true }
subtensor-runtime-common = { workspace = true }

pallet-collective = { version = "4.0.0-dev", default-features = false, path = "../collective" }
pallet-drand = { path = "../drand", default-features = false }
pallet-membership = { workspace = true }
hex-literal = { workspace = true }
num-traits = { version = "0.2.19", default-features = false, features = [
	"libm",
] }
tle = { workspace = true, default-features = false }
ark-bls12-381 = { workspace = true, default-features = false }
ark-serialize = { workspace = true, default-features = false }
w3f-bls = { workspace = true, default-features = false }
sha2 = { workspace = true }
rand_chacha = { workspace = true }
<<<<<<< HEAD
subtensor-runtime-common = { workspace = true, default-features = false }
pallet-crowdloan = { workspace = true, default-features = false }
pallet-proxy = { workspace = true, default-features = false }
=======
>>>>>>> 5eae8738

[dev-dependencies]
pallet-balances = { workspace = true, features = ["std"] }
pallet-scheduler = { workspace = true }
pallet-subtensor-swap = { workspace = true }
sp-version = { workspace = true }
# Substrate
sp-tracing = { workspace = true }
parity-util-mem = { workspace = true, features = ["primitive-types"] }
rand = { workspace = true }
sp-core = { workspace = true }
sp-std = { workspace = true }
pallet-preimage = { workspace = true }

[features]
std = [
	"ark-bls12-381/std",
	"ark-serialize/std",
	"codec/std",
	"frame-benchmarking/std",
	"frame-support/std",
	"frame-system/std",
	"hex/std",
	"libsecp256k1/std",
	"log/std",
	"ndarray/std",
	"num-traits/std",
	"pallet-balances/std",
	"pallet-collective/std",
	"pallet-drand/std",
	"pallet-membership/std",
	"pallet-preimage/std",
	"pallet-scheduler/std",
	"pallet-subtensor-swap/std",
	"pallet-transaction-payment/std",
	"pallet-utility/std",
	"rand_chacha/std",
	"safe-math/std",
	"scale-info/std",
	"serde/std",
	"serde_bytes/std",
	"serde_json/std",
	"serde_with/std",
	"sha2/std",
	"share-pool/std",
	"sp-core/std",
	"sp-io/std",
	"sp-runtime/std",
	"sp-std/std",
	"sp-tracing/std",
	"sp-version/std",
	"substrate-fixed/std",
	"substrate-fixed/std",
	"subtensor-runtime-common/std",
	"subtensor-swap-interface/std",
	"tle/std",
	"w3f-bls/std",
	"rand_chacha/std",
	"safe-math/std",
	"sha2/std",
	"share-pool/std",
	"subtensor-runtime-common/std",
	"pallet-proxy/std",
	"pallet-crowdloan/std",
]
default = ["std"]
runtime-benchmarks = [
	"frame-benchmarking/runtime-benchmarks",
	"frame-support/runtime-benchmarks",
	"frame-system/runtime-benchmarks",
	"pallet-balances/runtime-benchmarks",
	"pallet-collective/runtime-benchmarks",
	"pallet-drand/runtime-benchmarks",
	"pallet-membership/runtime-benchmarks",
	"pallet-preimage/runtime-benchmarks",
	"pallet-scheduler/runtime-benchmarks",
	"pallet-subtensor-swap/runtime-benchmarks",
	"pallet-transaction-payment/runtime-benchmarks",
<<<<<<< HEAD
	"pallet-proxy/runtime-benchmarks",
	"pallet-crowdloan/runtime-benchmarks",
=======
	"pallet-utility/runtime-benchmarks",
	"sp-runtime/runtime-benchmarks",
>>>>>>> 5eae8738
]
try-runtime = [
	"frame-support/try-runtime",
	"frame-system/try-runtime",
	"pallet-balances/try-runtime",
	"pallet-membership/try-runtime",
	"pallet-preimage/try-runtime",
	"pallet-scheduler/try-runtime",
	"pallet-transaction-payment/try-runtime",
	"pallet-utility/try-runtime",
	"sp-runtime/try-runtime",
	"pallet-collective/try-runtime",
	"pallet-drand/try-runtime",
	"pallet-proxy/try-runtime",
	"pallet-crowdloan/try-runtime",
]
pow-faucet = []
fast-blocks = []<|MERGE_RESOLUTION|>--- conflicted
+++ resolved
@@ -60,12 +60,8 @@
 w3f-bls = { workspace = true, default-features = false }
 sha2 = { workspace = true }
 rand_chacha = { workspace = true }
-<<<<<<< HEAD
-subtensor-runtime-common = { workspace = true, default-features = false }
 pallet-crowdloan = { workspace = true, default-features = false }
 pallet-proxy = { workspace = true, default-features = false }
-=======
->>>>>>> 5eae8738
 
 [dev-dependencies]
 pallet-balances = { workspace = true, features = ["std"] }
@@ -144,13 +140,10 @@
 	"pallet-scheduler/runtime-benchmarks",
 	"pallet-subtensor-swap/runtime-benchmarks",
 	"pallet-transaction-payment/runtime-benchmarks",
-<<<<<<< HEAD
 	"pallet-proxy/runtime-benchmarks",
 	"pallet-crowdloan/runtime-benchmarks",
-=======
 	"pallet-utility/runtime-benchmarks",
 	"sp-runtime/runtime-benchmarks",
->>>>>>> 5eae8738
 ]
 try-runtime = [
 	"frame-support/try-runtime",
