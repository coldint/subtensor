#![allow(clippy::unwrap_used)]

use approx::assert_abs_diff_eq;
use frame_support::{assert_err, assert_noop, assert_ok};
use frame_system::RawOrigin;
use sp_core::{Get, U256};
use sp_runtime::traits::TxBaseImplication;
use substrate_fixed::types::{U64F64, U96F32};
use subtensor_swap_interface::SwapHandler;

use super::mock;
use super::mock::*;
use crate::*;

// 1. test_do_move_success
// Description: Test a successful move of stake between two hotkeys in the same subnet
// SKIP_WASM_BUILD=1 RUST_LOG=debug cargo test --test move -- test_do_move_success --exact --nocapture
#[test]
fn test_do_move_success() {
    new_test_ext(1).execute_with(|| {
        let subnet_owner_coldkey = U256::from(1001);
        let subnet_owner_hotkey = U256::from(1002);
        let netuid = add_dynamic_network(&subnet_owner_hotkey, &subnet_owner_coldkey);
        let coldkey = U256::from(1);
        let origin_hotkey = U256::from(2);
        let destination_hotkey = U256::from(3);
        let stake_amount = DefaultMinStake::<Test>::get() * 10;

        // Set up initial stake
        SubtensorModule::create_account_if_non_existent(&coldkey, &origin_hotkey);
        SubtensorModule::create_account_if_non_existent(&coldkey, &destination_hotkey);
        SubtensorModule::stake_into_subnet(
            &origin_hotkey,
            &coldkey,
<<<<<<< HEAD
            netuid,
            stake_amount,
            fee,
            false,
        );
=======
            netuid.into(),
            stake_amount,
            <Test as Config>::SwapInterface::max_price(),
        )
        .unwrap();
>>>>>>> 35199c64
        let alpha = SubtensorModule::get_stake_for_hotkey_and_coldkey_on_subnet(
            &origin_hotkey,
            &coldkey,
            netuid,
        );

        // Perform the move
        let (tao_equivalent, _) = mock::swap_alpha_to_tao(netuid, alpha);
        let (expected_alpha, _) = mock::swap_tao_to_alpha(netuid, tao_equivalent);
        assert_ok!(SubtensorModule::do_move_stake(
            RuntimeOrigin::signed(coldkey),
            origin_hotkey,
            destination_hotkey,
            netuid,
            netuid,
            alpha,
        ));

        // Check that the stake has been moved
        assert_eq!(
            SubtensorModule::get_stake_for_hotkey_and_coldkey_on_subnet(
                &origin_hotkey,
                &coldkey,
                netuid
            ),
            0
        );
        assert_abs_diff_eq!(
            SubtensorModule::get_stake_for_hotkey_and_coldkey_on_subnet(
                &destination_hotkey,
                &coldkey,
                netuid
            ),
            expected_alpha,
            epsilon = 1000
        );
    });
}

// 2. test_do_move_different_subnets
// Description: Test moving stake between two hotkeys in different subnets
// SKIP_WASM_BUILD=1 RUST_LOG=debug cargo test --test move -- test_do_move_different_subnets --exact --nocapture
#[test]
fn test_do_move_different_subnets() {
    new_test_ext(1).execute_with(|| {
        let subnet_owner_coldkey = U256::from(1001);
        let subnet_owner_hotkey = U256::from(1002);
        let origin_netuid = add_dynamic_network(&subnet_owner_hotkey, &subnet_owner_coldkey);
        let destination_netuid = add_dynamic_network(&subnet_owner_hotkey, &subnet_owner_coldkey);
        let coldkey = U256::from(1);
        let origin_hotkey = U256::from(2);
        let destination_hotkey = U256::from(3);
        let stake_amount = DefaultMinStake::<Test>::get() * 10;

        mock::setup_reserves(origin_netuid, stake_amount * 100, stake_amount * 100);
        mock::setup_reserves(destination_netuid, stake_amount * 100, stake_amount * 100);

        // Set up initial stake and subnets
        SubtensorModule::create_account_if_non_existent(&coldkey, &origin_hotkey);
        SubtensorModule::create_account_if_non_existent(&coldkey, &destination_hotkey);
        SubtensorModule::stake_into_subnet(
            &origin_hotkey,
            &coldkey,
            origin_netuid,
            stake_amount,
<<<<<<< HEAD
            fee,
            false,
        );
=======
            <Test as Config>::SwapInterface::max_price(),
        )
        .unwrap();
>>>>>>> 35199c64
        let alpha = SubtensorModule::get_stake_for_hotkey_and_coldkey_on_subnet(
            &origin_hotkey,
            &coldkey,
            origin_netuid,
        );

        // Perform the move
        assert_ok!(SubtensorModule::do_move_stake(
            RuntimeOrigin::signed(coldkey),
            origin_hotkey,
            destination_hotkey,
            origin_netuid,
            destination_netuid,
            alpha,
        ));

        // Check that the stake has been moved
        assert_eq!(
            SubtensorModule::get_stake_for_hotkey_and_coldkey_on_subnet(
                &origin_hotkey,
                &coldkey,
                origin_netuid
            ),
            0
        );
        let fee =
            <Test as Config>::SwapInterface::approx_fee_amount(destination_netuid.into(), alpha);
        assert_abs_diff_eq!(
            SubtensorModule::get_stake_for_hotkey_and_coldkey_on_subnet(
                &destination_hotkey,
                &coldkey,
                destination_netuid
            ),
            alpha - (2 * fee),
            epsilon = alpha / 1000
        );
    });
}

// 4. test_do_move_nonexistent_subnet
// Description: Attempt to move stake to a non-existent subnet, which should fail
// SKIP_WASM_BUILD=1 RUST_LOG=debug cargo test --test move -- test_do_move_nonexistent_subnet --exact --nocapture
#[test]
fn test_do_move_nonexistent_subnet() {
    new_test_ext(1).execute_with(|| {
        let subnet_owner_coldkey = U256::from(1001);
        let subnet_owner_hotkey = U256::from(1002);
        let origin_netuid = add_dynamic_network(&subnet_owner_hotkey, &subnet_owner_coldkey);
        let coldkey = U256::from(1);
        let origin_hotkey = U256::from(2);
        let destination_hotkey = U256::from(3);
        let nonexistent_netuid = NetUid::from(99); // Assuming this subnet doesn't exist
        let stake_amount = 1_000_000;

        let reserve = stake_amount * 1000;
        mock::setup_reserves(origin_netuid, reserve, reserve);

        // Set up initial stake
        SubtensorModule::stake_into_subnet(
            &origin_hotkey,
            &coldkey,
            origin_netuid,
            stake_amount,
<<<<<<< HEAD
            fee,
            false,
        );
=======
            <Test as Config>::SwapInterface::max_price(),
        )
        .unwrap();
>>>>>>> 35199c64
        let alpha = SubtensorModule::get_stake_for_hotkey_and_coldkey_on_subnet(
            &origin_hotkey,
            &coldkey,
            origin_netuid,
        );

        // Attempt to move stake to a non-existent subnet
        assert_noop!(
            SubtensorModule::do_move_stake(
                RuntimeOrigin::signed(coldkey),
                origin_hotkey,
                destination_hotkey,
                origin_netuid,
                nonexistent_netuid,
                alpha,
            ),
            Error::<Test>::SubnetNotExists
        );

        // Check that the stake remains unchanged
        assert_eq!(
            SubtensorModule::get_stake_for_hotkey_and_coldkey_on_subnet(
                &origin_hotkey,
                &coldkey,
                origin_netuid
            ),
            alpha,
        );
    });
}

// 5. test_do_move_nonexistent_origin_hotkey
// Description: Attempt to move stake from a non-existent origin hotkey, which should fail
// SKIP_WASM_BUILD=1 RUST_LOG=debug cargo test --test move -- test_do_move_nonexistent_origin_hotkey --exact --nocapture
#[test]
fn test_do_move_nonexistent_origin_hotkey() {
    new_test_ext(1).execute_with(|| {
        let subnet_owner_coldkey = U256::from(1001);
        let subnet_owner_hotkey = U256::from(1002);
        let netuid = add_dynamic_network(&subnet_owner_hotkey, &subnet_owner_coldkey);
        let coldkey = U256::from(1);
        let nonexistent_origin_hotkey = U256::from(99); // Assuming this hotkey doesn't exist
        let destination_hotkey = U256::from(3);

        // Attempt to move stake from a non-existent origin hotkey
        assert_noop!(
            SubtensorModule::do_move_stake(
                RuntimeOrigin::signed(coldkey),
                nonexistent_origin_hotkey,
                destination_hotkey,
                netuid,
                netuid,
                123
            ),
            Error::<Test>::HotKeyAccountNotExists
        );

        // Check that no stake was moved
        assert_eq!(
            SubtensorModule::get_stake_for_hotkey_and_coldkey_on_subnet(
                &nonexistent_origin_hotkey,
                &coldkey,
                netuid
            ),
            0
        );
        assert_eq!(
            SubtensorModule::get_stake_for_hotkey_and_coldkey_on_subnet(
                &destination_hotkey,
                &coldkey,
                netuid
            ),
            0
        );
    });
}

// 6. test_do_move_nonexistent_destination_hotkey
// Description: Attempt to move stake to a non-existent destination hotkey, which should fail
// SKIP_WASM_BUILD=1 RUST_LOG=debug cargo test --test move -- test_do_move_nonexistent_destination_hotkey --exact --nocapture
#[test]
fn test_do_move_nonexistent_destination_hotkey() {
    new_test_ext(1).execute_with(|| {
        let coldkey = U256::from(1);
        let origin_hotkey = U256::from(2);
        let nonexistent_destination_hotkey = U256::from(99); // Assuming this hotkey doesn't exist
        let netuid = NetUid::from(1);
        let stake_amount = 1_000_000;

        let reserve = stake_amount * 1000;
        mock::setup_reserves(netuid, reserve, reserve);

        // Set up initial stake
        SubtensorModule::create_account_if_non_existent(&coldkey, &origin_hotkey);
        let alpha = SubtensorModule::stake_into_subnet(
            &origin_hotkey,
            &coldkey,
            netuid,
            stake_amount,
<<<<<<< HEAD
            fee,
            false,
        );
=======
            <Test as Config>::SwapInterface::max_price(),
        )
        .unwrap();
>>>>>>> 35199c64

        // Attempt to move stake from a non-existent origin hotkey
        add_network(netuid, 1, 0);
        assert_noop!(
            SubtensorModule::do_move_stake(
                RuntimeOrigin::signed(coldkey),
                origin_hotkey,
                nonexistent_destination_hotkey,
                netuid,
                netuid,
                alpha
            ),
            Error::<Test>::HotKeyAccountNotExists
        );

        // Check that the stake was not moved
        assert_eq!(
            SubtensorModule::get_stake_for_hotkey_and_coldkey_on_subnet(
                &origin_hotkey,
                &coldkey,
                netuid
            ),
            alpha
        );

        assert_eq!(
            SubtensorModule::get_stake_for_hotkey_and_coldkey_on_subnet(
                &nonexistent_destination_hotkey,
                &coldkey,
                netuid
            ),
            0
        );
    });
}

// 8. test_do_move_all_stake
// Description: Test moving all stake from one hotkey to another
// SKIP_WASM_BUILD=1 RUST_LOG=debug cargo test --test move -- test_do_move_all_stake --exact --nocapture
#[test]
fn test_do_move_all_stake() {
    new_test_ext(1).execute_with(|| {
        let subnet_owner_coldkey = U256::from(1001);
        let subnet_owner_hotkey = U256::from(1002);
        let netuid = add_dynamic_network(&subnet_owner_hotkey, &subnet_owner_coldkey);
        let coldkey = U256::from(1);
        let origin_hotkey = U256::from(2);
        let destination_hotkey = U256::from(3);
        let stake_amount = DefaultMinStake::<Test>::get() * 10;

        mock::setup_reserves(netuid, stake_amount * 10, stake_amount * 10);

        // Set up initial stake
        SubtensorModule::stake_into_subnet(
            &origin_hotkey,
            &coldkey,
            netuid,
            stake_amount,
<<<<<<< HEAD
            fee,
            false,
        );
=======
            <Test as Config>::SwapInterface::max_price(),
        )
        .unwrap();
>>>>>>> 35199c64
        let alpha = SubtensorModule::get_stake_for_hotkey_and_coldkey_on_subnet(
            &origin_hotkey,
            &coldkey,
            netuid,
        );

        // Move all stake
        SubtensorModule::create_account_if_non_existent(&coldkey, &origin_hotkey);
        SubtensorModule::create_account_if_non_existent(&coldkey, &destination_hotkey);
        assert_ok!(SubtensorModule::do_move_stake(
            RuntimeOrigin::signed(coldkey),
            origin_hotkey,
            destination_hotkey,
            netuid,
            netuid,
            alpha,
        ));

        // Check that all stake was moved
        assert_eq!(
            SubtensorModule::get_stake_for_hotkey_and_coldkey_on_subnet(
                &origin_hotkey,
                &coldkey,
                netuid
            ),
            0
        );
        let fee = <Test as Config>::SwapInterface::approx_fee_amount(netuid.into(), alpha);
        assert_abs_diff_eq!(
            SubtensorModule::get_stake_for_hotkey_and_coldkey_on_subnet(
                &destination_hotkey,
                &coldkey,
                netuid
            ),
            alpha - (2 * fee),
            epsilon = alpha / 1000
        );
    });
}

#[test]
fn test_do_move_half_stake() {
    new_test_ext(1).execute_with(|| {
        let subnet_owner_coldkey = U256::from(1001);
        let subnet_owner_hotkey = U256::from(1002);
        let netuid = add_dynamic_network(&subnet_owner_hotkey, &subnet_owner_coldkey);
        let coldkey = U256::from(1);
        let origin_hotkey = U256::from(2);
        let destination_hotkey = U256::from(3);
        let stake_amount = DefaultMinStake::<Test>::get() * 10;
        mock::setup_reserves(netuid, stake_amount * 100, stake_amount * 100);

        // Set up initial stake
        SubtensorModule::stake_into_subnet(
            &origin_hotkey,
            &coldkey,
            netuid,
            stake_amount,
<<<<<<< HEAD
            fee,
            false,
        );
=======
            <Test as Config>::SwapInterface::max_price(),
        )
        .unwrap();
>>>>>>> 35199c64
        let alpha = SubtensorModule::get_stake_for_hotkey_and_coldkey_on_subnet(
            &origin_hotkey,
            &coldkey,
            netuid,
        );

        // Move all stake
        SubtensorModule::create_account_if_non_existent(&coldkey, &origin_hotkey);
        SubtensorModule::create_account_if_non_existent(&coldkey, &destination_hotkey);
        assert_ok!(SubtensorModule::do_move_stake(
            RuntimeOrigin::signed(coldkey),
            origin_hotkey,
            destination_hotkey,
            netuid,
            netuid,
            alpha / 2,
        ));

        // Check that all stake was moved
        assert_abs_diff_eq!(
            SubtensorModule::get_stake_for_hotkey_and_coldkey_on_subnet(
                &origin_hotkey,
                &coldkey,
                netuid
            ),
            alpha / 2,
            epsilon = alpha / 1000
        );
        let fee = <Test as Config>::SwapInterface::approx_fee_amount(netuid.into(), alpha);
        assert_abs_diff_eq!(
            SubtensorModule::get_stake_for_hotkey_and_coldkey_on_subnet(
                &destination_hotkey,
                &coldkey,
                netuid
            ),
            alpha / 2 - fee,
            epsilon = alpha / 1000
        );
    });
}

// 9. test_do_move_partial_stake
// Description: Test moving a portion of stake from one hotkey to another
// SKIP_WASM_BUILD=1 RUST_LOG=debug cargo test --test move -- test_do_move_partial_stake --exact --nocapture
#[test]
fn test_do_move_partial_stake() {
    new_test_ext(1).execute_with(|| {
        let subnet_owner_coldkey = U256::from(1001);
        let subnet_owner_hotkey = U256::from(1002);
        let netuid = add_dynamic_network(&subnet_owner_hotkey, &subnet_owner_coldkey);
        let coldkey = U256::from(1);
        let origin_hotkey = U256::from(2);
        let destination_hotkey = U256::from(3);
        let total_stake = DefaultMinStake::<Test>::get() * 10;

        // Set up initial stake
        SubtensorModule::stake_into_subnet(
            &origin_hotkey,
            &coldkey,
            netuid,
            total_stake,
<<<<<<< HEAD
            fee,
            false,
        );
=======
            <Test as Config>::SwapInterface::max_price(),
        )
        .unwrap();
>>>>>>> 35199c64
        let alpha = SubtensorModule::get_stake_for_hotkey_and_coldkey_on_subnet(
            &origin_hotkey,
            &coldkey,
            netuid,
        );

        // Move partial stake
        let (tao_equivalent, _) = mock::swap_alpha_to_tao(netuid, alpha);
        let (expected_alpha, _) = mock::swap_tao_to_alpha(netuid, tao_equivalent);
        SubtensorModule::create_account_if_non_existent(&coldkey, &origin_hotkey);
        SubtensorModule::create_account_if_non_existent(&coldkey, &destination_hotkey);
        assert_ok!(SubtensorModule::do_move_stake(
            RuntimeOrigin::signed(coldkey),
            origin_hotkey,
            destination_hotkey,
            netuid,
            netuid,
            alpha,
        ));

        // Check that the correct amount of stake was moved
        assert_eq!(
            SubtensorModule::get_stake_for_hotkey_and_coldkey_on_subnet(
                &origin_hotkey,
                &coldkey,
                netuid
            ),
            0
        );
        assert_abs_diff_eq!(
            SubtensorModule::get_stake_for_hotkey_and_coldkey_on_subnet(
                &destination_hotkey,
                &coldkey,
                netuid
            ),
            expected_alpha,
            epsilon = 1000
        );
    });
}

// 10. test_do_move_multiple_times
// Description: Test moving stake multiple times between the same hotkeys
// SKIP_WASM_BUILD=1 RUST_LOG=debug cargo test --test move -- test_do_move_multiple_times --exact --nocapture
#[test]
fn test_do_move_multiple_times() {
    new_test_ext(1).execute_with(|| {
        let subnet_owner_coldkey = U256::from(1001);
        let subnet_owner_hotkey = U256::from(1002);
        let netuid = add_dynamic_network(&subnet_owner_hotkey, &subnet_owner_coldkey);
        let coldkey = U256::from(1);
        let hotkey1 = U256::from(2);
        let hotkey2 = U256::from(3);
        let initial_stake = DefaultMinStake::<Test>::get() * 10;

        // Set up initial stake
        SubtensorModule::create_account_if_non_existent(&coldkey, &hotkey1);
        SubtensorModule::create_account_if_non_existent(&coldkey, &hotkey2);
<<<<<<< HEAD
        SubtensorModule::stake_into_subnet(&hotkey1, &coldkey, netuid, initial_stake, fee, false);
=======
        SubtensorModule::stake_into_subnet(
            &hotkey1,
            &coldkey,
            netuid,
            initial_stake,
            <Test as Config>::SwapInterface::max_price(),
        )
        .unwrap();
>>>>>>> 35199c64

        // Move stake multiple times
        let mut expected_alpha: u64 = 0;
        for _ in 0..3 {
            let alpha1 = SubtensorModule::get_stake_for_hotkey_and_coldkey_on_subnet(
                &hotkey1, &coldkey, netuid,
            );
            assert_ok!(SubtensorModule::do_move_stake(
                RuntimeOrigin::signed(coldkey),
                hotkey1,
                hotkey2,
                netuid,
                netuid,
                alpha1,
            ));
            remove_stake_rate_limit_for_tests(&hotkey2, &coldkey, netuid);
            let alpha2 = SubtensorModule::get_stake_for_hotkey_and_coldkey_on_subnet(
                &hotkey2, &coldkey, netuid,
            );
            let (tao_equivalent, _) = mock::swap_alpha_to_tao(netuid, alpha2);
            // we need expected_alpha before the last move, so we call it within the loop
            expected_alpha = mock::swap_tao_to_alpha(netuid, tao_equivalent).0;
            assert_ok!(SubtensorModule::do_move_stake(
                RuntimeOrigin::signed(coldkey),
                hotkey2,
                hotkey1,
                netuid,
                netuid,
                alpha2,
            ));
            remove_stake_rate_limit_for_tests(&hotkey1, &coldkey, netuid);
        }

        // Check final stake distribution
        assert_abs_diff_eq!(
            SubtensorModule::get_stake_for_hotkey_and_coldkey_on_subnet(&hotkey1, &coldkey, netuid),
            expected_alpha,
            epsilon = 1000,
        );
        assert_eq!(
            SubtensorModule::get_stake_for_hotkey_and_coldkey_on_subnet(&hotkey2, &coldkey, netuid),
            0
        );
    });
}

// 13. test_do_move_wrong_origin
// Description: Attempt to move stake with a different origin than the coldkey, which should fail
// SKIP_WASM_BUILD=1 RUST_LOG=debug cargo test --test move -- test_do_move_wrong_origin --exact --nocapture
#[test]
fn test_do_move_wrong_origin() {
    new_test_ext(1).execute_with(|| {
        let coldkey = U256::from(1);
        let wrong_coldkey = U256::from(99);
        let origin_hotkey = U256::from(2);
        let destination_hotkey = U256::from(3);
        let netuid = NetUid::from(1);
        let stake_amount = DefaultMinStake::<Test>::get() * 10;

        let reserve = stake_amount * 1000;
        mock::setup_reserves(netuid, reserve, reserve);

        // Set up initial stake
        SubtensorModule::stake_into_subnet(
            &origin_hotkey,
            &coldkey,
            netuid,
            stake_amount,
<<<<<<< HEAD
            fee,
            false,
        );
=======
            <Test as Config>::SwapInterface::max_price(),
        )
        .unwrap();
>>>>>>> 35199c64
        let alpha = SubtensorModule::get_stake_for_hotkey_and_coldkey_on_subnet(
            &origin_hotkey,
            &coldkey,
            netuid,
        );

        // Attempt to move stake with wrong origin
        add_network(netuid, 1, 0);
        SubtensorModule::create_account_if_non_existent(&coldkey, &origin_hotkey);
        SubtensorModule::create_account_if_non_existent(&coldkey, &destination_hotkey);
        assert_err!(
            SubtensorModule::do_move_stake(
                RuntimeOrigin::signed(wrong_coldkey),
                origin_hotkey,
                destination_hotkey,
                netuid,
                netuid,
                alpha,
            ),
            Error::<Test>::NotEnoughStakeToWithdraw
        );

        // Check that no stake was moved
        assert_eq!(
            SubtensorModule::get_stake_for_hotkey_and_coldkey_on_subnet(
                &origin_hotkey,
                &coldkey,
                netuid
            ),
            alpha
        );
        assert_eq!(
            SubtensorModule::get_stake_for_hotkey_and_coldkey_on_subnet(
                &destination_hotkey,
                &coldkey,
                netuid
            ),
            0
        );
    });
}

// 14. test_do_move_same_hotkey_fails
// Description: Attempt to move stake to the same hotkey, which should fail
// SKIP_WASM_BUILD=1 RUST_LOG=debug cargo test --test move -- test_do_move_same_hotkey_fails --exact --nocapture
#[test]
fn test_do_move_same_hotkey_fails() {
    new_test_ext(1).execute_with(|| {
        let subnet_owner_coldkey = U256::from(1001);
        let subnet_owner_hotkey = U256::from(1002);
        let netuid = add_dynamic_network(&subnet_owner_hotkey, &subnet_owner_coldkey);
        let coldkey = U256::from(1);
        let hotkey = U256::from(2);
        let stake_amount = DefaultMinStake::<Test>::get() * 10;

        // Set up initial stake
        SubtensorModule::create_account_if_non_existent(&coldkey, &hotkey);
<<<<<<< HEAD
        SubtensorModule::stake_into_subnet(&hotkey, &coldkey, netuid, stake_amount, fee, false);
=======
        SubtensorModule::stake_into_subnet(
            &hotkey,
            &coldkey,
            netuid,
            stake_amount,
            <Test as Config>::SwapInterface::max_price(),
        )
        .unwrap();
>>>>>>> 35199c64
        let alpha =
            SubtensorModule::get_stake_for_hotkey_and_coldkey_on_subnet(&hotkey, &coldkey, netuid);

        // Attempt to move stake to the same hotkey
        assert_eq!(
            SubtensorModule::do_move_stake(
                RuntimeOrigin::signed(coldkey),
                hotkey,
                hotkey,
                netuid,
                netuid,
                alpha,
            ),
            Err(Error::<Test>::SameNetuid.into())
        );

        // Check that stake remains unchanged
        assert_eq!(
            SubtensorModule::get_stake_for_hotkey_and_coldkey_on_subnet(&hotkey, &coldkey, netuid),
            alpha,
        );
    });
}

// 15. test_do_move_event_emission
// Description: Verify that the correct event is emitted after a successful move
// SKIP_WASM_BUILD=1 RUST_LOG=debug cargo test --test move -- test_do_move_event_emission --exact --nocapture
#[test]
fn test_do_move_event_emission() {
    new_test_ext(1).execute_with(|| {
        let subnet_owner_coldkey = U256::from(1001);
        let subnet_owner_hotkey = U256::from(1002);
        let netuid = add_dynamic_network(&subnet_owner_hotkey, &subnet_owner_coldkey);
        let coldkey = U256::from(1);
        let origin_hotkey = U256::from(2);
        let destination_hotkey = U256::from(3);
        let stake_amount = DefaultMinStake::<Test>::get() * 10;

        // Set up initial stake
        SubtensorModule::create_account_if_non_existent(&coldkey, &origin_hotkey);
        SubtensorModule::create_account_if_non_existent(&coldkey, &destination_hotkey);
        SubtensorModule::stake_into_subnet(
            &origin_hotkey,
            &coldkey,
            netuid,
            stake_amount,
<<<<<<< HEAD
            0,
            false,
        ); // use 0 fee for precision
=======
            <Test as Config>::SwapInterface::max_price(),
        )
        .unwrap();
>>>>>>> 35199c64
        let alpha = SubtensorModule::get_stake_for_hotkey_and_coldkey_on_subnet(
            &origin_hotkey,
            &coldkey,
            netuid,
        );

        // Move stake and capture events
        System::reset_events();
        let (tao_equivalent, _) = mock::swap_alpha_to_tao(netuid, alpha);
        assert_ok!(SubtensorModule::do_move_stake(
            RuntimeOrigin::signed(coldkey),
            origin_hotkey,
            destination_hotkey,
            netuid,
            netuid,
            alpha,
        ));

        // Check for the correct event emission
        System::assert_last_event(
            Event::StakeMoved(
                coldkey,
                origin_hotkey,
                netuid,
                destination_hotkey,
                netuid,
                tao_equivalent, // Should be TAO equivalent
            )
            .into(),
        );
    });
}

// 16. test_do_move_storage_updates
// Description: Verify that all relevant storage items are correctly updated after a move
// SKIP_WASM_BUILD=1 RUST_LOG=debug cargo test --test move -- test_do_move_storage_updates --exact --nocapture
#[test]
fn test_do_move_storage_updates() {
    new_test_ext(1).execute_with(|| {
        let subnet_owner_coldkey = U256::from(1001);
        let subnet_owner_hotkey = U256::from(1002);
        let origin_netuid = add_dynamic_network(&subnet_owner_hotkey, &subnet_owner_coldkey);
        let destination_netuid = add_dynamic_network(&subnet_owner_hotkey, &subnet_owner_coldkey);
        let coldkey = U256::from(1);
        let origin_hotkey = U256::from(2);
        let destination_hotkey = U256::from(3);
        let stake_amount = DefaultMinStake::<Test>::get() * 10;

        // Set up initial stake
        SubtensorModule::stake_into_subnet(
            &origin_hotkey,
            &coldkey,
            origin_netuid,
            stake_amount,
<<<<<<< HEAD
            fee,
            false,
        );
=======
            <Test as Config>::SwapInterface::max_price(),
        )
        .unwrap();
>>>>>>> 35199c64

        // Move stake
        SubtensorModule::create_account_if_non_existent(&coldkey, &origin_hotkey);
        SubtensorModule::create_account_if_non_existent(&coldkey, &destination_hotkey);
        let alpha = SubtensorModule::get_stake_for_hotkey_and_coldkey_on_subnet(
            &origin_hotkey,
            &coldkey,
            origin_netuid,
        );

        let (tao_equivalent, _) = mock::swap_alpha_to_tao(origin_netuid, alpha);
        let (alpha2, _) = mock::swap_tao_to_alpha(destination_netuid, tao_equivalent);
        assert_ok!(SubtensorModule::do_move_stake(
            RuntimeOrigin::signed(coldkey),
            origin_hotkey,
            destination_hotkey,
            origin_netuid,
            destination_netuid,
            alpha,
        ));

        // Verify storage updates
        assert_eq!(
            SubtensorModule::get_stake_for_hotkey_and_coldkey_on_subnet(
                &origin_hotkey,
                &coldkey,
                origin_netuid
            ),
            0
        );

        assert_abs_diff_eq!(
            SubtensorModule::get_stake_for_hotkey_and_coldkey_on_subnet(
                &destination_hotkey,
                &coldkey,
                destination_netuid
            ),
            alpha2,
            epsilon = 2
        );
    });
}

// 18. test_do_move_max_values
// Description: Test moving the maximum possible stake values to check for overflows
// SKIP_WASM_BUILD=1 RUST_LOG=debug cargo test --package pallet-subtensor --lib -- tests::move_stake::test_do_move_max_values --exact --show-output
#[test]
fn test_do_move_max_values() {
    new_test_ext(1).execute_with(|| {
        let subnet_owner_coldkey = U256::from(1001);
        let subnet_owner_hotkey = U256::from(1002);
        let coldkey = U256::from(1);
        let origin_hotkey = U256::from(2);
        let destination_hotkey = U256::from(3);
        let max_stake = u64::MAX;
        let netuid = add_dynamic_network(&subnet_owner_hotkey, &subnet_owner_coldkey);

        // Set up initial stake with maximum value
        SubtensorModule::create_account_if_non_existent(&coldkey, &origin_hotkey);
        SubtensorModule::create_account_if_non_existent(&coldkey, &destination_hotkey);

        // Add lots of liquidity to bypass low liquidity check
        let reserve = u64::MAX / 1000;
        mock::setup_reserves(netuid, reserve, reserve);

<<<<<<< HEAD
        SubtensorModule::stake_into_subnet(&origin_hotkey, &coldkey, netuid, max_stake, fee, false);
=======
        SubtensorModule::stake_into_subnet(
            &origin_hotkey,
            &coldkey,
            netuid,
            max_stake,
            <Test as Config>::SwapInterface::max_price(),
        )
        .unwrap();
>>>>>>> 35199c64
        let alpha = SubtensorModule::get_stake_for_hotkey_and_coldkey_on_subnet(
            &origin_hotkey,
            &coldkey,
            netuid,
        );

        // Move maximum stake
        let (_, fee) = mock::swap_alpha_to_tao(netuid, alpha);
        assert_ok!(SubtensorModule::do_move_stake(
            RuntimeOrigin::signed(coldkey),
            origin_hotkey,
            destination_hotkey,
            netuid,
            netuid,
            alpha,
        ));

        // Verify stake movement without overflow
        assert_eq!(
            SubtensorModule::get_stake_for_hotkey_and_coldkey_on_subnet(
                &origin_hotkey,
                &coldkey,
                netuid
            ),
            0
        );
        let alpha_after_fee = alpha - fee;
        assert_abs_diff_eq!(
            SubtensorModule::get_stake_for_hotkey_and_coldkey_on_subnet(
                &destination_hotkey,
                &coldkey,
                netuid
            ),
            alpha_after_fee,
            epsilon = alpha_after_fee / 100_000
        );
    });
}

// Verify moving too low amount is impossible
#[test]
fn test_moving_too_little_unstakes() {
    new_test_ext(1).execute_with(|| {
        let hotkey_account_id = U256::from(533453);
        let coldkey_account_id = U256::from(55453);
        let amount = DefaultMinStake::<Test>::get();

        //add network
        let netuid = add_dynamic_network(&hotkey_account_id, &coldkey_account_id);
        let netuid2 = add_dynamic_network(&hotkey_account_id, &coldkey_account_id);

        // Give it some $$$ in his coldkey balance

        let (_, fee) = mock::swap_tao_to_alpha(netuid, amount);

        SubtensorModule::add_balance_to_coldkey_account(&coldkey_account_id, amount + fee);

        assert_ok!(SubtensorModule::add_stake(
            RuntimeOrigin::signed(coldkey_account_id),
            hotkey_account_id,
            netuid,
            amount + fee
        ));

        remove_stake_rate_limit_for_tests(&hotkey_account_id, &coldkey_account_id, netuid);

        assert_err!(
            SubtensorModule::move_stake(
                RuntimeOrigin::signed(coldkey_account_id),
                hotkey_account_id,
                hotkey_account_id,
                netuid,
                netuid2,
                1
            ),
            Error::<Test>::AmountTooLow
        );
    });
}

#[test]
fn test_do_transfer_success() {
    new_test_ext(1).execute_with(|| {
        // 1. Create a new dynamic network and IDs.
        let subnet_owner_coldkey = U256::from(1001);
        let subnet_owner_hotkey = U256::from(1002);
        let netuid = add_dynamic_network(&subnet_owner_hotkey, &subnet_owner_coldkey);

        // 2. Define the origin coldkey, destination coldkey, and hotkey to be used.
        let origin_coldkey = U256::from(1);
        let destination_coldkey = U256::from(2);
        let hotkey = U256::from(3);
        let stake_amount = DefaultMinStake::<Test>::get() * 10;

        // 3. Set up initial stake: (origin_coldkey, hotkey) on netuid.
        SubtensorModule::create_account_if_non_existent(&origin_coldkey, &hotkey);
        SubtensorModule::create_account_if_non_existent(&destination_coldkey, &hotkey);
        SubtensorModule::stake_into_subnet(
            &hotkey,
            &origin_coldkey,
            netuid,
            stake_amount,
<<<<<<< HEAD
            0,
            false,
        );
=======
            <Test as Config>::SwapInterface::max_price(),
        )
        .unwrap();
>>>>>>> 35199c64
        let alpha = SubtensorModule::get_stake_for_hotkey_and_coldkey_on_subnet(
            &hotkey,
            &origin_coldkey,
            netuid,
        );

        // 4. Transfer the entire stake to the destination coldkey on the same subnet (netuid, netuid).
        let (tao_equivalent, _) = mock::swap_alpha_to_tao(netuid, alpha);
        let (expected_alpha, _) = mock::swap_tao_to_alpha(netuid, tao_equivalent);
        assert_ok!(SubtensorModule::do_transfer_stake(
            RuntimeOrigin::signed(origin_coldkey),
            destination_coldkey,
            hotkey,
            netuid,
            netuid,
            alpha
        ));

        // 5. Check that the stake has moved.
        assert_eq!(
            SubtensorModule::get_stake_for_hotkey_and_coldkey_on_subnet(
                &hotkey,
                &origin_coldkey,
                netuid
            ),
            0
        );
        assert_abs_diff_eq!(
            SubtensorModule::get_stake_for_hotkey_and_coldkey_on_subnet(
                &hotkey,
                &destination_coldkey,
                netuid
            ),
            expected_alpha,
            epsilon = 1000
        );
    });
}

#[test]
fn test_do_transfer_nonexistent_subnet() {
    new_test_ext(1).execute_with(|| {
        let origin_coldkey = U256::from(1);
        let destination_coldkey = U256::from(2);
        let hotkey = U256::from(3);
        let nonexistent_netuid = NetUid::from(9999);
        let stake_amount = DefaultMinStake::<Test>::get() * 5;

        assert_noop!(
            SubtensorModule::do_transfer_stake(
                RuntimeOrigin::signed(origin_coldkey),
                destination_coldkey,
                hotkey,
                nonexistent_netuid,
                nonexistent_netuid,
                stake_amount
            ),
            Error::<Test>::SubnetNotExists
        );
    });
}

#[test]
fn test_do_transfer_nonexistent_hotkey() {
    new_test_ext(1).execute_with(|| {
        let subnet_owner_coldkey = U256::from(1001);
        let subnet_owner_hotkey = U256::from(1002);
        let netuid = add_dynamic_network(&subnet_owner_hotkey, &subnet_owner_coldkey);

        let origin_coldkey = U256::from(1);
        let destination_coldkey = U256::from(2);
        let nonexistent_hotkey = U256::from(999);

        assert_noop!(
            SubtensorModule::do_transfer_stake(
                RuntimeOrigin::signed(origin_coldkey),
                destination_coldkey,
                nonexistent_hotkey,
                netuid,
                netuid,
                100
            ),
            Error::<Test>::HotKeyAccountNotExists
        );
    });
}

#[test]
fn test_do_transfer_insufficient_stake() {
    new_test_ext(1).execute_with(|| {
        let subnet_owner_coldkey = U256::from(1001);
        let subnet_owner_hotkey = U256::from(1002);
        let netuid = add_dynamic_network(&subnet_owner_hotkey, &subnet_owner_coldkey);

        let origin_coldkey = U256::from(1);
        let destination_coldkey = U256::from(2);
        let hotkey = U256::from(3);
        let stake_amount = DefaultMinStake::<Test>::get() * 10;

        SubtensorModule::create_account_if_non_existent(&origin_coldkey, &hotkey);
        SubtensorModule::stake_into_subnet(
            &hotkey,
            &origin_coldkey,
            netuid,
            stake_amount,
<<<<<<< HEAD
            0,
            false,
        );
=======
            <Test as Config>::SwapInterface::max_price(),
        )
        .unwrap();
>>>>>>> 35199c64

        let alpha = stake_amount * 2;
        assert_noop!(
            SubtensorModule::do_transfer_stake(
                RuntimeOrigin::signed(origin_coldkey),
                destination_coldkey,
                hotkey,
                netuid,
                netuid,
                alpha
            ),
            Error::<Test>::NotEnoughStakeToWithdraw
        );
    });
}

#[test]
fn test_do_transfer_wrong_origin() {
    new_test_ext(1).execute_with(|| {
        let subnet_owner_coldkey = U256::from(1010);
        let subnet_owner_hotkey = U256::from(1011);
        let netuid = add_dynamic_network(&subnet_owner_hotkey, &subnet_owner_coldkey);

        let origin_coldkey = U256::from(1);
        let wrong_coldkey = U256::from(9999);
        let destination_coldkey = U256::from(2);
        let hotkey = U256::from(3);
        let stake_amount = DefaultMinStake::<Test>::get() * 10;
        let fee: u64 = 0; // FIXME: DefaultStakingFee is deprecated

        SubtensorModule::create_account_if_non_existent(&origin_coldkey, &hotkey);
        SubtensorModule::add_balance_to_coldkey_account(&origin_coldkey, stake_amount + fee);
        SubtensorModule::stake_into_subnet(
            &hotkey,
            &origin_coldkey,
            netuid,
            stake_amount,
<<<<<<< HEAD
            fee,
            false,
        );
=======
            <Test as Config>::SwapInterface::max_price(),
        )
        .unwrap();
>>>>>>> 35199c64

        assert_noop!(
            SubtensorModule::do_transfer_stake(
                RuntimeOrigin::signed(wrong_coldkey),
                destination_coldkey,
                hotkey,
                netuid,
                netuid,
                stake_amount
            ),
            Error::<Test>::NotEnoughStakeToWithdraw
        );
    });
}

#[test]
fn test_do_transfer_minimum_stake_check() {
    new_test_ext(1).execute_with(|| {
        let subnet_owner_coldkey = U256::from(1001);
        let subnet_owner_hotkey = U256::from(1002);
        let netuid = add_dynamic_network(&subnet_owner_hotkey, &subnet_owner_coldkey);

        let origin_coldkey = U256::from(1);
        let destination_coldkey = U256::from(2);
        let hotkey = U256::from(3);

        let stake_amount = DefaultMinStake::<Test>::get();
        SubtensorModule::create_account_if_non_existent(&origin_coldkey, &hotkey);
        SubtensorModule::stake_into_subnet(
            &hotkey,
            &origin_coldkey,
            netuid,
            stake_amount,
<<<<<<< HEAD
            0,
            false,
        );
=======
            <Test as Config>::SwapInterface::max_price(),
        )
        .unwrap();
>>>>>>> 35199c64

        assert_err!(
            SubtensorModule::do_transfer_stake(
                RuntimeOrigin::signed(origin_coldkey),
                destination_coldkey,
                hotkey,
                netuid,
                netuid,
                1
            ),
            Error::<Test>::AmountTooLow
        );
    });
}

#[test]
fn test_do_transfer_different_subnets() {
    new_test_ext(1).execute_with(|| {
        // 1. Create two distinct subnets.
        let subnet_owner_coldkey = U256::from(1001);
        let subnet_owner_hotkey = U256::from(1002);
        let origin_netuid = add_dynamic_network(&subnet_owner_hotkey, &subnet_owner_coldkey);
        let destination_netuid = add_dynamic_network(&subnet_owner_hotkey, &subnet_owner_coldkey);

        // 2. Define origin/destination coldkeys and hotkey.
        let origin_coldkey = U256::from(1);
        let destination_coldkey = U256::from(2);
        let hotkey = U256::from(3);
        let stake_amount = DefaultMinStake::<Test>::get() * 10;

        // 3. Create accounts if needed.
        SubtensorModule::create_account_if_non_existent(&origin_coldkey, &hotkey);
        SubtensorModule::create_account_if_non_existent(&destination_coldkey, &hotkey);

        // 4. Deposit free balance so transaction fees do not reduce staked funds.
        SubtensorModule::add_balance_to_coldkey_account(&origin_coldkey, 1_000_000_000);

        // 5. Stake into the origin subnet.
        SubtensorModule::stake_into_subnet(
            &hotkey,
            &origin_coldkey,
            origin_netuid,
            stake_amount,
<<<<<<< HEAD
            0,
            false,
        );
=======
            <Test as Config>::SwapInterface::max_price(),
        )
        .unwrap();
>>>>>>> 35199c64

        // 6. Transfer entire stake from origin_netuid -> destination_netuid.
        let alpha = SubtensorModule::get_stake_for_hotkey_and_coldkey_on_subnet(
            &hotkey,
            &origin_coldkey,
            origin_netuid,
        );

        let (tao_equivalent, _) = mock::swap_alpha_to_tao(origin_netuid, alpha);
        let (expected_alpha, _) = mock::swap_tao_to_alpha(destination_netuid, tao_equivalent);

        assert_ok!(SubtensorModule::do_transfer_stake(
            RuntimeOrigin::signed(origin_coldkey),
            destination_coldkey,
            hotkey,
            origin_netuid,
            destination_netuid,
            alpha
        ));

        // 7. Verify origin now has 0 in origin_netuid.
        assert_eq!(
            SubtensorModule::get_stake_for_hotkey_and_coldkey_on_subnet(
                &hotkey,
                &origin_coldkey,
                origin_netuid
            ),
            0
        );

        // 8. Verify stake ended up in destination subnet for destination coldkey.
        assert_abs_diff_eq!(
            SubtensorModule::get_stake_for_hotkey_and_coldkey_on_subnet(
                &hotkey,
                &destination_coldkey,
                destination_netuid,
            ),
            expected_alpha,
            epsilon = 1000
        );
    });
}

#[test]
fn test_do_swap_success() {
    new_test_ext(1).execute_with(|| {
        let subnet_owner_coldkey = U256::from(1001);
        let subnet_owner_hotkey = U256::from(1002);
        let origin_netuid = add_dynamic_network(&subnet_owner_hotkey, &subnet_owner_coldkey);
        let destination_netuid = add_dynamic_network(&subnet_owner_hotkey, &subnet_owner_coldkey);

        let coldkey = U256::from(1);
        let hotkey = U256::from(2);
        let stake_amount = DefaultMinStake::<Test>::get() * 10;

        SubtensorModule::create_account_if_non_existent(&coldkey, &hotkey);
        SubtensorModule::stake_into_subnet(
            &hotkey,
            &coldkey,
            origin_netuid,
            stake_amount,
<<<<<<< HEAD
            0,
            false,
        );
=======
            <Test as Config>::SwapInterface::max_price(),
        )
        .unwrap();
>>>>>>> 35199c64
        let alpha_before = SubtensorModule::get_stake_for_hotkey_and_coldkey_on_subnet(
            &hotkey,
            &coldkey,
            origin_netuid,
        );

        let (tao_equivalent, _) = mock::swap_alpha_to_tao(origin_netuid, alpha_before);
        let (expected_alpha, _) = mock::swap_tao_to_alpha(destination_netuid, tao_equivalent);
        assert_ok!(SubtensorModule::do_swap_stake(
            RuntimeOrigin::signed(coldkey),
            hotkey,
            origin_netuid,
            destination_netuid,
            alpha_before,
        ));

        assert_eq!(
            SubtensorModule::get_stake_for_hotkey_and_coldkey_on_subnet(
                &hotkey,
                &coldkey,
                origin_netuid
            ),
            0
        );

        let alpha_after = SubtensorModule::get_stake_for_hotkey_and_coldkey_on_subnet(
            &hotkey,
            &coldkey,
            destination_netuid,
        );

        assert_abs_diff_eq!(alpha_after, expected_alpha, epsilon = 1000);
    });
}

#[test]
fn test_do_swap_nonexistent_subnet() {
    new_test_ext(1).execute_with(|| {
        let coldkey = U256::from(1);
        let hotkey = U256::from(2);
        let nonexistent_netuid1 = NetUid::from(9998);
        let nonexistent_netuid2 = NetUid::from(9999);
        let stake_amount = 1_000_000;

        SubtensorModule::create_account_if_non_existent(&coldkey, &hotkey);

        assert_noop!(
            SubtensorModule::do_swap_stake(
                RuntimeOrigin::signed(coldkey),
                hotkey,
                nonexistent_netuid1,
                nonexistent_netuid2,
                stake_amount
            ),
            Error::<Test>::SubnetNotExists
        );
    });
}

#[test]
fn test_do_swap_nonexistent_hotkey() {
    new_test_ext(1).execute_with(|| {
        let subnet_owner_coldkey = U256::from(1001);
        let subnet_owner_hotkey = U256::from(1002);
        let netuid1 = add_dynamic_network(&subnet_owner_hotkey, &subnet_owner_coldkey);
        let netuid2 = add_dynamic_network(&subnet_owner_hotkey, &subnet_owner_coldkey);

        let coldkey = U256::from(1);
        let nonexistent_hotkey = U256::from(999);
        let stake_amount = 10_000;

        assert_noop!(
            SubtensorModule::do_swap_stake(
                RuntimeOrigin::signed(coldkey),
                nonexistent_hotkey,
                netuid1,
                netuid2,
                stake_amount
            ),
            Error::<Test>::HotKeyAccountNotExists
        );
    });
}

#[test]
fn test_do_swap_insufficient_stake() {
    new_test_ext(1).execute_with(|| {
        let subnet_owner_coldkey = U256::from(1001);
        let subnet_owner_hotkey = U256::from(1002);
        let netuid1 = add_dynamic_network(&subnet_owner_hotkey, &subnet_owner_coldkey);
        let netuid2 = add_dynamic_network(&subnet_owner_hotkey, &subnet_owner_coldkey);

        let coldkey = U256::from(1);
        let hotkey = U256::from(2);
        let stake_amount = DefaultMinStake::<Test>::get() * 5;
        let attempted_swap = stake_amount * 2;

        SubtensorModule::create_account_if_non_existent(&coldkey, &hotkey);
<<<<<<< HEAD
        SubtensorModule::stake_into_subnet(&hotkey, &coldkey, netuid1, stake_amount, 0, false);
=======
        SubtensorModule::stake_into_subnet(
            &hotkey,
            &coldkey,
            netuid1,
            stake_amount,
            <Test as Config>::SwapInterface::max_price(),
        )
        .unwrap();
>>>>>>> 35199c64

        assert_noop!(
            SubtensorModule::do_swap_stake(
                RuntimeOrigin::signed(coldkey),
                hotkey,
                netuid1,
                netuid2,
                attempted_swap
            ),
            Error::<Test>::NotEnoughStakeToWithdraw
        );
    });
}

#[test]
fn test_do_swap_wrong_origin() {
    new_test_ext(1).execute_with(|| {
        let subnet_owner_coldkey = U256::from(1010);
        let subnet_owner_hotkey = U256::from(1011);
        let netuid1 = add_dynamic_network(&subnet_owner_hotkey, &subnet_owner_coldkey);
        let netuid2 = add_dynamic_network(&subnet_owner_hotkey, &subnet_owner_coldkey);

        let real_coldkey = U256::from(1);
        let wrong_coldkey = U256::from(9999);
        let hotkey = U256::from(3);
        let stake_amount = 100_000;

        SubtensorModule::create_account_if_non_existent(&real_coldkey, &hotkey);
<<<<<<< HEAD
        SubtensorModule::stake_into_subnet(&hotkey, &real_coldkey, netuid1, stake_amount, 0, false);
=======
        SubtensorModule::stake_into_subnet(
            &hotkey,
            &real_coldkey,
            netuid1,
            stake_amount,
            <Test as Config>::SwapInterface::max_price(),
        )
        .unwrap();
>>>>>>> 35199c64

        assert_noop!(
            SubtensorModule::do_swap_stake(
                RuntimeOrigin::signed(wrong_coldkey),
                hotkey,
                netuid1,
                netuid2,
                stake_amount
            ),
            Error::<Test>::NotEnoughStakeToWithdraw
        );
    });
}

#[test]
fn test_do_swap_minimum_stake_check() {
    new_test_ext(1).execute_with(|| {
        let subnet_owner_coldkey = U256::from(1001);
        let subnet_owner_hotkey = U256::from(1002);
        let netuid1 = add_dynamic_network(&subnet_owner_hotkey, &subnet_owner_coldkey);
        let netuid2 = add_dynamic_network(&subnet_owner_hotkey, &subnet_owner_coldkey);

        let coldkey = U256::from(1);
        let hotkey = U256::from(3);
        let total_stake = DefaultMinStake::<Test>::get();
        let swap_amount = 1;

        SubtensorModule::create_account_if_non_existent(&coldkey, &hotkey);
<<<<<<< HEAD
        SubtensorModule::stake_into_subnet(&hotkey, &coldkey, netuid1, total_stake, 0, false);
=======
        SubtensorModule::stake_into_subnet(
            &hotkey,
            &coldkey,
            netuid1,
            total_stake,
            <Test as Config>::SwapInterface::max_price(),
        )
        .unwrap();
>>>>>>> 35199c64

        assert_err!(
            SubtensorModule::do_swap_stake(
                RuntimeOrigin::signed(coldkey),
                hotkey,
                netuid1,
                netuid2,
                swap_amount
            ),
            Error::<Test>::AmountTooLow
        );
    });
}

#[test]
fn test_do_swap_same_subnet() {
    new_test_ext(1).execute_with(|| {
        let subnet_owner_coldkey = U256::from(1100);
        let subnet_owner_hotkey = U256::from(1101);
        let netuid = add_dynamic_network(&subnet_owner_hotkey, &subnet_owner_coldkey);

        let coldkey = U256::from(1);
        let hotkey = U256::from(2);
        let stake_amount = DefaultMinStake::<Test>::get() * 10;

        SubtensorModule::create_account_if_non_existent(&coldkey, &hotkey);
<<<<<<< HEAD
        SubtensorModule::stake_into_subnet(&hotkey, &coldkey, netuid, stake_amount, 0, false);
=======
        SubtensorModule::stake_into_subnet(
            &hotkey,
            &coldkey,
            netuid,
            stake_amount,
            <Test as Config>::SwapInterface::max_price(),
        )
        .unwrap();
>>>>>>> 35199c64

        let alpha_before =
            SubtensorModule::get_stake_for_hotkey_and_coldkey_on_subnet(&hotkey, &coldkey, netuid);

        assert_err!(
            SubtensorModule::do_swap_stake(
                RuntimeOrigin::signed(coldkey),
                hotkey,
                netuid,
                netuid,
                alpha_before
            ),
            DispatchError::from(Error::<Test>::SameNetuid)
        );

        let alpha_after =
            SubtensorModule::get_stake_for_hotkey_and_coldkey_on_subnet(&hotkey, &coldkey, netuid);
        assert_eq!(alpha_after, alpha_before);
    });
}

#[test]
fn test_do_swap_partial_stake() {
    new_test_ext(1).execute_with(|| {
        let subnet_owner_coldkey = U256::from(1100);
        let subnet_owner_hotkey = U256::from(1101);
        let origin_netuid = add_dynamic_network(&subnet_owner_hotkey, &subnet_owner_coldkey);
        let destination_netuid = add_dynamic_network(&subnet_owner_hotkey, &subnet_owner_coldkey);

        let coldkey = U256::from(1);
        let hotkey = U256::from(2);
        let total_stake = DefaultMinStake::<Test>::get() * 10;

        SubtensorModule::create_account_if_non_existent(&coldkey, &hotkey);
<<<<<<< HEAD
        SubtensorModule::stake_into_subnet(&hotkey, &coldkey, origin_netuid, total_stake, 0, false);
=======
        SubtensorModule::stake_into_subnet(
            &hotkey,
            &coldkey,
            origin_netuid,
            total_stake,
            <Test as Config>::SwapInterface::max_price(),
        )
        .unwrap();
>>>>>>> 35199c64

        let swap_amount = total_stake / 2;
        let (tao_equivalent, _) = mock::swap_alpha_to_tao(origin_netuid, swap_amount);
        let (expected_alpha, _) = mock::swap_tao_to_alpha(destination_netuid, tao_equivalent);
        assert_ok!(SubtensorModule::do_swap_stake(
            RuntimeOrigin::signed(coldkey),
            hotkey,
            origin_netuid,
            destination_netuid,
            swap_amount,
        ));

        assert_abs_diff_eq!(
            SubtensorModule::get_stake_for_hotkey_and_coldkey_on_subnet(
                &hotkey,
                &coldkey,
                origin_netuid
            ),
            expected_alpha,
            epsilon = 1000
        );
    });
}

#[test]
fn test_do_swap_storage_updates() {
    new_test_ext(1).execute_with(|| {
        let subnet_owner_coldkey = U256::from(1300);
        let subnet_owner_hotkey = U256::from(1301);
        let origin_netuid = add_dynamic_network(&subnet_owner_hotkey, &subnet_owner_coldkey);
        let destination_netuid = add_dynamic_network(&subnet_owner_hotkey, &subnet_owner_coldkey);

        let coldkey = U256::from(1);
        let hotkey = U256::from(2);
        let stake_amount = DefaultMinStake::<Test>::get() * 10;

        SubtensorModule::create_account_if_non_existent(&coldkey, &hotkey);
        SubtensorModule::stake_into_subnet(
            &hotkey,
            &coldkey,
            origin_netuid,
            stake_amount,
<<<<<<< HEAD
            0,
            false,
        );
=======
            <Test as Config>::SwapInterface::max_price(),
        )
        .unwrap();
>>>>>>> 35199c64

        let alpha = SubtensorModule::get_stake_for_hotkey_and_coldkey_on_subnet(
            &hotkey,
            &coldkey,
            origin_netuid,
        );
        let (tao_equivalent, _) = mock::swap_alpha_to_tao(origin_netuid, alpha);
        let (expected_alpha, _) = mock::swap_tao_to_alpha(destination_netuid, tao_equivalent);
        assert_ok!(SubtensorModule::do_swap_stake(
            RuntimeOrigin::signed(coldkey),
            hotkey,
            origin_netuid,
            destination_netuid,
            alpha
        ));

        assert_eq!(
            SubtensorModule::get_stake_for_hotkey_and_coldkey_on_subnet(
                &hotkey,
                &coldkey,
                origin_netuid
            ),
            0
        );

        assert_abs_diff_eq!(
            SubtensorModule::get_stake_for_hotkey_and_coldkey_on_subnet(
                &hotkey,
                &coldkey,
                destination_netuid
            ),
            expected_alpha,
            epsilon = 1000
        );
    });
}

#[test]
fn test_do_swap_multiple_times() {
    new_test_ext(1).execute_with(|| {
        let subnet_owner_coldkey = U256::from(1500);
        let subnet_owner_hotkey = U256::from(1501);
        let netuid1 = add_dynamic_network(&subnet_owner_hotkey, &subnet_owner_coldkey);
        let netuid2 = add_dynamic_network(&subnet_owner_hotkey, &subnet_owner_coldkey);

        let coldkey = U256::from(1);
        let hotkey = U256::from(2);
        let initial_stake = DefaultMinStake::<Test>::get() * 10;

        SubtensorModule::create_account_if_non_existent(&coldkey, &hotkey);
<<<<<<< HEAD
        SubtensorModule::stake_into_subnet(&hotkey, &coldkey, netuid1, initial_stake, 0, false);
=======
        SubtensorModule::stake_into_subnet(
            &hotkey,
            &coldkey,
            netuid1,
            initial_stake,
            <Test as Config>::SwapInterface::max_price(),
        )
        .unwrap();
>>>>>>> 35199c64

        let mut expected_alpha: u64 = 0;
        for _ in 0..3 {
            let alpha1 = SubtensorModule::get_stake_for_hotkey_and_coldkey_on_subnet(
                &hotkey, &coldkey, netuid1,
            );
            remove_stake_rate_limit_for_tests(&hotkey, &coldkey, netuid1);
            if alpha1 > 0 {
                assert_ok!(SubtensorModule::do_swap_stake(
                    RuntimeOrigin::signed(coldkey),
                    hotkey,
                    netuid1,
                    netuid2,
                    alpha1
                ));
            }
            let alpha2 = SubtensorModule::get_stake_for_hotkey_and_coldkey_on_subnet(
                &hotkey, &coldkey, netuid2,
            );
            remove_stake_rate_limit_for_tests(&hotkey, &coldkey, netuid2);
            if alpha2 > 0 {
                let (tao_equivalent, _) = mock::swap_alpha_to_tao(netuid2, alpha2);
                // we do this in the loop, because we need the value before the swap
                expected_alpha = mock::swap_tao_to_alpha(netuid1, tao_equivalent).0;
                assert_ok!(SubtensorModule::do_swap_stake(
                    RuntimeOrigin::signed(coldkey),
                    hotkey,
                    netuid2,
                    netuid1,
                    alpha2
                ));
            }
        }

        assert_abs_diff_eq!(
            SubtensorModule::get_stake_for_hotkey_and_coldkey_on_subnet(&hotkey, &coldkey, netuid1),
            expected_alpha,
            epsilon = 1000
        );
        assert_eq!(
            SubtensorModule::get_stake_for_hotkey_and_coldkey_on_subnet(&hotkey, &coldkey, netuid2),
            0
        );
    });
}

// cargo test --package pallet-subtensor --lib -- tests::move_stake::test_do_swap_allows_non_owned_hotkey --exact --show-output
#[test]
fn test_do_swap_allows_non_owned_hotkey() {
    new_test_ext(1).execute_with(|| {
        let subnet_owner_coldkey = U256::from(1001);
        let subnet_owner_hotkey = U256::from(1002);
        let origin_netuid = add_dynamic_network(&subnet_owner_hotkey, &subnet_owner_coldkey);
        let destination_netuid = add_dynamic_network(&subnet_owner_hotkey, &subnet_owner_coldkey);

        let coldkey = U256::from(1);
        let hotkey = U256::from(2);
        let foreign_coldkey = U256::from(3);
        let stake_amount = DefaultMinStake::<Test>::get() * 10;

        SubtensorModule::create_account_if_non_existent(&foreign_coldkey, &hotkey);
        SubtensorModule::stake_into_subnet(
            &hotkey,
            &coldkey,
            origin_netuid,
            stake_amount,
<<<<<<< HEAD
            0,
            false,
        );
=======
            <Test as Config>::SwapInterface::max_price(),
        )
        .unwrap();
>>>>>>> 35199c64
        let alpha_before = SubtensorModule::get_stake_for_hotkey_and_coldkey_on_subnet(
            &hotkey,
            &coldkey,
            origin_netuid,
        );

        assert_ok!(SubtensorModule::do_swap_stake(
            RuntimeOrigin::signed(coldkey),
            hotkey,
            origin_netuid,
            destination_netuid,
            alpha_before,
        ));
    });
}

// cargo test --package pallet-subtensor --lib -- tests::move_stake::test_swap_stake_limit_validate --exact --show-output
#[test]
fn test_swap_stake_limit_validate() {
    // Testing the signed extension validate function
    // correctly filters the `add_stake` transaction.

    new_test_ext(0).execute_with(|| {
        let subnet_owner_coldkey = U256::from(1001);
        let subnet_owner_hotkey = U256::from(1002);
        let origin_netuid = add_dynamic_network(&subnet_owner_hotkey, &subnet_owner_coldkey);
        let destination_netuid = add_dynamic_network(&subnet_owner_hotkey, &subnet_owner_coldkey);

        let coldkey = U256::from(1);
        let hotkey = U256::from(2);
        let stake_amount = 100_000_000_000;

        let reserve = 1_000_000_000_000;
        mock::setup_reserves(origin_netuid, reserve, reserve);
        mock::setup_reserves(destination_netuid, reserve, reserve);

        SubtensorModule::create_account_if_non_existent(&coldkey, &hotkey);
        let unstake_amount = SubtensorModule::stake_into_subnet(
            &hotkey,
            &coldkey,
            origin_netuid,
            stake_amount,
<<<<<<< HEAD
            0,
            false,
        );
=======
            <Test as Config>::SwapInterface::max_price(),
        )
        .unwrap();
>>>>>>> 35199c64

        // Setup limit price so that it doesn't allow much slippage at all
        let limit_price =
            ((<Test as pallet::Config>::SwapInterface::current_alpha_price(origin_netuid.into())
                / <Test as pallet::Config>::SwapInterface::current_alpha_price(
                    destination_netuid.into(),
                ))
                * U96F32::from_num(1_000_000_000))
            .to_num::<u64>()
                - 1_u64;

        // Swap stake limit call
        let call = RuntimeCall::SubtensorModule(SubtensorCall::swap_stake_limit {
            hotkey,
            origin_netuid,
            destination_netuid,
            alpha_amount: unstake_amount,
            limit_price,
            allow_partial: false,
        });

        let info: crate::DispatchInfo =
            crate::DispatchInfoOf::<<Test as frame_system::Config>::RuntimeCall>::default();

        let extension = crate::SubtensorTransactionExtension::<Test>::new();
        // Submit to the signed extension validate function
        let result_no_stake = extension.validate(
            RawOrigin::Signed(coldkey).into(),
            &call.clone(),
            &info,
            10,
            (),
            &TxBaseImplication(()),
            TransactionSource::External,
        );

        // Should fail due to slippage
        assert_eq!(
            result_no_stake.unwrap_err(),
            CustomTransactionError::SlippageTooHigh.into()
        );
    });
}

#[test]
fn test_stake_transfers_disabled_validate() {
    // Testing the signed extension validate function
    // correctly filters the `transfer_stake` transaction.

    new_test_ext(0).execute_with(|| {
        let subnet_owner_coldkey = U256::from(1001);
        let subnet_owner_hotkey = U256::from(1002);
        let origin_netuid = add_dynamic_network(&subnet_owner_hotkey, &subnet_owner_coldkey);
        let destination_netuid = add_dynamic_network(&subnet_owner_hotkey, &subnet_owner_coldkey);

        let coldkey = U256::from(1);
        let hotkey = U256::from(2);
        let destination_coldkey = U256::from(3);
        let stake_amount = 100_000_000_000;

        SubtensorModule::create_account_if_non_existent(&coldkey, &hotkey);
        let unstake_amount = SubtensorModule::stake_into_subnet(
            &hotkey,
            &coldkey,
            origin_netuid,
            stake_amount,
<<<<<<< HEAD
            0,
            false,
        );
=======
            <Test as Config>::SwapInterface::max_price(),
        )
        .unwrap();
>>>>>>> 35199c64

        // Swap stake limit call
        let call = RuntimeCall::SubtensorModule(SubtensorCall::transfer_stake {
            destination_coldkey,
            hotkey,
            origin_netuid,
            destination_netuid,
            alpha_amount: unstake_amount,
        });

        let info: crate::DispatchInfo =
            crate::DispatchInfoOf::<<Test as frame_system::Config>::RuntimeCall>::default();

        let extension = crate::SubtensorTransactionExtension::<Test>::new();

        // Disable transfers in origin subnet
        TransferToggle::<Test>::insert(origin_netuid, false);
        TransferToggle::<Test>::insert(destination_netuid, true);

        // Submit to the signed extension validate function
        let result1 = extension.validate(
            RawOrigin::Signed(coldkey).into(),
            &call.clone(),
            &info,
            10,
            (),
            &TxBaseImplication(()),
            TransactionSource::External,
        );
        assert_eq!(
            result1.unwrap_err(),
            CustomTransactionError::TransferDisallowed.into()
        );

        // Disable transfers in destination subnet
        TransferToggle::<Test>::insert(origin_netuid, true);
        TransferToggle::<Test>::insert(destination_netuid, false);

        // Submit to the signed extension validate function
        let result2 = extension.validate(
            RawOrigin::Signed(coldkey).into(),
            &call.clone(),
            &info,
            10,
            (),
            &TxBaseImplication(()),
            TransactionSource::External,
        );
        assert_eq!(
            result2.unwrap_err(),
            CustomTransactionError::TransferDisallowed.into()
        );

        // Enable transfers
        TransferToggle::<Test>::insert(origin_netuid, true);
        TransferToggle::<Test>::insert(destination_netuid, true);

        // Submit to the signed extension validate function
        let result3 = extension.validate(
            RawOrigin::Signed(coldkey).into(),
            &call.clone(),
            &info,
            10,
            (),
            &TxBaseImplication(()),
            TransactionSource::External,
        );
        assert_ok!(result3);
    });
}

#[test]
// RUST_LOG=info cargo test --package pallet-subtensor --lib -- tests::move_stake::test_move_stake_specific_stake_into_subnet_fail --exact --show-output
fn test_move_stake_specific_stake_into_subnet_fail() {
    new_test_ext(1).execute_with(|| {
        let sn_owner_coldkey = U256::from(55453);

        let hotkey_account_id = U256::from(533453);
        let coldkey_account_id = U256::from(55454);
        let hotkey_owner_account_id = U256::from(533454);

        let existing_shares: U64F64 =
            U64F64::from_num(161_986_254).saturating_div(U64F64::from_num(u64::MAX));
        let existing_stake = 36_711_495_953;

        let tao_in = 2_409_892_148_947;
        let alpha_in = 15_358_708_513_716;

        let tao_staked = 200_000_000;

        //add network
        let netuid = add_dynamic_network(&sn_owner_coldkey, &sn_owner_coldkey);

        let origin_netuid = add_dynamic_network(&sn_owner_coldkey, &sn_owner_coldkey);

        // Register hotkey on netuid
        register_ok_neuron(netuid, hotkey_account_id, hotkey_owner_account_id, 0);
        // Register hotkey on origin netuid
        register_ok_neuron(origin_netuid, hotkey_account_id, hotkey_owner_account_id, 0);

        // Check we have zero staked
        assert_eq!(
            SubtensorModule::get_total_stake_for_hotkey(&hotkey_account_id),
            0
        );

        // Set a hotkey pool for the hotkey on destination subnet
        let mut hotkey_pool = SubtensorModule::get_alpha_share_pool(hotkey_account_id, netuid);
        hotkey_pool.update_value_for_one(&hotkey_owner_account_id, 1234); // Doesn't matter, will be overridden

        // Adjust the total hotkey stake and shares to match the existing values
        TotalHotkeyShares::<Test>::insert(hotkey_account_id, netuid, existing_shares);
        TotalHotkeyAlpha::<Test>::insert(hotkey_account_id, netuid, existing_stake);

        // Make the hotkey a delegate
        Delegates::<Test>::insert(hotkey_account_id, 0);

        // Setup Subnet pool
        SubnetAlphaIn::<Test>::insert(netuid, alpha_in);
        SubnetTAO::<Test>::insert(netuid, tao_in);

        // Give TAO balance to coldkey
        SubtensorModule::add_balance_to_coldkey_account(
            &coldkey_account_id,
            tao_staked + 1_000_000_000,
        );

        // Setup Subnet pool for origin netuid
        SubnetAlphaIn::<Test>::insert(origin_netuid, alpha_in + 10_000_000);
        SubnetTAO::<Test>::insert(origin_netuid, tao_in + 10_000_000);

        // Add stake as new hotkey
        assert_ok!(SubtensorModule::add_stake(
            RuntimeOrigin::signed(coldkey_account_id),
            hotkey_account_id,
            origin_netuid,
            tao_staked,
        ),);

        remove_stake_rate_limit_for_tests(&hotkey_account_id, &coldkey_account_id, origin_netuid);

        let alpha_to_move = SubtensorModule::get_stake_for_hotkey_and_coldkey_on_subnet(
            &hotkey_account_id,
            &coldkey_account_id,
            origin_netuid,
        );

        // Move stake to destination subnet
        let (tao_equivalent, _) = mock::swap_alpha_to_tao(origin_netuid, alpha_to_move);
        let (expected_value, _) = mock::swap_tao_to_alpha(netuid, tao_equivalent);
        assert_ok!(SubtensorModule::move_stake(
            RuntimeOrigin::signed(coldkey_account_id),
            hotkey_account_id,
            hotkey_account_id,
            origin_netuid,
            netuid,
            alpha_to_move,
        ));

        // Check that the stake has been moved
        assert_eq!(
            SubtensorModule::get_stake_for_hotkey_and_coldkey_on_subnet(
                &hotkey_account_id,
                &coldkey_account_id,
                origin_netuid
            ),
            0
        );

        assert_abs_diff_eq!(
            SubtensorModule::get_stake_for_hotkey_and_coldkey_on_subnet(
                &hotkey_account_id,
                &coldkey_account_id,
                netuid
            ),
            expected_value,
            epsilon = 1000
        );
    });
}

#[test]
fn test_transfer_stake_rate_limited() {
    new_test_ext(1).execute_with(|| {
        let subnet_owner_coldkey = U256::from(1001);
        let subnet_owner_hotkey = U256::from(1002);
        let netuid = add_dynamic_network(&subnet_owner_hotkey, &subnet_owner_coldkey);

        let origin_coldkey = U256::from(1);
        let destination_coldkey = U256::from(2);
        let hotkey = U256::from(3);
        let stake_amount = DefaultMinStake::<Test>::get() * 10;
        let fee = DefaultStakingFee::<Test>::get();

        SubtensorModule::create_account_if_non_existent(&origin_coldkey, &hotkey);
        SubtensorModule::create_account_if_non_existent(&destination_coldkey, &hotkey);
        SubtensorModule::stake_into_subnet(
            &hotkey,
            &origin_coldkey,
            netuid,
            stake_amount,
            fee,
            true,
        );
        let alpha = SubtensorModule::get_stake_for_hotkey_and_coldkey_on_subnet(
            &hotkey,
            &origin_coldkey,
            netuid,
        );

        assert_err!(
            SubtensorModule::do_transfer_stake(
                RuntimeOrigin::signed(origin_coldkey),
                destination_coldkey,
                hotkey,
                netuid,
                netuid,
                alpha
            ),
            Error::<Test>::StakingOperationRateLimitExceeded
        );
    });
}

#[test]
fn test_transfer_stake_doesnt_limit_destination_coldkey() {
    new_test_ext(1).execute_with(|| {
        let subnet_owner_coldkey = U256::from(1001);
        let subnet_owner_hotkey = U256::from(1002);
        let netuid = add_dynamic_network(&subnet_owner_hotkey, &subnet_owner_coldkey);
        let netuid2 = add_dynamic_network(&subnet_owner_hotkey, &subnet_owner_coldkey);

        let origin_coldkey = U256::from(1);
        let destination_coldkey = U256::from(2);
        let hotkey = U256::from(3);
        let stake_amount = DefaultMinStake::<Test>::get() * 10;
        let fee = DefaultStakingFee::<Test>::get();

        SubtensorModule::create_account_if_non_existent(&origin_coldkey, &hotkey);
        SubtensorModule::create_account_if_non_existent(&destination_coldkey, &hotkey);
        SubtensorModule::stake_into_subnet(
            &hotkey,
            &origin_coldkey,
            netuid,
            stake_amount,
            fee,
            false,
        );
        let alpha = SubtensorModule::get_stake_for_hotkey_and_coldkey_on_subnet(
            &hotkey,
            &origin_coldkey,
            netuid,
        );

        assert_ok!(SubtensorModule::do_transfer_stake(
            RuntimeOrigin::signed(origin_coldkey),
            destination_coldkey,
            hotkey,
            netuid,
            netuid2,
            alpha
        ),);

        assert!(!StakingOperationRateLimiter::<Test>::contains_key((
            hotkey,
            destination_coldkey,
            netuid2
        )));
    });
}

#[test]
fn test_swap_stake_limits_destination_netuid() {
    new_test_ext(1).execute_with(|| {
        let subnet_owner_coldkey = U256::from(1001);
        let subnet_owner_hotkey = U256::from(1002);
        let netuid = add_dynamic_network(&subnet_owner_hotkey, &subnet_owner_coldkey);
        let netuid2 = add_dynamic_network(&subnet_owner_hotkey, &subnet_owner_coldkey);

        let origin_coldkey = U256::from(1);
        let hotkey = U256::from(3);
        let stake_amount = DefaultMinStake::<Test>::get() * 10;
        let fee = DefaultStakingFee::<Test>::get();

        SubtensorModule::create_account_if_non_existent(&origin_coldkey, &hotkey);
        SubtensorModule::stake_into_subnet(
            &hotkey,
            &origin_coldkey,
            netuid,
            stake_amount,
            fee,
            false,
        );
        let alpha = SubtensorModule::get_stake_for_hotkey_and_coldkey_on_subnet(
            &hotkey,
            &origin_coldkey,
            netuid,
        );

        assert_ok!(SubtensorModule::do_swap_stake(
            RuntimeOrigin::signed(origin_coldkey),
            hotkey,
            netuid,
            netuid2,
            alpha
        ),);

        assert!(!StakingOperationRateLimiter::<Test>::contains_key((
            hotkey,
            origin_coldkey,
            netuid
        )));

        assert!(StakingOperationRateLimiter::<Test>::contains_key((
            hotkey,
            origin_coldkey,
            netuid2
        )));
    });
}<|MERGE_RESOLUTION|>--- conflicted
+++ resolved
@@ -32,19 +32,12 @@
         SubtensorModule::stake_into_subnet(
             &origin_hotkey,
             &coldkey,
-<<<<<<< HEAD
-            netuid,
-            stake_amount,
-            fee,
-            false,
-        );
-=======
             netuid.into(),
             stake_amount,
             <Test as Config>::SwapInterface::max_price(),
-        )
-        .unwrap();
->>>>>>> 35199c64
+            false,
+        )
+        .unwrap();
         let alpha = SubtensorModule::get_stake_for_hotkey_and_coldkey_on_subnet(
             &origin_hotkey,
             &coldkey,
@@ -110,15 +103,10 @@
             &coldkey,
             origin_netuid,
             stake_amount,
-<<<<<<< HEAD
-            fee,
-            false,
-        );
-=======
-            <Test as Config>::SwapInterface::max_price(),
-        )
-        .unwrap();
->>>>>>> 35199c64
+            <Test as Config>::SwapInterface::max_price(),
+            false,
+        )
+        .unwrap();
         let alpha = SubtensorModule::get_stake_for_hotkey_and_coldkey_on_subnet(
             &origin_hotkey,
             &coldkey,
@@ -182,15 +170,10 @@
             &coldkey,
             origin_netuid,
             stake_amount,
-<<<<<<< HEAD
-            fee,
-            false,
-        );
-=======
-            <Test as Config>::SwapInterface::max_price(),
-        )
-        .unwrap();
->>>>>>> 35199c64
+            <Test as Config>::SwapInterface::max_price(),
+            false,
+        )
+        .unwrap();
         let alpha = SubtensorModule::get_stake_for_hotkey_and_coldkey_on_subnet(
             &origin_hotkey,
             &coldkey,
@@ -290,15 +273,10 @@
             &coldkey,
             netuid,
             stake_amount,
-<<<<<<< HEAD
-            fee,
-            false,
-        );
-=======
-            <Test as Config>::SwapInterface::max_price(),
-        )
-        .unwrap();
->>>>>>> 35199c64
+            <Test as Config>::SwapInterface::max_price(),
+            false,
+        )
+        .unwrap();
 
         // Attempt to move stake from a non-existent origin hotkey
         add_network(netuid, 1, 0);
@@ -357,15 +335,10 @@
             &coldkey,
             netuid,
             stake_amount,
-<<<<<<< HEAD
-            fee,
-            false,
-        );
-=======
-            <Test as Config>::SwapInterface::max_price(),
-        )
-        .unwrap();
->>>>>>> 35199c64
+            <Test as Config>::SwapInterface::max_price(),
+            false,
+        )
+        .unwrap();
         let alpha = SubtensorModule::get_stake_for_hotkey_and_coldkey_on_subnet(
             &origin_hotkey,
             &coldkey,
@@ -424,15 +397,10 @@
             &coldkey,
             netuid,
             stake_amount,
-<<<<<<< HEAD
-            fee,
-            false,
-        );
-=======
-            <Test as Config>::SwapInterface::max_price(),
-        )
-        .unwrap();
->>>>>>> 35199c64
+            <Test as Config>::SwapInterface::max_price(),
+            false,
+        )
+        .unwrap();
         let alpha = SubtensorModule::get_stake_for_hotkey_and_coldkey_on_subnet(
             &origin_hotkey,
             &coldkey,
@@ -494,15 +462,10 @@
             &coldkey,
             netuid,
             total_stake,
-<<<<<<< HEAD
-            fee,
-            false,
-        );
-=======
-            <Test as Config>::SwapInterface::max_price(),
-        )
-        .unwrap();
->>>>>>> 35199c64
+            <Test as Config>::SwapInterface::max_price(),
+            false,
+        )
+        .unwrap();
         let alpha = SubtensorModule::get_stake_for_hotkey_and_coldkey_on_subnet(
             &origin_hotkey,
             &coldkey,
@@ -561,18 +524,15 @@
         // Set up initial stake
         SubtensorModule::create_account_if_non_existent(&coldkey, &hotkey1);
         SubtensorModule::create_account_if_non_existent(&coldkey, &hotkey2);
-<<<<<<< HEAD
-        SubtensorModule::stake_into_subnet(&hotkey1, &coldkey, netuid, initial_stake, fee, false);
-=======
         SubtensorModule::stake_into_subnet(
             &hotkey1,
             &coldkey,
             netuid,
             initial_stake,
             <Test as Config>::SwapInterface::max_price(),
-        )
-        .unwrap();
->>>>>>> 35199c64
+            false,
+        )
+        .unwrap();
 
         // Move stake multiple times
         let mut expected_alpha: u64 = 0;
@@ -580,6 +540,7 @@
             let alpha1 = SubtensorModule::get_stake_for_hotkey_and_coldkey_on_subnet(
                 &hotkey1, &coldkey, netuid,
             );
+            remove_stake_rate_limit_for_tests(&hotkey1, &coldkey, netuid);
             assert_ok!(SubtensorModule::do_move_stake(
                 RuntimeOrigin::signed(coldkey),
                 hotkey1,
@@ -588,13 +549,13 @@
                 netuid,
                 alpha1,
             ));
-            remove_stake_rate_limit_for_tests(&hotkey2, &coldkey, netuid);
             let alpha2 = SubtensorModule::get_stake_for_hotkey_and_coldkey_on_subnet(
                 &hotkey2, &coldkey, netuid,
             );
             let (tao_equivalent, _) = mock::swap_alpha_to_tao(netuid, alpha2);
             // we need expected_alpha before the last move, so we call it within the loop
             expected_alpha = mock::swap_tao_to_alpha(netuid, tao_equivalent).0;
+            remove_stake_rate_limit_for_tests(&hotkey2, &coldkey, netuid);
             assert_ok!(SubtensorModule::do_move_stake(
                 RuntimeOrigin::signed(coldkey),
                 hotkey2,
@@ -603,7 +564,6 @@
                 netuid,
                 alpha2,
             ));
-            remove_stake_rate_limit_for_tests(&hotkey1, &coldkey, netuid);
         }
 
         // Check final stake distribution
@@ -641,15 +601,10 @@
             &coldkey,
             netuid,
             stake_amount,
-<<<<<<< HEAD
-            fee,
-            false,
-        );
-=======
-            <Test as Config>::SwapInterface::max_price(),
-        )
-        .unwrap();
->>>>>>> 35199c64
+            <Test as Config>::SwapInterface::max_price(),
+            false,
+        )
+        .unwrap();
         let alpha = SubtensorModule::get_stake_for_hotkey_and_coldkey_on_subnet(
             &origin_hotkey,
             &coldkey,
@@ -707,18 +662,15 @@
 
         // Set up initial stake
         SubtensorModule::create_account_if_non_existent(&coldkey, &hotkey);
-<<<<<<< HEAD
-        SubtensorModule::stake_into_subnet(&hotkey, &coldkey, netuid, stake_amount, fee, false);
-=======
-        SubtensorModule::stake_into_subnet(
-            &hotkey,
-            &coldkey,
-            netuid,
-            stake_amount,
-            <Test as Config>::SwapInterface::max_price(),
-        )
-        .unwrap();
->>>>>>> 35199c64
+        SubtensorModule::stake_into_subnet(
+            &hotkey,
+            &coldkey,
+            netuid,
+            stake_amount,
+            <Test as Config>::SwapInterface::max_price(),
+            false,
+        )
+        .unwrap();
         let alpha =
             SubtensorModule::get_stake_for_hotkey_and_coldkey_on_subnet(&hotkey, &coldkey, netuid);
 
@@ -765,15 +717,10 @@
             &coldkey,
             netuid,
             stake_amount,
-<<<<<<< HEAD
-            0,
-            false,
-        ); // use 0 fee for precision
-=======
-            <Test as Config>::SwapInterface::max_price(),
-        )
-        .unwrap();
->>>>>>> 35199c64
+            <Test as Config>::SwapInterface::max_price(),
+            false,
+        )
+        .unwrap();
         let alpha = SubtensorModule::get_stake_for_hotkey_and_coldkey_on_subnet(
             &origin_hotkey,
             &coldkey,
@@ -828,15 +775,10 @@
             &coldkey,
             origin_netuid,
             stake_amount,
-<<<<<<< HEAD
-            fee,
-            false,
-        );
-=======
-            <Test as Config>::SwapInterface::max_price(),
-        )
-        .unwrap();
->>>>>>> 35199c64
+            <Test as Config>::SwapInterface::max_price(),
+            false,
+        )
+        .unwrap();
 
         // Move stake
         SubtensorModule::create_account_if_non_existent(&coldkey, &origin_hotkey);
@@ -902,18 +844,15 @@
         let reserve = u64::MAX / 1000;
         mock::setup_reserves(netuid, reserve, reserve);
 
-<<<<<<< HEAD
-        SubtensorModule::stake_into_subnet(&origin_hotkey, &coldkey, netuid, max_stake, fee, false);
-=======
         SubtensorModule::stake_into_subnet(
             &origin_hotkey,
             &coldkey,
             netuid,
             max_stake,
             <Test as Config>::SwapInterface::max_price(),
-        )
-        .unwrap();
->>>>>>> 35199c64
+            false,
+        )
+        .unwrap();
         let alpha = SubtensorModule::get_stake_for_hotkey_and_coldkey_on_subnet(
             &origin_hotkey,
             &coldkey,
@@ -979,7 +918,6 @@
         ));
 
         remove_stake_rate_limit_for_tests(&hotkey_account_id, &coldkey_account_id, netuid);
-
         assert_err!(
             SubtensorModule::move_stake(
                 RuntimeOrigin::signed(coldkey_account_id),
@@ -1016,15 +954,10 @@
             &origin_coldkey,
             netuid,
             stake_amount,
-<<<<<<< HEAD
-            0,
-            false,
-        );
-=======
-            <Test as Config>::SwapInterface::max_price(),
-        )
-        .unwrap();
->>>>>>> 35199c64
+            <Test as Config>::SwapInterface::max_price(),
+            false,
+        )
+        .unwrap();
         let alpha = SubtensorModule::get_stake_for_hotkey_and_coldkey_on_subnet(
             &hotkey,
             &origin_coldkey,
@@ -1130,15 +1063,10 @@
             &origin_coldkey,
             netuid,
             stake_amount,
-<<<<<<< HEAD
-            0,
-            false,
-        );
-=======
-            <Test as Config>::SwapInterface::max_price(),
-        )
-        .unwrap();
->>>>>>> 35199c64
+            <Test as Config>::SwapInterface::max_price(),
+            false,
+        )
+        .unwrap();
 
         let alpha = stake_amount * 2;
         assert_noop!(
@@ -1176,15 +1104,10 @@
             &origin_coldkey,
             netuid,
             stake_amount,
-<<<<<<< HEAD
-            fee,
-            false,
-        );
-=======
-            <Test as Config>::SwapInterface::max_price(),
-        )
-        .unwrap();
->>>>>>> 35199c64
+            <Test as Config>::SwapInterface::max_price(),
+            false,
+        )
+        .unwrap();
 
         assert_noop!(
             SubtensorModule::do_transfer_stake(
@@ -1218,15 +1141,10 @@
             &origin_coldkey,
             netuid,
             stake_amount,
-<<<<<<< HEAD
-            0,
-            false,
-        );
-=======
-            <Test as Config>::SwapInterface::max_price(),
-        )
-        .unwrap();
->>>>>>> 35199c64
+            <Test as Config>::SwapInterface::max_price(),
+            false,
+        )
+        .unwrap();
 
         assert_err!(
             SubtensorModule::do_transfer_stake(
@@ -1270,15 +1188,10 @@
             &origin_coldkey,
             origin_netuid,
             stake_amount,
-<<<<<<< HEAD
-            0,
-            false,
-        );
-=======
-            <Test as Config>::SwapInterface::max_price(),
-        )
-        .unwrap();
->>>>>>> 35199c64
+            <Test as Config>::SwapInterface::max_price(),
+            false,
+        )
+        .unwrap();
 
         // 6. Transfer entire stake from origin_netuid -> destination_netuid.
         let alpha = SubtensorModule::get_stake_for_hotkey_and_coldkey_on_subnet(
@@ -1340,15 +1253,10 @@
             &coldkey,
             origin_netuid,
             stake_amount,
-<<<<<<< HEAD
-            0,
-            false,
-        );
-=======
-            <Test as Config>::SwapInterface::max_price(),
-        )
-        .unwrap();
->>>>>>> 35199c64
+            <Test as Config>::SwapInterface::max_price(),
+            false,
+        )
+        .unwrap();
         let alpha_before = SubtensorModule::get_stake_for_hotkey_and_coldkey_on_subnet(
             &hotkey,
             &coldkey,
@@ -1447,18 +1355,15 @@
         let attempted_swap = stake_amount * 2;
 
         SubtensorModule::create_account_if_non_existent(&coldkey, &hotkey);
-<<<<<<< HEAD
-        SubtensorModule::stake_into_subnet(&hotkey, &coldkey, netuid1, stake_amount, 0, false);
-=======
         SubtensorModule::stake_into_subnet(
             &hotkey,
             &coldkey,
             netuid1,
             stake_amount,
             <Test as Config>::SwapInterface::max_price(),
-        )
-        .unwrap();
->>>>>>> 35199c64
+            false,
+        )
+        .unwrap();
 
         assert_noop!(
             SubtensorModule::do_swap_stake(
@@ -1487,18 +1392,15 @@
         let stake_amount = 100_000;
 
         SubtensorModule::create_account_if_non_existent(&real_coldkey, &hotkey);
-<<<<<<< HEAD
-        SubtensorModule::stake_into_subnet(&hotkey, &real_coldkey, netuid1, stake_amount, 0, false);
-=======
         SubtensorModule::stake_into_subnet(
             &hotkey,
             &real_coldkey,
             netuid1,
             stake_amount,
             <Test as Config>::SwapInterface::max_price(),
-        )
-        .unwrap();
->>>>>>> 35199c64
+            false,
+        )
+        .unwrap();
 
         assert_noop!(
             SubtensorModule::do_swap_stake(
@@ -1527,18 +1429,15 @@
         let swap_amount = 1;
 
         SubtensorModule::create_account_if_non_existent(&coldkey, &hotkey);
-<<<<<<< HEAD
-        SubtensorModule::stake_into_subnet(&hotkey, &coldkey, netuid1, total_stake, 0, false);
-=======
         SubtensorModule::stake_into_subnet(
             &hotkey,
             &coldkey,
             netuid1,
             total_stake,
             <Test as Config>::SwapInterface::max_price(),
-        )
-        .unwrap();
->>>>>>> 35199c64
+            false,
+        )
+        .unwrap();
 
         assert_err!(
             SubtensorModule::do_swap_stake(
@@ -1565,18 +1464,15 @@
         let stake_amount = DefaultMinStake::<Test>::get() * 10;
 
         SubtensorModule::create_account_if_non_existent(&coldkey, &hotkey);
-<<<<<<< HEAD
-        SubtensorModule::stake_into_subnet(&hotkey, &coldkey, netuid, stake_amount, 0, false);
-=======
-        SubtensorModule::stake_into_subnet(
-            &hotkey,
-            &coldkey,
-            netuid,
-            stake_amount,
-            <Test as Config>::SwapInterface::max_price(),
-        )
-        .unwrap();
->>>>>>> 35199c64
+        SubtensorModule::stake_into_subnet(
+            &hotkey,
+            &coldkey,
+            netuid,
+            stake_amount,
+            <Test as Config>::SwapInterface::max_price(),
+            false,
+        )
+        .unwrap();
 
         let alpha_before =
             SubtensorModule::get_stake_for_hotkey_and_coldkey_on_subnet(&hotkey, &coldkey, netuid);
@@ -1611,18 +1507,15 @@
         let total_stake = DefaultMinStake::<Test>::get() * 10;
 
         SubtensorModule::create_account_if_non_existent(&coldkey, &hotkey);
-<<<<<<< HEAD
-        SubtensorModule::stake_into_subnet(&hotkey, &coldkey, origin_netuid, total_stake, 0, false);
-=======
         SubtensorModule::stake_into_subnet(
             &hotkey,
             &coldkey,
             origin_netuid,
             total_stake,
             <Test as Config>::SwapInterface::max_price(),
-        )
-        .unwrap();
->>>>>>> 35199c64
+            false,
+        )
+        .unwrap();
 
         let swap_amount = total_stake / 2;
         let (tao_equivalent, _) = mock::swap_alpha_to_tao(origin_netuid, swap_amount);
@@ -1665,15 +1558,10 @@
             &coldkey,
             origin_netuid,
             stake_amount,
-<<<<<<< HEAD
-            0,
-            false,
-        );
-=======
-            <Test as Config>::SwapInterface::max_price(),
-        )
-        .unwrap();
->>>>>>> 35199c64
+            <Test as Config>::SwapInterface::max_price(),
+            false,
+        )
+        .unwrap();
 
         let alpha = SubtensorModule::get_stake_for_hotkey_and_coldkey_on_subnet(
             &hotkey,
@@ -1724,26 +1612,23 @@
         let initial_stake = DefaultMinStake::<Test>::get() * 10;
 
         SubtensorModule::create_account_if_non_existent(&coldkey, &hotkey);
-<<<<<<< HEAD
-        SubtensorModule::stake_into_subnet(&hotkey, &coldkey, netuid1, initial_stake, 0, false);
-=======
         SubtensorModule::stake_into_subnet(
             &hotkey,
             &coldkey,
             netuid1,
             initial_stake,
             <Test as Config>::SwapInterface::max_price(),
-        )
-        .unwrap();
->>>>>>> 35199c64
+            false,
+        )
+        .unwrap();
 
         let mut expected_alpha: u64 = 0;
         for _ in 0..3 {
             let alpha1 = SubtensorModule::get_stake_for_hotkey_and_coldkey_on_subnet(
                 &hotkey, &coldkey, netuid1,
             );
-            remove_stake_rate_limit_for_tests(&hotkey, &coldkey, netuid1);
             if alpha1 > 0 {
+                remove_stake_rate_limit_for_tests(&hotkey, &coldkey, netuid1);
                 assert_ok!(SubtensorModule::do_swap_stake(
                     RuntimeOrigin::signed(coldkey),
                     hotkey,
@@ -1755,11 +1640,11 @@
             let alpha2 = SubtensorModule::get_stake_for_hotkey_and_coldkey_on_subnet(
                 &hotkey, &coldkey, netuid2,
             );
-            remove_stake_rate_limit_for_tests(&hotkey, &coldkey, netuid2);
             if alpha2 > 0 {
                 let (tao_equivalent, _) = mock::swap_alpha_to_tao(netuid2, alpha2);
                 // we do this in the loop, because we need the value before the swap
                 expected_alpha = mock::swap_tao_to_alpha(netuid1, tao_equivalent).0;
+                remove_stake_rate_limit_for_tests(&hotkey, &coldkey, netuid2);
                 assert_ok!(SubtensorModule::do_swap_stake(
                     RuntimeOrigin::signed(coldkey),
                     hotkey,
@@ -1802,15 +1687,10 @@
             &coldkey,
             origin_netuid,
             stake_amount,
-<<<<<<< HEAD
-            0,
-            false,
-        );
-=======
-            <Test as Config>::SwapInterface::max_price(),
-        )
-        .unwrap();
->>>>>>> 35199c64
+            <Test as Config>::SwapInterface::max_price(),
+            false,
+        )
+        .unwrap();
         let alpha_before = SubtensorModule::get_stake_for_hotkey_and_coldkey_on_subnet(
             &hotkey,
             &coldkey,
@@ -1853,15 +1733,10 @@
             &coldkey,
             origin_netuid,
             stake_amount,
-<<<<<<< HEAD
-            0,
-            false,
-        );
-=======
-            <Test as Config>::SwapInterface::max_price(),
-        )
-        .unwrap();
->>>>>>> 35199c64
+            <Test as Config>::SwapInterface::max_price(),
+            false,
+        )
+        .unwrap();
 
         // Setup limit price so that it doesn't allow much slippage at all
         let limit_price =
@@ -1928,15 +1803,10 @@
             &coldkey,
             origin_netuid,
             stake_amount,
-<<<<<<< HEAD
-            0,
-            false,
-        );
-=======
-            <Test as Config>::SwapInterface::max_price(),
-        )
-        .unwrap();
->>>>>>> 35199c64
+            <Test as Config>::SwapInterface::max_price(),
+            false,
+        )
+        .unwrap();
 
         // Swap stake limit call
         let call = RuntimeCall::SubtensorModule(SubtensorCall::transfer_stake {
@@ -2075,9 +1945,6 @@
             origin_netuid,
             tao_staked,
         ),);
-
-        remove_stake_rate_limit_for_tests(&hotkey_account_id, &coldkey_account_id, origin_netuid);
-
         let alpha_to_move = SubtensorModule::get_stake_for_hotkey_and_coldkey_on_subnet(
             &hotkey_account_id,
             &coldkey_account_id,
@@ -2087,6 +1954,7 @@
         // Move stake to destination subnet
         let (tao_equivalent, _) = mock::swap_alpha_to_tao(origin_netuid, alpha_to_move);
         let (expected_value, _) = mock::swap_tao_to_alpha(netuid, tao_equivalent);
+        remove_stake_rate_limit_for_tests(&hotkey_account_id, &coldkey_account_id, origin_netuid);
         assert_ok!(SubtensorModule::move_stake(
             RuntimeOrigin::signed(coldkey_account_id),
             hotkey_account_id,
@@ -2129,7 +1997,6 @@
         let destination_coldkey = U256::from(2);
         let hotkey = U256::from(3);
         let stake_amount = DefaultMinStake::<Test>::get() * 10;
-        let fee = DefaultStakingFee::<Test>::get();
 
         SubtensorModule::create_account_if_non_existent(&origin_coldkey, &hotkey);
         SubtensorModule::create_account_if_non_existent(&destination_coldkey, &hotkey);
@@ -2138,9 +2005,10 @@
             &origin_coldkey,
             netuid,
             stake_amount,
-            fee,
+            <Test as Config>::SwapInterface::max_price(),
             true,
-        );
+        )
+        .unwrap();
         let alpha = SubtensorModule::get_stake_for_hotkey_and_coldkey_on_subnet(
             &hotkey,
             &origin_coldkey,
@@ -2173,7 +2041,6 @@
         let destination_coldkey = U256::from(2);
         let hotkey = U256::from(3);
         let stake_amount = DefaultMinStake::<Test>::get() * 10;
-        let fee = DefaultStakingFee::<Test>::get();
 
         SubtensorModule::create_account_if_non_existent(&origin_coldkey, &hotkey);
         SubtensorModule::create_account_if_non_existent(&destination_coldkey, &hotkey);
@@ -2182,9 +2049,10 @@
             &origin_coldkey,
             netuid,
             stake_amount,
-            fee,
-            false,
-        );
+            <Test as Config>::SwapInterface::max_price(),
+            false,
+        )
+        .unwrap();
         let alpha = SubtensorModule::get_stake_for_hotkey_and_coldkey_on_subnet(
             &hotkey,
             &origin_coldkey,
@@ -2219,7 +2087,6 @@
         let origin_coldkey = U256::from(1);
         let hotkey = U256::from(3);
         let stake_amount = DefaultMinStake::<Test>::get() * 10;
-        let fee = DefaultStakingFee::<Test>::get();
 
         SubtensorModule::create_account_if_non_existent(&origin_coldkey, &hotkey);
         SubtensorModule::stake_into_subnet(
@@ -2227,9 +2094,10 @@
             &origin_coldkey,
             netuid,
             stake_amount,
-            fee,
-            false,
-        );
+            <Test as Config>::SwapInterface::max_price(),
+            false,
+        )
+        .unwrap();
         let alpha = SubtensorModule::get_stake_for_hotkey_and_coldkey_on_subnet(
             &hotkey,
             &origin_coldkey,
