--- conflicted
+++ resolved
@@ -6241,6 +6241,83 @@
         SubtensorModule::set_max_registrations_per_block(netuid, 100);
         SubtensorModule::set_target_registrations_per_interval(netuid, 100);
 
+        // Register multiple neurons (e.g., 5 neurons)
+        let num_neurons = 5;
+        let mut hotkeys = Vec::new();
+        let mut neuron_uids = Vec::new();
+        for i in 0..num_neurons {
+            let hotkey: AccountId = U256::from(i + 1);
+            register_ok_neuron(netuid, hotkey, U256::from(i + 100), 100_000);
+            SubtensorModule::set_validator_permit_for_uid(netuid, i as u16, true);
+            hotkeys.push(hotkey);
+            neuron_uids.push(
+                SubtensorModule::get_uid_for_net_and_hotkey(netuid, &hotkey)
+                    .expect("Failed to get neuron UID"),
+            );
+        }
+
+        let version_key = SubtensorModule::get_weights_version_key(netuid);
+
+        // Prepare payloads and commits for each hotkey
+        let esk = [2; 32];
+        let pk_bytes = hex::decode("83cf0f2896adee7eb8b5f01fcad3912212c437e0073e911fb90022d3e760183c8c4b450b6a0a6c3ac6a5776a2d1064510d1fec758c921cc22b0e17e63aaf4bcb5ed66304de9cf809bd274ca73bab4af5a6e9c76a4bc09e76eae8991ef5ece45a")
+            .expect("Failed to decode public key bytes");
+        let pub_key = <TinyBLS381 as EngineBLS>::PublicKeyGroup::deserialize_compressed(&*pk_bytes)
+            .expect("Failed to deserialize public key");
+
+        let message = {
+            let mut hasher = sha2::Sha256::new();
+            hasher.update(reveal_round.to_be_bytes());
+            hasher.finalize().to_vec()
+        };
+        let identity = Identity::new(b"", vec![message]);
+
+        let mut commits = Vec::new();
+        for (i, hotkey) in hotkeys.iter().enumerate() {
+            // Each neuron will assign weights to all neurons, including itself
+            let values: Vec<u16> = (0..num_neurons as u16)
+                .map(|v| (v + i as u16 + 1) * 10)
+            .collect();
+            let payload = WeightsTlockPayload {
+                values: values.clone(),
+                uids: neuron_uids.clone(),
+                version_key,
+            };
+            let serialized_payload = payload.encode();
+
+            let rng = ChaCha20Rng::seed_from_u64(i as u64);
+
+            let ct = tle::<TinyBLS381, AESGCMStreamCipherProvider, ChaCha20Rng>(
+                pub_key,
+                esk,
+                &serialized_payload,
+                identity.clone(),
+                rng,
+            )
+            .expect("Encryption failed");
+
+            let mut commit_bytes = Vec::new();
+            ct.serialize_compressed(&mut commit_bytes)
+                .expect("Failed to serialize commit");
+
+            // Submit the commit
+            assert_ok!(SubtensorModule::do_commit_crv3_weights(
+                RuntimeOrigin::signed(*hotkey),
+                netuid,
+                commit_bytes
+                    .try_into()
+                    .expect("Failed to convert commit data"),
+                reveal_round
+            ));
+
+            // Store the expected weights for later comparison
+            commits.push((hotkey, payload));
+        }
+
+        // Insert the pulse
+        let sig_bytes = hex::decode("b44679b9a59af2ec876b1a6b1ad52ea9b1615fc3982b19576350f93447cb1125e342b73a8dd2bacbe47e4b6b63ed5e39")
+            .expect("Failed to decode signature bytes");
+
         // pulse for round 1000
         let sig_bytes = hex::decode(
             "b44679b9a59af2ec876b1a6b1ad52ea9b1615fc3982b19576350f93447cb1125e\
@@ -6273,6 +6350,45 @@
                 1.into(),
             );
 
+            // Normalize expected weights
+            let expected_weights: Vec<(u16, I32F32)> = expected_payload
+                .uids
+                .iter()
+                .zip(expected_payload.values.iter())
+                .map(|(&uid, &value)| (uid, I32F32::from_num(value)))
+                .collect();
+
+            let total_expected_weight: I32F32 =
+                expected_weights.iter().map(|&(_, w)| w).sum();
+
+            let normalized_expected_weights: Vec<(u16, I32F32)> = expected_weights
+                .iter()
+                .map(|&(uid, w)| (uid, w / total_expected_weight * I32F32::from_num(30)))
+                .collect();
+
+            // Normalize actual weights
+            let total_weight: I32F32 = weights.iter().map(|&(_, w)| w).sum();
+
+            let normalized_weights: Vec<(u16, I32F32)> = weights
+                .iter()
+                .map(|&(uid, w)| (uid, w / total_weight * I32F32::from_num(30)))
+                .collect();
+
+            // Compare expected and actual weights with acceptable delta
+            for ((uid_expected, weight_expected), (uid_actual, weight_actual)) in
+                normalized_expected_weights.iter().zip(normalized_weights.iter())
+            {
+        assert_eq!(
+                    uid_expected, uid_actual,
+                    "UID mismatch: expected {uid_expected}, got {uid_actual}"
+                );
+
+                let diff = (*weight_expected - *weight_actual).abs();
+                assert!(
+                    diff <= delta,
+                    "Weight mismatch for uid {uid_expected}: expected {weight_expected}, got {weight_actual}, diff {diff}"
+                );
+            }
             step_block(1); // avoids TooManyRegistrationsThisBlock
         }
 
@@ -6287,16 +6403,7 @@
         let pk =
             <TinyBLS381 as EngineBLS>::PublicKeyGroup::deserialize_compressed(&*pk_bytes).unwrap();
 
-<<<<<<< HEAD
-        let mut commits = Vec::new();
-        for (i, hotkey) in hotkeys.iter().enumerate() {
-            // Each neuron will assign weights to all neurons, including itself
-            let values: Vec<u16> = (0..num_neurons as u16)
-                .map(|v| (v + i as u16 + 1) * 10)
-            .collect();
-=======
         for (i, hk) in hotkeys.iter().enumerate() {
->>>>>>> 573717ca
             let payload = WeightsTlockPayload {
                 hotkey: hk.encode(),
                 values: vec![10, 20, 30, 40, 50],
@@ -6341,49 +6448,6 @@
                 !w_sparse.get(uid).unwrap_or(&Vec::new()).is_empty(),
                 "weights for uid {uid} should be set"
             );
-<<<<<<< HEAD
-
-            // Normalize expected weights
-            let expected_weights: Vec<(u16, I32F32)> = expected_payload
-                .uids
-                .iter()
-                .zip(expected_payload.values.iter())
-                .map(|(&uid, &value)| (uid, I32F32::from_num(value)))
-                .collect();
-
-            let total_expected_weight: I32F32 =
-                expected_weights.iter().map(|&(_, w)| w).sum();
-
-            let normalized_expected_weights: Vec<(u16, I32F32)> = expected_weights
-                .iter()
-                .map(|&(uid, w)| (uid, w / total_expected_weight * I32F32::from_num(30)))
-                .collect();
-
-            // Normalize actual weights
-            let total_weight: I32F32 = weights.iter().map(|&(_, w)| w).sum();
-
-            let normalized_weights: Vec<(u16, I32F32)> = weights
-                .iter()
-                .map(|&(uid, w)| (uid, w / total_weight * I32F32::from_num(30)))
-                .collect();
-
-            // Compare expected and actual weights with acceptable delta
-            for ((uid_expected, weight_expected), (uid_actual, weight_actual)) in
-                normalized_expected_weights.iter().zip(normalized_weights.iter())
-            {
-        assert_eq!(
-                    uid_expected, uid_actual,
-                    "UID mismatch: expected {uid_expected}, got {uid_actual}"
-                );
-
-                let diff = (*weight_expected - *weight_actual).abs();
-                assert!(
-                    diff <= delta,
-                    "Weight mismatch for uid {uid_expected}: expected {weight_expected}, got {weight_actual}, diff {diff}"
-                );
-            }
-=======
->>>>>>> 573717ca
         }
     });
 }
@@ -6475,6 +6539,61 @@
             let mut commit_bytes = Vec::new();
             ct.serialize_compressed(&mut commit_bytes).unwrap();
 
+        // Set acceptable delta for `I32F32` weights
+        let delta = I32F32::from_num(0.0001); // Adjust delta as needed
+
+        for (hotkey, expected_payload) in commits {
+            let neuron_uid = SubtensorModule::get_uid_for_net_and_hotkey(netuid, hotkey)
+                .expect("Failed to get neuron UID for hotkey") as usize;
+            let weights = weights_sparse
+                .get(neuron_uid)
+                .cloned()
+                .unwrap_or_default();
+
+            assert!(
+                !weights.is_empty(),
+                "Weights for neuron_uid {neuron_uid} should be set"
+            );
+
+            // Normalize expected weights
+            let expected_weights: Vec<(u16, I32F32)> = expected_payload
+                .uids
+                .iter()
+                .zip(expected_payload.values.iter())
+                .map(|(&uid, &value)| (uid, I32F32::from_num(value)))
+                .collect();
+
+            let total_expected_weight: I32F32 =
+                expected_weights.iter().map(|&(_, w)| w).sum();
+
+            let normalized_expected_weights: Vec<(u16, I32F32)> = expected_weights
+                .iter()
+                .map(|&(uid, w)| (uid, w / total_expected_weight * I32F32::from_num(30)))
+                .collect();
+
+            // Normalize actual weights
+            let total_weight: I32F32 = weights.iter().map(|&(_, w)| w).sum();
+
+            let normalized_weights: Vec<(u16, I32F32)> = weights
+                .iter()
+                .map(|&(uid, w)| (uid, w / total_weight * I32F32::from_num(30)))
+                .collect();
+
+            // Compare expected and actual weights with acceptable delta
+            for ((uid_expected, weight_expected), (uid_actual, weight_actual)) in
+                normalized_expected_weights.iter().zip(normalized_weights.iter())
+            {
+        assert_eq!(
+                    uid_expected, uid_actual,
+                    "UID mismatch: expected {uid_expected}, got {uid_actual}"
+                );
+
+                let diff = (*weight_expected - *weight_actual).abs();
+                assert!(
+                    diff <= delta,
+                    "Weight mismatch for uid {uid_expected}: expected {weight_expected}, got {weight_actual}, diff {diff}"
+                );
+            }
             assert_ok!(SubtensorModule::do_commit_timelocked_weights(
                 RuntimeOrigin::signed(*hk),
                 netuid,
@@ -6495,49 +6614,6 @@
                 !w_sparse.get(uid).unwrap_or(&Vec::new()).is_empty(),
                 "weights for uid {uid} should be set"
             );
-<<<<<<< HEAD
-
-            // Normalize expected weights
-            let expected_weights: Vec<(u16, I32F32)> = expected_payload
-                .uids
-                .iter()
-                .zip(expected_payload.values.iter())
-                .map(|(&uid, &value)| (uid, I32F32::from_num(value)))
-                .collect();
-
-            let total_expected_weight: I32F32 =
-                expected_weights.iter().map(|&(_, w)| w).sum();
-
-            let normalized_expected_weights: Vec<(u16, I32F32)> = expected_weights
-                .iter()
-                .map(|&(uid, w)| (uid, w / total_expected_weight * I32F32::from_num(30)))
-                .collect();
-
-            // Normalize actual weights
-            let total_weight: I32F32 = weights.iter().map(|&(_, w)| w).sum();
-
-            let normalized_weights: Vec<(u16, I32F32)> = weights
-                .iter()
-                .map(|&(uid, w)| (uid, w / total_weight * I32F32::from_num(30)))
-                .collect();
-
-            // Compare expected and actual weights with acceptable delta
-            for ((uid_expected, weight_expected), (uid_actual, weight_actual)) in
-                normalized_expected_weights.iter().zip(normalized_weights.iter())
-            {
-        assert_eq!(
-                    uid_expected, uid_actual,
-                    "UID mismatch: expected {uid_expected}, got {uid_actual}"
-                );
-
-                let diff = (*weight_expected - *weight_actual).abs();
-                assert!(
-                    diff <= delta,
-                    "Weight mismatch for uid {uid_expected}: expected {weight_expected}, got {weight_actual}, diff {diff}"
-                );
-            }
-=======
->>>>>>> 573717ca
         }
     });
 }
