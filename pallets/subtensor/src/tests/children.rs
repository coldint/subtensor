--- conflicted
+++ resolved
@@ -3079,19 +3079,12 @@
         let stake_b_old = SubtensorModule::get_total_stake_for_hotkey(&hotkey_b);
         let stake_c_old = SubtensorModule::get_total_stake_for_hotkey(&hotkey_c);
 
-<<<<<<< HEAD
-        let total_stake_old = I96F32::from_num((stake_a_old + stake_b_old + stake_c_old).to_u64());
-        log::info!("Old stake for hotkey A: {:?}", stake_a_old);
-        log::info!("Old stake for hotkey B: {:?}", stake_b_old);
-        log::info!("Old stake for hotkey C: {:?}", stake_c_old);
-        log::info!("Total old stake: {:?}", total_stake_old);
-=======
-        let total_stake_old: I96F32 = I96F32::from_num(stake_a_old + stake_b_old + stake_c_old);
+        let total_stake_old: I96F32 =
+            I96F32::from_num((stake_a_old + stake_b_old + stake_c_old).to_u64());
         log::info!("Old stake for hotkey A: {stake_a_old:?}");
         log::info!("Old stake for hotkey B: {stake_b_old:?}");
         log::info!("Old stake for hotkey C: {stake_c_old:?}");
         log::info!("Total old stake: {total_stake_old:?}");
->>>>>>> 1367c341
 
         // Set CHK take rate to 1/9
         let chk_take: I96F32 = I96F32::from_num(1_f64 / 9_f64);
@@ -3115,41 +3108,22 @@
         SubtensorModule::run_coinbase(emission);
 
         // Log new stake
-<<<<<<< HEAD
         let stake_a_new = SubtensorModule::get_total_stake_for_hotkey(&hotkey_a);
         let stake_b_new = SubtensorModule::get_total_stake_for_hotkey(&hotkey_b);
         let stake_c_new = SubtensorModule::get_total_stake_for_hotkey(&hotkey_c);
         let total_stake_new = I96F32::from_num((stake_a_new + stake_b_new + stake_c_new).to_u64());
-        log::info!("Stake for hotkey A: {:?}", stake_a_new);
-        log::info!("Stake for hotkey B: {:?}", stake_b_new);
-        log::info!("Stake for hotkey C: {:?}", stake_c_new);
+        log::info!("Stake for hotkey A: {stake_a_new:?}");
+        log::info!("Stake for hotkey B: {stake_b_new:?}");
+        log::info!("Stake for hotkey C: {stake_c_new:?}");
 
         let stake_inc_a = stake_a_new - stake_a_old;
         let stake_inc_b = stake_b_new - stake_b_old;
         let stake_inc_c = stake_c_new - stake_c_old;
-        let total_stake_inc = total_stake_new - total_stake_old;
-        log::info!("Stake increase for hotkey A: {:?}", stake_inc_a);
-        log::info!("Stake increase for hotkey B: {:?}", stake_inc_b);
-        log::info!("Stake increase for hotkey C: {:?}", stake_inc_c);
-        log::info!("Total stake increase: {:?}", total_stake_inc);
-=======
-        let stake_a_new: u64 = SubtensorModule::get_total_stake_for_hotkey(&hotkey_a);
-        let stake_b_new: u64 = SubtensorModule::get_total_stake_for_hotkey(&hotkey_b);
-        let stake_c_new: u64 = SubtensorModule::get_total_stake_for_hotkey(&hotkey_c);
-        let total_stake_new: I96F32 = I96F32::from_num(stake_a_new + stake_b_new + stake_c_new);
-        log::info!("Stake for hotkey A: {stake_a_new:?}");
-        log::info!("Stake for hotkey B: {stake_b_new:?}");
-        log::info!("Stake for hotkey C: {stake_c_new:?}");
-
-        let stake_inc_a: u64 = stake_a_new - stake_a_old;
-        let stake_inc_b: u64 = stake_b_new - stake_b_old;
-        let stake_inc_c: u64 = stake_c_new - stake_c_old;
         let total_stake_inc: I96F32 = total_stake_new - total_stake_old;
         log::info!("Stake increase for hotkey A: {stake_inc_a:?}");
         log::info!("Stake increase for hotkey B: {stake_inc_b:?}");
         log::info!("Stake increase for hotkey C: {stake_inc_c:?}");
         log::info!("Total stake increase: {total_stake_inc:?}");
->>>>>>> 1367c341
         let rel_stake_inc_a = I96F32::from_num(stake_inc_a) / total_stake_inc;
         let rel_stake_inc_b = I96F32::from_num(stake_inc_b) / total_stake_inc;
         let rel_stake_inc_c = I96F32::from_num(stake_inc_c) / total_stake_inc;
@@ -3158,7 +3132,7 @@
         log::info!("rel_stake_inc_c: {rel_stake_inc_c:?}");
 
         // Verify the final stake distribution
-        let stake_inc_eps: I96F32 = I96F32::from_num(1e-4); // 4 decimal places
+        let stake_inc_eps = I96F32::from_num(1e-4); // 4 decimal places
 
         // Each child has chk_take take
         let expected_a = I96F32::from_num(2_f64 / 3_f64)
