--- conflicted
+++ resolved
@@ -5,11 +5,7 @@
 )]
 
 use super::mock::*;
-<<<<<<< HEAD
-use crate::epoch::math::{fixed, safe_exp, u16_proportion_to_fixed, u16_to_fixed};
-=======
 use crate::epoch::math::{fixed, u16_proportion_to_fixed};
->>>>>>> 39daeee4
 use crate::*;
 
 use approx::assert_abs_diff_eq;
@@ -2226,392 +2222,6 @@
 }
 
 #[test]
-<<<<<<< HEAD
-fn test_compute_alpha_values() {
-    // Define the consensus values.
-    let consensus = vec![
-        I32F32::from_num(0.1),
-        I32F32::from_num(0.5),
-        I32F32::from_num(0.9),
-    ];
-    // Define the logistic function parameters 'a' and 'b'.
-    let a = I32F32::from_num(1.0);
-    let b = I32F32::from_num(0.0);
-
-    // Compute the alpha values using the function.
-    let alpha = SubtensorModule::compute_alpha_values(&consensus, a, b);
-
-    // Ensure the length of the alpha vector matches the consensus vector.
-    assert_eq!(alpha.len(), consensus.len());
-
-    // Manually compute the expected alpha values for each consensus value.
-    // The logistic function is: 1 / (1 + exp(b - a * c))
-    // where c is the consensus value.
-
-    // For consensus[0] = 0.1:
-    // exp_val = exp(0.0 - 1.0 * 0.1) = exp(-0.1)
-    // alpha[0] = 1 / (1 + exp(-0.1)) ~ 0.9048374180359595
-    let exp_val_0 = I32F32::from_num(0.9048374180359595);
-    let expected_alpha_0 = I32F32::from_num(1.0) / (I32F32::from_num(1.0) + exp_val_0);
-
-    // For consensus[1] = 0.5:
-    // exp_val = exp(0.0 - 1.0 * 0.5) = exp(-0.5)
-    // alpha[1] = 1 / (1 + exp(-0.5)) ~ 0.6065306597126334
-    let exp_val_1 = I32F32::from_num(0.6065306597126334);
-    let expected_alpha_1 = I32F32::from_num(1.0) / (I32F32::from_num(1.0) + exp_val_1);
-
-    // For consensus[2] = 0.9:
-    // exp_val = exp(0.0 - 1.0 * 0.9) = exp(-0.9)
-    // alpha[2] = 1 / (1 + exp(-0.9)) ~ 0.4065696597405991
-    let exp_val_2 = I32F32::from_num(0.4065696597405991);
-    let expected_alpha_2 = I32F32::from_num(1.0) / (I32F32::from_num(1.0) + exp_val_2);
-
-    // Define an epsilon for approximate equality checks.
-    let epsilon = I32F32::from_num(1e-6);
-
-    // Assert that the computed alpha values match the expected values within the epsilon.
-    assert_approx_eq(alpha[0], expected_alpha_0, epsilon);
-    assert_approx_eq(alpha[1], expected_alpha_1, epsilon);
-    assert_approx_eq(alpha[2], expected_alpha_2, epsilon);
-}
-
-#[test]
-fn test_compute_alpha_values_256_miners() {
-    // Define the consensus values for 256 miners.
-    let consensus: Vec<I32F32> = (0..256)
-        .map(|i| I32F32::from_num(i as f32 / 255.0))
-        .collect();
-    // Define the logistic function parameters 'a' and 'b'.
-    let a = I32F32::from_num(1.0);
-    let b = I32F32::from_num(0.0);
-
-    // Compute the alpha values using the function.
-    let alpha = SubtensorModule::compute_alpha_values(&consensus, a, b);
-
-    // Ensure the length of the alpha vector matches the consensus vector.
-    assert_eq!(alpha.len(), consensus.len());
-
-    // Define an epsilon for approximate equality checks.
-    let epsilon = I32F32::from_num(1e-6);
-
-    for (i, &c) in consensus.iter().enumerate() {
-        // Use saturating subtraction and multiplication
-        let exponent = b - (a * c);
-
-        // Use safe_exp instead of exp
-        let exp_val = safe_exp(exponent);
-
-        // Use saturating addition and division
-        let expected_alpha = I32F32::from_num(1.0) / (I32F32::from_num(1.0) + exp_val);
-
-        // Assert that the computed alpha values match the expected values within the epsilon.
-        assert_approx_eq(alpha[i], expected_alpha, epsilon);
-    }
-}
-
-#[test]
-fn test_clamp_alpha_values() {
-    // Define the alpha values.
-    let alpha = vec![
-        I32F32::from_num(0.1),
-        I32F32::from_num(0.5),
-        I32F32::from_num(0.9),
-    ];
-    // Define the high and low clamping values.
-    let alpha_high = I32F32::from_num(0.8);
-    let alpha_low = I32F32::from_num(0.2);
-
-    // Compute the clamped alpha values using the function.
-    let clamped_alpha = SubtensorModule::clamp_alpha_values(alpha.clone(), alpha_high, alpha_low);
-
-    // Ensure the length of the clamped alpha vector matches the original alpha vector.
-    assert_eq!(clamped_alpha.len(), alpha.len());
-
-    // Manually compute the expected clamped alpha values for each alpha value.
-    // The clamping logic is: max(alpha_low, min(alpha_high, a))
-
-    // For alpha[0] = 0.1:
-    // clamped_a = max(0.2, min(0.8, 0.1)) = max(0.2, 0.1) = 0.2
-    let expected_clamped_alpha_0 = I32F32::from_num(0.2);
-
-    // For alpha[1] = 0.5:
-    // clamped_a = max(0.2, min(0.8, 0.5)) = max(0.2, 0.5) = 0.5
-    let expected_clamped_alpha_1 = I32F32::from_num(0.5);
-
-    // For alpha[2] = 0.9:
-    // clamped_a = max(0.2, min(0.8, 0.9)) = max(0.2, 0.8) = 0.8
-    let expected_clamped_alpha_2 = I32F32::from_num(0.8);
-
-    // Assert that the computed clamped alpha values match the expected values.
-    assert_eq!(clamped_alpha[0], expected_clamped_alpha_0);
-    assert_eq!(clamped_alpha[1], expected_clamped_alpha_1);
-    assert_eq!(clamped_alpha[2], expected_clamped_alpha_2);
-}
-
-#[test]
-fn test_calculate_logistic_params() {
-    // Define test inputs
-    let alpha_high = I32F32::from_num(0.9);
-    let alpha_low = I32F32::from_num(0.1);
-    let consensus_high = I32F32::from_num(0.8);
-    let consensus_low = I32F32::from_num(0.2);
-
-    // Expected values
-    // a = (ln((1 / alpha_high - 1)) - ln((1 / alpha_low - 1))) / (consensus_low - consensus_high)
-    //   = (ln((1 / 0.9 - 1)) - ln((1 / 0.1 - 1))) / (0.2 - 0.8)
-    //   = (ln(0.1111) - ln(9)) / -0.6
-    //   = (-2.1972 - 2.1972) / -0.6
-    //   = -4.3944 / -0.6
-    //   = 7.324
-    let expected_a = I32F32::from_num(7.324);
-
-    // b = ln((1 / alpha_low - 1)) + a * consensus_low
-    //   = ln((1 / 0.1 - 1)) + 7.324 * 0.2
-    //   = ln(9) + 1.4648
-    //   = 2.1972 + 1.4648
-    //   = 3.662
-    let expected_b = I32F32::from_num(3.662);
-
-    // Call the function
-    let (a, b) = SubtensorModule::calculate_logistic_params(
-        alpha_high,
-        alpha_low,
-        consensus_high,
-        consensus_low,
-    );
-
-    // Assert the results
-    assert!(
-        (a - expected_a).abs() < I32F32::from_num(0.001),
-        "Expected a: {:?}, got: {:?}",
-        expected_a,
-        a
-    );
-    assert!(
-        (b - expected_b).abs() < I32F32::from_num(0.001),
-        "Expected b: {:?}, got: {:?}",
-        expected_b,
-        b
-    );
-}
-
-#[test]
-fn test_calculate_logistic_params_edge_cases() {
-    // Edge Case 1: Alpha values at their boundaries (0 and 1)
-    let alpha_high = I32F32::from_num(1.0);
-    let alpha_low = I32F32::from_num(0.0);
-    let consensus_high = I32F32::from_num(0.8);
-    let consensus_low = I32F32::from_num(0.2);
-
-    // Call the function
-    let (a, b) = SubtensorModule::calculate_logistic_params(
-        alpha_high,
-        alpha_low,
-        consensus_high,
-        consensus_low,
-    );
-
-    // Assert the results
-    assert_eq!(a, I32F32::from_num(0.0), "Expected a to be 0, got: {:?}", a);
-    assert_eq!(b, I32F32::from_num(0.0), "Expected b to be 0, got: {:?}", b);
-
-    // Edge Case 2: Consensus values at their boundaries (0 and 1)
-    let alpha_high = I32F32::from_num(0.9);
-    let alpha_low = I32F32::from_num(0.1);
-    let consensus_high = I32F32::from_num(1.0);
-    let consensus_low = I32F32::from_num(0.0);
-
-    // Call the function
-    let (a, b) = SubtensorModule::calculate_logistic_params(
-        alpha_high,
-        alpha_low,
-        consensus_high,
-        consensus_low,
-    );
-
-    // Expected values
-    // a = (ln((1 / 0.9 - 1)) - ln((1 / 0.1 - 1))) / (0.0 - 1.0)
-    //   = (ln(0.1111) - ln(9)) / -1.0
-    //   = (-2.1972 - 2.1972) / -1.0
-    //   = -4.3944 / -1.0
-    //   = 4.3944
-    let expected_a = I32F32::from_num(4.3944);
-
-    // b = ln((1 / 0.1 - 1)) + a * 0.0
-    //   = ln(9) + 0
-    //   = 2.1972
-    let expected_b = I32F32::from_num(2.1972);
-
-    // Assert the results
-    assert!(
-        (a - expected_a).abs() < I32F32::from_num(0.001),
-        "Expected a: {:?}, got: {:?}",
-        expected_a,
-        a
-    );
-    assert!(
-        (b - expected_b).abs() < I32F32::from_num(0.001),
-        "Expected b: {:?}, got: {:?}",
-        expected_b,
-        b
-    );
-
-    // Edge Case 3: Alpha values being equal
-    let alpha_high = I32F32::from_num(0.5);
-    let alpha_low = I32F32::from_num(0.5);
-    let consensus_high = I32F32::from_num(0.8);
-    let consensus_low = I32F32::from_num(0.2);
-
-    // Call the function
-    let (a, b) = SubtensorModule::calculate_logistic_params(
-        alpha_high,
-        alpha_low,
-        consensus_high,
-        consensus_low,
-    );
-
-    // Assert the results
-    assert_eq!(a, I32F32::from_num(0.0), "Expected a to be 0, got: {:?}", a);
-    assert_eq!(b, I32F32::from_num(0.0), "Expected b to be 0, got: {:?}", b);
-
-    // Edge Case 4: Consensus values being equal
-    let alpha_high = I32F32::from_num(0.9);
-    let alpha_low = I32F32::from_num(0.1);
-    let consensus_high = I32F32::from_num(0.5);
-    let consensus_low = I32F32::from_num(0.5);
-
-    // Call the function
-    let (a, b) = SubtensorModule::calculate_logistic_params(
-        alpha_high,
-        alpha_low,
-        consensus_high,
-        consensus_low,
-    );
-
-    // Assert the results
-    assert_eq!(a, I32F32::from_num(0.0), "Expected a to be 0, got: {:?}", a);
-    assert_eq!(b, I32F32::from_num(0.0), "Expected b to be 0, got: {:?}", b);
-}
-
-#[test]
-fn test_compute_ema_bonds_with_liquid_alpha_sparse() {
-    // Define test inputs
-    let bonds_delta = vec![
-        vec![(0, I32F32::from_num(0.1)), (1, I32F32::from_num(0.2))],
-        vec![(0, I32F32::from_num(0.3)), (1, I32F32::from_num(0.4))],
-    ];
-    let bonds = vec![
-        vec![(0, I32F32::from_num(0.5)), (1, I32F32::from_num(0.6))],
-        vec![(0, I32F32::from_num(0.7)), (1, I32F32::from_num(0.8))],
-    ];
-    let alpha = vec![I32F32::from_num(0.9), I32F32::from_num(0.8)];
-
-    // Expected values
-    // EMA calculation for each bond:
-    // EMA = alpha * bond_delta + (1 - alpha) * bond
-    // For bond (0, 0):
-    // EMA = 0.9 * 0.1 + (1 - 0.9) * 0.5 = 0.09 + 0.05 = 0.14
-    // For bond (0, 1):
-    // EMA = 0.8 * 0.2 + (1 - 0.8) * 0.6 = 0.16 + 0.12 = 0.28
-    // For bond (1, 0):
-    // EMA = 0.9 * 0.3 + (1 - 0.9) * 0.7 = 0.27 + 0.07 = 0.34
-    // For bond (1, 1):
-    // EMA = 0.8 * 0.4 + (1 - 0.8) * 0.8 = 0.32 + 0.16 = 0.48
-    let expected_ema_bonds = vec![
-        vec![(0, I32F32::from_num(0.14)), (1, I32F32::from_num(0.28))],
-        vec![(0, I32F32::from_num(0.34)), (1, I32F32::from_num(0.48))],
-    ];
-
-    // Call the function
-    let ema_bonds =
-        SubtensorModule::compute_ema_bonds_with_liquid_alpha_sparse(&bonds_delta, &bonds, alpha);
-
-    // Assert the results with an epsilon for approximate equality
-    let epsilon = I32F32::from_num(1e-6);
-    assert_approx_eq_vec_of_vec(&ema_bonds, &expected_ema_bonds, epsilon);
-}
-
-#[test]
-fn test_compute_ema_bonds_with_liquid_alpha_sparse_empty() {
-    // Test with empty inputs
-    let bonds_delta: Vec<Vec<(u16, I32F32)>> = vec![];
-    let bonds: Vec<Vec<(u16, I32F32)>> = vec![];
-    let alpha: Vec<I32F32> = vec![];
-
-    // Expected values: Empty Vec
-    let expected_ema_bonds: Vec<Vec<(u16, I32F32)>> = vec![];
-
-    // Call the function
-    let ema_bonds =
-        SubtensorModule::compute_ema_bonds_with_liquid_alpha_sparse(&bonds_delta, &bonds, alpha);
-
-    // Assert the results
-    assert_eq!(
-        ema_bonds, expected_ema_bonds,
-        "Expected EMA bonds: {:?}, got: {:?}",
-        expected_ema_bonds, ema_bonds
-    );
-}
-
-#[test]
-fn test_bonds_reset() {
-    new_test_ext(1).execute_with(|| {
-        let netuid = 1;
-        let n: u16 = 10;
-        add_network(netuid, u16::MAX - 1, 0);
-        SubnetworkN::<Test>::insert(netuid, n);
-        SubtensorModule::set_max_allowed_uids(netuid, n);
-        SubtensorModule::set_max_registrations_per_block(netuid, n);
-        SubtensorModule::set_target_registrations_per_interval(netuid, n);
-        for key in 0..n as u64 {
-            SubtensorModule::add_balance_to_coldkey_account(&U256::from(key), 10);
-            let (nonce, work): (u64, Vec<u8>) = SubtensorModule::create_work_for_block_number(
-                netuid,
-                0,
-                key * 1_000_000,
-                &U256::from(key),
-            );
-            assert_ok!(SubtensorModule::register(
-                <<Test as frame_system::Config>::RuntimeOrigin>::signed(U256::from(key)),
-                netuid,
-                0,
-                nonce,
-                work,
-                U256::from(key),
-                U256::from(key)
-            ));
-        }
-
-        let initial_bonds: Vec<(u16, u16)> = (1..n).map(|i| (i, i)).collect();
-        for uid in 0..n {
-            Bonds::<Test>::insert(netuid, uid, initial_bonds.clone());
-        }
-
-        let uid_to_reset = 7;
-        let hotkey = SubtensorModule::get_hotkey_for_net_and_uid(netuid, uid_to_reset)
-            .expect("Hotkey not found");
-
-        SubtensorModule::set_bonds_reset(netuid, false);
-        let _ = SubtensorModule::do_reset_bonds(netuid, &hotkey);
-        // should noop
-        let new_bonds = SubtensorModule::get_bonds(netuid);
-        let target_bond: Vec<_> = (0..n).map(u16_to_fixed).collect();
-        for new_bond in new_bonds.iter() {
-            assert_eq!(new_bond, &target_bond);
-        }
-
-        SubtensorModule::set_bonds_reset(netuid, true);
-        let _ = SubtensorModule::do_reset_bonds(netuid, &hotkey);
-        let new_bonds = SubtensorModule::get_bonds(netuid);
-        for new_bond in new_bonds.iter() {
-            assert_eq!(new_bond[uid_to_reset as usize], 0);
-        }
-    })
-}
-
-#[test]
-=======
->>>>>>> 39daeee4
 fn test_get_set_alpha() {
     new_test_ext(1).execute_with(|| {
         let netuid = 1;
@@ -3105,42 +2715,6 @@
             assert_approx_eq(*b, fixed(*t), epsilon);
         }
     }
-<<<<<<< HEAD
-}
-
-#[test]
-fn test_yuma_3_bonds_reset() {
-    new_test_ext(1).execute_with(|| {
-        let sparse: bool = true;
-        let n: u16 = 5; // 3 validators, 2 servers
-        let netuid: u16 = 1;
-        let max_stake: u64 = 8;
-
-        // "Case 8 - big vali moves late, then late"
-        // Big dishonest lazy vali. (0.8)
-        // Small eager-eager vali. (0.1)
-        // Small eager-eager vali 2. (0.1)
-        let stakes: Vec<u64> = vec![8, 1, 1, 0, 0];
-
-        setup_yuma_3_scenario(netuid, n, sparse, max_stake, stakes);
-        SubtensorModule::set_bonds_reset(netuid, true);
-
-        // target bonds and dividends for specific epoch
-        let targets_dividends: std::collections::HashMap<_, _> = [
-            (0, vec![0.8000, 0.1000, 0.1000, 0.0000, 0.0000]),
-            (1, vec![0.8944, 0.0528, 0.0528, 0.0000, 0.0000]),
-            (2, vec![0.5230, 0.2385, 0.2385, 0.0000, 0.0000]),
-            (19, vec![0.7919, 0.1040, 0.1040, 0.0000, 0.0000]),
-            (20, vec![0.7928, 0.1036, 0.1036, 0.0000, 0.0000]),
-            (21, vec![0.8467, 0.0766, 0.0766, 0.0000, 0.0000]),
-            (40, vec![0.7928, 0.1036, 0.1036, 0.0000, 0.0000]),
-        ]
-        .into_iter()
-        .collect();
-        let targets_bonds: std::collections::HashMap<_, _> = [
-            (
-                0,
-=======
     // Check the dividends
     for (dividend, target_dividend) in dividends.iter().zip(target_dividends.iter()) {
         assert_approx_eq(
@@ -3281,121 +2855,11 @@
 
             setup_yuma_3_scenario(netuid, n, *sparse, max_stake, stakes);
             let targets_bonds = [
->>>>>>> 39daeee4
                 vec![
                     vec![0.1013, 0.0000],
                     vec![0.1013, 0.0000],
                     vec![0.1013, 0.0000],
                 ],
-<<<<<<< HEAD
-            ),
-            (
-                1,
-                vec![
-                    vec![0.1924, 0.0000],
-                    vec![0.0908, 0.2987],
-                    vec![0.0908, 0.2987],
-                ],
-            ),
-            (
-                2,
-                vec![
-                    vec![0.1715, 0.1013],
-                    vec![0.0815, 0.3697],
-                    vec![0.0815, 0.3697],
-                ],
-            ),
-            (
-                19,
-                vec![
-                    vec![0.0269, 0.8539],
-                    vec![0.0131, 0.8975],
-                    vec![0.0131, 0.8975],
-                ],
-            ),
-            (
-                20,
-                vec![
-                    vec![0.0000, 0.8687],
-                    vec![0.0000, 0.9079],
-                    vec![0.0000, 0.9079],
-                ],
-            ),
-            (
-                21,
-                vec![
-                    vec![0.0000, 0.8820],
-                    vec![0.2987, 0.6386],
-                    vec![0.2987, 0.6386],
-                ],
-            ),
-            (
-                40,
-                vec![
-                    vec![0.8687, 0.0578],
-                    vec![0.9079, 0.0523],
-                    vec![0.9079, 0.0523],
-                ],
-            ),
-        ]
-        .into_iter()
-        .collect();
-
-        for epoch in 0..=40 {
-            match epoch {
-                0 => {
-                    // All validators -> Server 1
-                    set_yuma_3_weights(netuid, vec![vec![u16::MAX, 0]; 3], vec![3, 4]);
-                }
-                1 => {
-                    // validators B, C switch
-                    // Validator A -> Server 1
-                    // Validator B -> Server 2
-                    // Validator C -> Server 2
-                    set_yuma_3_weights(
-                        netuid,
-                        vec![vec![u16::MAX, 0], vec![0, u16::MAX], vec![0, u16::MAX]],
-                        vec![3, 4],
-                    );
-                }
-                (2..=20) => {
-                    // validator A copies weights
-                    // All validators -> Server 2
-                    set_yuma_3_weights(netuid, vec![vec![0, u16::MAX]; 3], vec![3, 4]);
-                    if epoch == 20 {
-                        let hotkey = SubtensorModule::get_hotkey_for_net_and_uid(netuid, 3)
-                            .expect("Hotkey not found");
-                        let _ = SubtensorModule::do_reset_bonds(netuid, &hotkey);
-                    }
-                }
-                21 => {
-                    // validators B, C switch back
-                    // Validator A -> Server 2
-                    // Validator B -> Server 1
-                    // Validator C -> Server 1
-                    set_yuma_3_weights(
-                        netuid,
-                        vec![vec![0, u16::MAX], vec![u16::MAX, 0], vec![u16::MAX, 0]],
-                        vec![3, 4],
-                    );
-                }
-                _ => {
-                    // validator A copies weights
-                    // All validators -> Server 1
-                    set_yuma_3_weights(netuid, vec![vec![u16::MAX, 0]; 3], vec![3, 4]);
-                }
-            };
-
-            if let Some((target_dividend, target_bond)) =
-                targets_dividends.get(&epoch).zip(targets_bonds.get(&epoch))
-            {
-                run_epoch_and_check_bonds_dividends(netuid, sparse, target_bond, target_dividend);
-            } else {
-                run_epoch(netuid, sparse);
-            }
-        }
-    })
-=======
                 vec![
                     vec![0.1924, 0.0000],
                     vec![0.0908, 0.2987],
@@ -3867,5 +3331,150 @@
             }
         })
     }
->>>>>>> 39daeee4
+}
+
+#[test]
+fn test_yuma_3_bonds_reset() {
+    new_test_ext(1).execute_with(|| {
+        let sparse: bool = true;
+        let n: u16 = 5; // 3 validators, 2 servers
+        let netuid: u16 = 1;
+        let max_stake: u64 = 8;
+
+        // "Case 8 - big vali moves late, then late"
+        // Big dishonest lazy vali. (0.8)
+        // Small eager-eager vali. (0.1)
+        // Small eager-eager vali 2. (0.1)
+        let stakes: Vec<u64> = vec![8, 1, 1, 0, 0];
+
+        setup_yuma_3_scenario(netuid, n, sparse, max_stake, stakes);
+        SubtensorModule::set_bonds_reset(netuid, true);
+
+        // target bonds and dividends for specific epoch
+        let targets_dividends: std::collections::HashMap<_, _> = [
+            (0, vec![0.8000, 0.1000, 0.1000, 0.0000, 0.0000]),
+            (1, vec![0.8944, 0.0528, 0.0528, 0.0000, 0.0000]),
+            (2, vec![0.5230, 0.2385, 0.2385, 0.0000, 0.0000]),
+            (19, vec![0.7919, 0.1040, 0.1040, 0.0000, 0.0000]),
+            (20, vec![0.7928, 0.1036, 0.1036, 0.0000, 0.0000]),
+            (21, vec![0.8467, 0.0766, 0.0766, 0.0000, 0.0000]),
+            (40, vec![0.7928, 0.1036, 0.1036, 0.0000, 0.0000]),
+        ]
+        .into_iter()
+        .collect();
+        let targets_bonds: std::collections::HashMap<_, _> = [
+            (
+                0,
+                vec![
+                    vec![0.1013, 0.0000],
+                    vec![0.1013, 0.0000],
+                    vec![0.1013, 0.0000],
+                ],
+            ),
+            (
+                1,
+                vec![
+                    vec![0.1924, 0.0000],
+                    vec![0.0908, 0.2987],
+                    vec![0.0908, 0.2987],
+                ],
+            ),
+            (
+                2,
+                vec![
+                    vec![0.1715, 0.1013],
+                    vec![0.0815, 0.3697],
+                    vec![0.0815, 0.3697],
+                ],
+            ),
+            (
+                19,
+                vec![
+                    vec![0.0269, 0.8539],
+                    vec![0.0131, 0.8975],
+                    vec![0.0131, 0.8975],
+                ],
+            ),
+            (
+                20,
+                vec![
+                    vec![0.0000, 0.8687],
+                    vec![0.0000, 0.9079],
+                    vec![0.0000, 0.9079],
+                ],
+            ),
+            (
+                21,
+                vec![
+                    vec![0.0000, 0.8820],
+                    vec![0.2987, 0.6386],
+                    vec![0.2987, 0.6386],
+                ],
+            ),
+            (
+                40,
+                vec![
+                    vec![0.8687, 0.0578],
+                    vec![0.9079, 0.0523],
+                    vec![0.9079, 0.0523],
+                ],
+            ),
+        ]
+        .into_iter()
+        .collect();
+
+        for epoch in 0..=40 {
+            match epoch {
+                0 => {
+                    // All validators -> Server 1
+                    set_yuma_3_weights(netuid, vec![vec![u16::MAX, 0]; 3], vec![3, 4]);
+                }
+                1 => {
+                    // validators B, C switch
+                    // Validator A -> Server 1
+                    // Validator B -> Server 2
+                    // Validator C -> Server 2
+                    set_yuma_3_weights(
+                        netuid,
+                        vec![vec![u16::MAX, 0], vec![0, u16::MAX], vec![0, u16::MAX]],
+                        vec![3, 4],
+                    );
+                }
+                (2..=20) => {
+                    // validator A copies weights
+                    // All validators -> Server 2
+                    set_yuma_3_weights(netuid, vec![vec![0, u16::MAX]; 3], vec![3, 4]);
+                    if epoch == 20 {
+                        let hotkey = SubtensorModule::get_hotkey_for_net_and_uid(netuid, 3)
+                            .expect("Hotkey not found");
+                        let _ = SubtensorModule::do_reset_bonds(netuid, &hotkey);
+                    }
+                }
+                21 => {
+                    // validators B, C switch back
+                    // Validator A -> Server 2
+                    // Validator B -> Server 1
+                    // Validator C -> Server 1
+                    set_yuma_3_weights(
+                        netuid,
+                        vec![vec![0, u16::MAX], vec![u16::MAX, 0], vec![u16::MAX, 0]],
+                        vec![3, 4],
+                    );
+                }
+                _ => {
+                    // validator A copies weights
+                    // All validators -> Server 1
+                    set_yuma_3_weights(netuid, vec![vec![u16::MAX, 0]; 3], vec![3, 4]);
+                }
+            };
+
+            if let Some((target_dividend, target_bond)) =
+                targets_dividends.get(&epoch).zip(targets_bonds.get(&epoch))
+            {
+                run_epoch_and_check_bonds_dividends(netuid, sparse, target_bond, target_dividend);
+            } else {
+                run_epoch(netuid, sparse);
+            }
+        }
+    })
 }