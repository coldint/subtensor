#![allow(clippy::unwrap_used)]
#![allow(clippy::arithmetic_side_effects)]

use frame_support::{assert_err, assert_noop, assert_ok, traits::Currency};
use frame_system::RawOrigin;

use super::mock::*;
use crate::*;
use approx::assert_abs_diff_eq;
use frame_support::dispatch::{DispatchClass, DispatchInfo, GetDispatchInfo, Pays};
use frame_support::sp_runtime::DispatchError;
use sp_core::{Get, H256, U256};
use substrate_fixed::types::U96F32;

/***********************************************************
    staking::add_stake() tests
************************************************************/

#[test]
fn test_add_stake_dispatch_info_ok() {
    new_test_ext(1).execute_with(|| {
        let hotkey = U256::from(0);
        let amount_staked = 5000;
        let netuid = 1;
        let call = RuntimeCall::SubtensorModule(SubtensorCall::add_stake {
            hotkey,
            netuid,
            amount_staked,
        });
        assert_eq!(
            call.get_dispatch_info(),
            DispatchInfo {
                weight: frame_support::weights::Weight::from_parts(1_074_000_000, 0),
                class: DispatchClass::Normal,
                pays_fee: Pays::No
            }
        );
    });
}
#[test]
fn test_add_stake_ok_no_emission() {
    new_test_ext(1).execute_with(|| {
        let hotkey_account_id = U256::from(533453);
        let coldkey_account_id = U256::from(55453);
        let amount = DefaultMinStake::<Test>::get() * 10;
        let fee = DefaultStakingFee::<Test>::get();

        //add network
        let netuid: u16 = add_dynamic_network(&hotkey_account_id, &coldkey_account_id);

        // Give it some $$$ in his coldkey balance
        SubtensorModule::add_balance_to_coldkey_account(&coldkey_account_id, amount);

        // Check we have zero staked before transfer
        assert_eq!(
            SubtensorModule::get_total_stake_for_hotkey(&hotkey_account_id),
            0
        );

        // Also total stake should be zero
        assert_eq!(SubtensorModule::get_total_stake(), 0);

        // Transfer to hotkey account, and check if the result is ok
        assert_ok!(SubtensorModule::add_stake(
            RuntimeOrigin::signed(coldkey_account_id),
            hotkey_account_id,
            netuid,
            amount
        ));

        // Check if stake has increased
        assert_abs_diff_eq!(
            SubtensorModule::get_total_stake_for_hotkey(&hotkey_account_id),
            amount - fee,
            epsilon = amount / 1000,
        );

        // Check if balance has decreased
        assert_eq!(SubtensorModule::get_coldkey_balance(&coldkey_account_id), 1);

        // Check if total stake has increased accordingly.
        assert_eq!(SubtensorModule::get_total_stake(), amount);
    });
}

#[test]
fn test_dividends_with_run_to_block() {
    new_test_ext(1).execute_with(|| {
        let neuron_src_hotkey_id = U256::from(1);
        let neuron_dest_hotkey_id = U256::from(2);
        let coldkey_account_id = U256::from(667);
        let hotkey_account_id = U256::from(668);
        let initial_stake: u64 = 5000;

        //add network
        let netuid: u16 = add_dynamic_network(&hotkey_account_id, &coldkey_account_id);
        Tempo::<Test>::insert(netuid, 13);

        // Register neuron, this will set a self weight
        SubtensorModule::set_max_registrations_per_block(netuid, 3);
        SubtensorModule::set_max_allowed_uids(1, 5);

        register_ok_neuron(netuid, neuron_src_hotkey_id, coldkey_account_id, 192213123);
        register_ok_neuron(netuid, neuron_dest_hotkey_id, coldkey_account_id, 12323);

        // Add some stake to the hotkey account, so we can test for emission before the transfer takes place
        SubtensorModule::increase_stake_for_hotkey_and_coldkey_on_subnet(
            &neuron_src_hotkey_id,
            &coldkey_account_id,
            netuid,
            initial_stake,
        );

        // Check if the initial stake has arrived
        assert_eq!(
            SubtensorModule::get_total_stake_for_hotkey(&neuron_src_hotkey_id),
            initial_stake
        );

        // Check if all three neurons are registered
        assert_eq!(SubtensorModule::get_subnetwork_n(netuid), 3);

        // Run a couple of blocks to check if emission works
        run_to_block(2);

        // Check if the stake is equal to the inital stake + transfer
        assert_eq!(
            SubtensorModule::get_total_stake_for_hotkey(&neuron_src_hotkey_id),
            initial_stake
        );

        // Check if the stake is equal to the inital stake + transfer
        assert_eq!(
            SubtensorModule::get_total_stake_for_hotkey(&neuron_dest_hotkey_id),
            0
        );
    });
}

#[test]
fn test_add_stake_err_signature() {
    new_test_ext(1).execute_with(|| {
        let hotkey_account_id = U256::from(654); // bogus
        let amount = 20000; // Not used
        let netuid = 1;

        assert_err!(
            SubtensorModule::add_stake(RawOrigin::None.into(), hotkey_account_id, netuid, amount,),
            DispatchError::BadOrigin
        );
    });
}

#[test]
fn test_add_stake_not_registered_key_pair() {
    new_test_ext(1).execute_with(|| {
        let subnet_owner_coldkey = U256::from(1);
        let subnet_owner_hotkey = U256::from(2);
        let coldkey_account_id = U256::from(435445);
        let hotkey_account_id = U256::from(54544);
        let netuid = add_dynamic_network(&subnet_owner_hotkey, &subnet_owner_coldkey);
        let amount = DefaultMinStake::<Test>::get() * 10;
        let fee = DefaultStakingFee::<Test>::get();
        SubtensorModule::add_balance_to_coldkey_account(&coldkey_account_id, amount + fee);
        assert_err!(
            SubtensorModule::add_stake(
                RuntimeOrigin::signed(coldkey_account_id),
                hotkey_account_id,
                netuid,
                amount
            ),
            Error::<Test>::HotKeyAccountNotExists
        );
    });
}

#[test]
fn test_add_stake_ok_neuron_does_not_belong_to_coldkey() {
    new_test_ext(1).execute_with(|| {
        let coldkey_id = U256::from(544);
        let hotkey_id = U256::from(54544);
        let other_cold_key = U256::from(99498);
        let netuid: u16 = add_dynamic_network(&hotkey_id, &coldkey_id);
        let stake = DefaultMinStake::<Test>::get() * 10;

        // Give it some $$$ in his coldkey balance
        SubtensorModule::add_balance_to_coldkey_account(&other_cold_key, stake);

        // Perform the request which is signed by a different cold key
        assert_ok!(SubtensorModule::add_stake(
            RuntimeOrigin::signed(other_cold_key),
            hotkey_id,
            netuid,
            stake,
        ));
    });
}

#[test]
fn test_add_stake_err_not_enough_belance() {
    new_test_ext(1).execute_with(|| {
        let coldkey_id = U256::from(544);
        let hotkey_id = U256::from(54544);
        let stake = DefaultMinStake::<Test>::get() * 10;
        let netuid: u16 = add_dynamic_network(&hotkey_id, &coldkey_id);

        // Lets try to stake with 0 balance in cold key account
        assert!(SubtensorModule::get_coldkey_balance(&coldkey_id) < stake);
        assert_err!(
            SubtensorModule::add_stake(
                RuntimeOrigin::signed(coldkey_id),
                hotkey_id,
                netuid,
                stake,
            ),
            Error::<Test>::NotEnoughBalanceToStake
        );
    });
}

#[test]
#[ignore]
fn test_add_stake_total_balance_no_change() {
    // When we add stake, the total balance of the coldkey account should not change
    //    this is because the stake should be part of the coldkey account balance (reserved/locked)
    new_test_ext(1).execute_with(|| {
        let hotkey_account_id = U256::from(551337);
        let coldkey_account_id = U256::from(51337);
        let netuid: u16 = add_dynamic_network(&hotkey_account_id, &coldkey_account_id);

        // Give it some $$$ in his coldkey balance
        let initial_balance = 10000;
        SubtensorModule::add_balance_to_coldkey_account(&coldkey_account_id, initial_balance);

        // Check we have zero staked before transfer
        let initial_stake = SubtensorModule::get_total_stake_for_hotkey(&hotkey_account_id);
        assert_eq!(initial_stake, 0);

        // Check total balance is equal to initial balance
        let initial_total_balance = Balances::total_balance(&coldkey_account_id);
        assert_eq!(initial_total_balance, initial_balance);

        // Also total stake should be zero
        assert_eq!(SubtensorModule::get_total_stake(), 0);

        // Stake to hotkey account, and check if the result is ok
        assert_ok!(SubtensorModule::add_stake(
            RuntimeOrigin::signed(coldkey_account_id),
            hotkey_account_id,
            netuid,
            10000
        ));

        // Check if stake has increased
        let new_stake = SubtensorModule::get_total_stake_for_hotkey(&hotkey_account_id);
        assert_eq!(new_stake, 10000);

        // Check if free balance has decreased
        let new_free_balance = SubtensorModule::get_coldkey_balance(&coldkey_account_id);
        assert_eq!(new_free_balance, 0);

        // Check if total stake has increased accordingly.
        assert_eq!(SubtensorModule::get_total_stake(), 10000);

        // Check if total balance has remained the same. (no fee, includes reserved/locked balance)
        let total_balance = Balances::total_balance(&coldkey_account_id);
        assert_eq!(total_balance, initial_total_balance);
    });
}

#[test]
#[ignore]
fn test_add_stake_total_issuance_no_change() {
    // When we add stake, the total issuance of the balances pallet should not change
    //    this is because the stake should be part of the coldkey account balance (reserved/locked)
    new_test_ext(1).execute_with(|| {
        let hotkey_account_id = U256::from(561337);
        let coldkey_account_id = U256::from(61337);
        let netuid: u16 = add_dynamic_network(&hotkey_account_id, &coldkey_account_id);

        // Give it some $$$ in his coldkey balance
        let initial_balance = 10000;
        SubtensorModule::add_balance_to_coldkey_account(&coldkey_account_id, initial_balance);

        // Check we have zero staked before transfer
        let initial_stake = SubtensorModule::get_total_stake_for_hotkey(&hotkey_account_id);
        assert_eq!(initial_stake, 0);

        // Check total balance is equal to initial balance
        let initial_total_balance = Balances::total_balance(&coldkey_account_id);
        assert_eq!(initial_total_balance, initial_balance);

        // Check total issuance is equal to initial balance
        let initial_total_issuance = Balances::total_issuance();
        assert_eq!(initial_total_issuance, initial_balance);

        // Also total stake should be zero
        assert_eq!(SubtensorModule::get_total_stake(), 0);

        // Stake to hotkey account, and check if the result is ok
        assert_ok!(SubtensorModule::add_stake(
            RuntimeOrigin::signed(coldkey_account_id),
            hotkey_account_id,
            netuid,
            10000
        ));

        // Check if stake has increased
        let new_stake = SubtensorModule::get_total_stake_for_hotkey(&hotkey_account_id);
        assert_eq!(new_stake, 10000);

        // Check if free balance has decreased
        let new_free_balance = SubtensorModule::get_coldkey_balance(&coldkey_account_id);
        assert_eq!(new_free_balance, 0);

        // Check if total stake has increased accordingly.
        assert_eq!(SubtensorModule::get_total_stake(), 10000);

        // Check if total issuance has remained the same. (no fee, includes reserved/locked balance)
        let total_issuance = Balances::total_issuance();
        assert_eq!(total_issuance, initial_total_issuance);
    });
}

#[test]
fn test_remove_stake_dispatch_info_ok() {
    new_test_ext(1).execute_with(|| {
        let hotkey = U256::from(0);
        let amount_unstaked = 5000;
        let netuid = 1;
        let call = RuntimeCall::SubtensorModule(SubtensorCall::remove_stake {
            hotkey,
            netuid,
            amount_unstaked,
        });
        assert_eq!(
            call.get_dispatch_info(),
            DispatchInfo {
                weight: frame_support::weights::Weight::from_parts(1_061_000_000, 0)
                    .add_proof_size(43991),
                class: DispatchClass::Normal,
                pays_fee: Pays::No
            }
        );
    });
}

#[test]
fn test_remove_stake_ok_no_emission() {
    new_test_ext(1).execute_with(|| {
        let subnet_owner_coldkey = U256::from(1);
        let subnet_owner_hotkey = U256::from(2);
        let coldkey_account_id = U256::from(4343);
        let hotkey_account_id = U256::from(4968585);
        let amount = DefaultMinStake::<Test>::get() * 10;
        let fee = DefaultStakingFee::<Test>::get();
        let netuid: u16 = add_dynamic_network(&subnet_owner_hotkey, &subnet_owner_coldkey);
        register_ok_neuron(netuid, hotkey_account_id, coldkey_account_id, 192213123);

        // Some basic assertions
        assert_eq!(SubtensorModule::get_total_stake(), 0);
        assert_eq!(
            SubtensorModule::get_total_stake_for_hotkey(&hotkey_account_id),
            0
        );
        assert_eq!(SubtensorModule::get_coldkey_balance(&coldkey_account_id), 0);

        // Give the neuron some stake to remove
        SubtensorModule::increase_stake_for_hotkey_and_coldkey_on_subnet(
            &hotkey_account_id,
            &coldkey_account_id,
            netuid,
            amount,
        );

        // Do the magic
        assert_ok!(SubtensorModule::remove_stake(
            RuntimeOrigin::signed(coldkey_account_id),
            hotkey_account_id,
            netuid,
            amount
        ));

        // we do not expect the exact amount due to slippage
        assert!(SubtensorModule::get_coldkey_balance(&coldkey_account_id) > amount / 10 * 9 - fee);
        assert_eq!(
            SubtensorModule::get_total_stake_for_hotkey(&hotkey_account_id),
            0
        );
        assert_eq!(SubtensorModule::get_total_stake(), fee);
    });
}

#[test]
fn test_remove_stake_amount_too_low() {
    new_test_ext(1).execute_with(|| {
        let subnet_owner_coldkey = U256::from(1);
        let subnet_owner_hotkey = U256::from(2);
        let coldkey_account_id = U256::from(4343);
        let hotkey_account_id = U256::from(4968585);
        let amount = 10_000;
        let netuid: u16 = add_dynamic_network(&subnet_owner_hotkey, &subnet_owner_coldkey);
        register_ok_neuron(netuid, hotkey_account_id, coldkey_account_id, 192213123);

        // Some basic assertions
        assert_eq!(SubtensorModule::get_total_stake(), 0);
        assert_eq!(
            SubtensorModule::get_total_stake_for_hotkey(&hotkey_account_id),
            0
        );
        assert_eq!(SubtensorModule::get_coldkey_balance(&coldkey_account_id), 0);

        // Give the neuron some stake to remove
        SubtensorModule::increase_stake_for_hotkey_and_coldkey_on_subnet(
            &hotkey_account_id,
            &coldkey_account_id,
            netuid,
            amount,
        );

        // Do the magic
        assert_noop!(
            SubtensorModule::remove_stake(
                RuntimeOrigin::signed(coldkey_account_id),
                hotkey_account_id,
                netuid,
                0
            ),
            Error::<Test>::AmountTooLow
        );
    });
}

#[test]
fn test_remove_stake_err_signature() {
    new_test_ext(1).execute_with(|| {
        let hotkey_account_id = U256::from(4968585);
        let amount = 10000; // Amount to be removed
        let netuid = 1;

        assert_err!(
            SubtensorModule::remove_stake(
                RawOrigin::None.into(),
                hotkey_account_id,
                netuid,
                amount,
            ),
            DispatchError::BadOrigin
        );
    });
}

#[test]
fn test_remove_stake_ok_hotkey_does_not_belong_to_coldkey() {
    new_test_ext(1).execute_with(|| {
        let coldkey_id = U256::from(544);
        let hotkey_id = U256::from(54544);
        let other_cold_key = U256::from(99498);
        let amount = DefaultMinStake::<Test>::get() * 10;
        let netuid: u16 = add_dynamic_network(&hotkey_id, &coldkey_id);

        // Give the neuron some stake to remove
        SubtensorModule::increase_stake_for_hotkey_and_coldkey_on_subnet(
            &hotkey_id,
            &other_cold_key,
            netuid,
            amount,
        );

        assert_ok!(SubtensorModule::remove_stake(
            RuntimeOrigin::signed(other_cold_key),
            hotkey_id,
            netuid,
            amount,
        ));
    });
}

#[test]
fn test_remove_stake_no_enough_stake() {
    new_test_ext(1).execute_with(|| {
        let coldkey_id = U256::from(544);
        let hotkey_id = U256::from(54544);
        let amount = DefaultMinStake::<Test>::get() * 10;
        let netuid = add_dynamic_network(&hotkey_id, &coldkey_id);

        assert_eq!(SubtensorModule::get_total_stake_for_hotkey(&hotkey_id), 0);

        assert_err!(
            SubtensorModule::remove_stake(
                RuntimeOrigin::signed(coldkey_id),
                hotkey_id,
                netuid,
                amount,
            ),
            Error::<Test>::NotEnoughStakeToWithdraw
        );
    });
}

#[test]
fn test_remove_stake_total_balance_no_change() {
    // When we remove stake, the total balance of the coldkey account should not change
    //    (except for staking fees)
    //    this is because the stake should be part of the coldkey account balance (reserved/locked)
    //    then the removed stake just becomes free balance
    new_test_ext(1).execute_with(|| {
        let subnet_owner_coldkey = U256::from(1);
        let subnet_owner_hotkey = U256::from(2);
        let hotkey_account_id = U256::from(571337);
        let coldkey_account_id = U256::from(71337);
        let amount = DefaultMinStake::<Test>::get() * 10;
        let fee = DefaultStakingFee::<Test>::get();
        let netuid: u16 = add_dynamic_network(&subnet_owner_hotkey, &subnet_owner_coldkey);
        register_ok_neuron(netuid, hotkey_account_id, coldkey_account_id, 192213123);

        // Some basic assertions
        assert_eq!(SubtensorModule::get_total_stake(), 0);
        assert_eq!(
            SubtensorModule::get_total_stake_for_hotkey(&hotkey_account_id),
            0
        );
        assert_eq!(SubtensorModule::get_coldkey_balance(&coldkey_account_id), 0);
        let initial_total_balance = Balances::total_balance(&coldkey_account_id);
        assert_eq!(initial_total_balance, 0);

        // Give the neuron some stake to remove
        SubtensorModule::increase_stake_for_hotkey_and_coldkey_on_subnet(
            &hotkey_account_id,
            &coldkey_account_id,
            netuid,
            amount,
        );

        // Do the magic
        assert_ok!(SubtensorModule::remove_stake(
            RuntimeOrigin::signed(coldkey_account_id),
            hotkey_account_id,
            netuid,
            amount
        ));

        assert_abs_diff_eq!(
            SubtensorModule::get_coldkey_balance(&coldkey_account_id),
            amount - fee,
            epsilon = amount / 1000,
        );
        assert_eq!(
            SubtensorModule::get_total_stake_for_hotkey(&hotkey_account_id),
            0
        );
        assert_eq!(SubtensorModule::get_total_stake(), fee);

        // Check total balance is equal to the added stake. Even after remove stake (no fee, includes reserved/locked balance)
        let total_balance = Balances::total_balance(&coldkey_account_id);
        assert_abs_diff_eq!(total_balance, amount - fee, epsilon = amount / 1000);
    });
}

#[test]
fn test_add_stake_insufficient_liquidity() {
    new_test_ext(1).execute_with(|| {
        let subnet_owner_coldkey = U256::from(1001);
        let subnet_owner_hotkey = U256::from(1002);
        let hotkey = U256::from(2);
        let coldkey = U256::from(3);
        let amount_staked = DefaultMinStake::<Test>::get() * 10 + DefaultStakingFee::<Test>::get();

        let netuid = add_dynamic_network(&subnet_owner_hotkey, &subnet_owner_coldkey);
        SubtensorModule::create_account_if_non_existent(&coldkey, &hotkey);
        SubtensorModule::add_balance_to_coldkey_account(&coldkey, amount_staked);

        // Set the liquidity at lowest possible value so that all staking requests fail
        SubnetTAO::<Test>::insert(
            netuid,
            DefaultMinimumPoolLiquidity::<Test>::get().to_num::<u64>(),
        );
        SubnetAlphaIn::<Test>::insert(
            netuid,
            DefaultMinimumPoolLiquidity::<Test>::get().to_num::<u64>(),
        );

        // Check the error
        assert_noop!(
            SubtensorModule::add_stake(
                RuntimeOrigin::signed(coldkey),
                hotkey,
                netuid,
                amount_staked
            ),
            Error::<Test>::InsufficientLiquidity
        );
    });
}

#[test]
fn test_remove_stake_insufficient_liquidity() {
    new_test_ext(1).execute_with(|| {
        let subnet_owner_coldkey = U256::from(1001);
        let subnet_owner_hotkey = U256::from(1002);
        let hotkey = U256::from(2);
        let coldkey = U256::from(3);
        let amount_staked = DefaultMinStake::<Test>::get() * 10 + DefaultStakingFee::<Test>::get();

        let netuid = add_dynamic_network(&subnet_owner_hotkey, &subnet_owner_coldkey);
        SubtensorModule::create_account_if_non_existent(&coldkey, &hotkey);
        SubtensorModule::add_balance_to_coldkey_account(&coldkey, amount_staked);

        // Simulate stake for hotkey
        SubnetTAO::<Test>::insert(netuid, u64::MAX / 1000);
        SubnetAlphaIn::<Test>::insert(netuid, u64::MAX / 1000);
        let alpha = SubtensorModule::stake_into_subnet(&hotkey, &coldkey, netuid, amount_staked, 0);

        // Set the liquidity at lowest possible value so that all staking requests fail
        SubnetTAO::<Test>::insert(
            netuid,
            DefaultMinimumPoolLiquidity::<Test>::get().to_num::<u64>(),
        );
        SubnetAlphaIn::<Test>::insert(
            netuid,
            DefaultMinimumPoolLiquidity::<Test>::get().to_num::<u64>(),
        );

        // Check the error
        assert_noop!(
            SubtensorModule::remove_stake(RuntimeOrigin::signed(coldkey), hotkey, netuid, alpha),
            Error::<Test>::InsufficientLiquidity
        );
    });
}

#[test]
fn test_remove_stake_total_issuance_no_change() {
    // When we remove stake, the total issuance of the balances pallet should not change
    //    this is because the stake should be part of the coldkey account balance (reserved/locked)
    //    then the removed stake just becomes free balance
    new_test_ext(1).execute_with(|| {
        let subnet_owner_coldkey = U256::from(1);
        let subnet_owner_hotkey = U256::from(2);
        let hotkey_account_id = U256::from(581337);
        let coldkey_account_id = U256::from(81337);
        let amount = DefaultMinStake::<Test>::get() * 10;
        let netuid: u16 = add_dynamic_network(&subnet_owner_hotkey, &subnet_owner_coldkey);
        let fee = DefaultStakingFee::<Test>::get();
        register_ok_neuron(netuid, hotkey_account_id, coldkey_account_id, 192213123);

        // Give it some $$$ in his coldkey balance
        SubtensorModule::add_balance_to_coldkey_account(&coldkey_account_id, amount);

        // Some basic assertions
        assert_eq!(SubtensorModule::get_total_stake(), 0);
        assert_eq!(
            SubtensorModule::get_total_stake_for_hotkey(&hotkey_account_id),
            0
        );
        assert_eq!(
            SubtensorModule::get_coldkey_balance(&coldkey_account_id),
            amount
        );
        let initial_total_balance = Balances::total_balance(&coldkey_account_id);
        assert_eq!(initial_total_balance, amount);
        let inital_total_issuance = Balances::total_issuance();

        // Stake to hotkey account, and check if the result is ok
        assert_ok!(SubtensorModule::add_stake(
            RuntimeOrigin::signed(coldkey_account_id),
            hotkey_account_id,
            netuid,
            amount
        ));

        let total_issuance_after_stake = Balances::total_issuance();

        // Remove all stake
        let stake = SubtensorModule::get_stake_for_hotkey_and_coldkey_on_subnet(
            &hotkey_account_id,
            &coldkey_account_id,
            netuid,
        );
        assert_ok!(SubtensorModule::remove_stake(
            RuntimeOrigin::signed(coldkey_account_id),
            hotkey_account_id,
            netuid,
            stake
        ));

        let total_issuance_after_unstake = Balances::total_issuance();

        assert_abs_diff_eq!(
            SubtensorModule::get_coldkey_balance(&coldkey_account_id),
            amount - fee * 2,
            epsilon = amount / 1000,
        );
        assert_eq!(
            SubtensorModule::get_total_stake_for_hotkey(&hotkey_account_id),
            0
        );
        assert_abs_diff_eq!(
            SubtensorModule::get_total_stake(),
            fee * 2,
            epsilon = fee / 1000
        );

        // Check if total issuance is equal to the added stake, even after remove stake (no fee, includes reserved/locked balance)
        assert_abs_diff_eq!(
            inital_total_issuance,
            total_issuance_after_stake + amount,
            epsilon = 1,
        );

        // After staking + unstaking the 2 * fee amount stays in SubnetTAO and TotalStake,
        // so the total issuance should be lower by that amount
        assert_abs_diff_eq!(
            inital_total_issuance,
            total_issuance_after_unstake + 2 * fee,
            epsilon = inital_total_issuance / 10000,
        );
    });
}

/***********************************************************
    staking::get_coldkey_balance() tests
************************************************************/
#[test]
fn test_get_coldkey_balance_no_balance() {
    new_test_ext(1).execute_with(|| {
        let coldkey_account_id = U256::from(5454); // arbitrary
        let result = SubtensorModule::get_coldkey_balance(&coldkey_account_id);

        // Arbitrary account should have 0 balance
        assert_eq!(result, 0);
    });
}

#[test]
fn test_get_coldkey_balance_with_balance() {
    new_test_ext(1).execute_with(|| {
        let coldkey_account_id = U256::from(5454); // arbitrary
        let amount = 1337;

        // Put the balance on the account
        SubtensorModule::add_balance_to_coldkey_account(&coldkey_account_id, amount);

        let result = SubtensorModule::get_coldkey_balance(&coldkey_account_id);

        // Arbitrary account should have 0 balance
        assert_eq!(result, amount);
    });
}

// /***********************************************************
// 	staking::increase_stake_for_hotkey_and_coldkey_on_subnet() tests
// ************************************************************/
#[test]
fn test_add_stake_to_hotkey_account_ok() {
    new_test_ext(1).execute_with(|| {
        let subnet_owner_coldkey = U256::from(1);
        let subnet_owner_hotkey = U256::from(2);
        let hotkey_id = U256::from(5445);
        let coldkey_id = U256::from(5443433);
        let amount = 10_000;
        let netuid: u16 = add_dynamic_network(&subnet_owner_hotkey, &subnet_owner_coldkey);
        register_ok_neuron(netuid, hotkey_id, coldkey_id, 192213123);

        // There is not stake in the system at first, so result should be 0;
        assert_eq!(SubtensorModule::get_total_stake(), 0);

        SubtensorModule::increase_stake_for_hotkey_and_coldkey_on_subnet(
            &hotkey_id,
            &coldkey_id,
            netuid,
            amount,
        );

        // The stake that is now in the account, should equal the amount
        assert_eq!(
            SubtensorModule::get_total_stake_for_hotkey(&hotkey_id),
            amount
        );
    });
}

/************************************************************
    staking::remove_stake_from_hotkey_account() tests
************************************************************/
#[test]
fn test_remove_stake_from_hotkey_account() {
    new_test_ext(1).execute_with(|| {
        let subnet_owner_coldkey = U256::from(1);
        let subnet_owner_hotkey = U256::from(2);
        let hotkey_id = U256::from(5445);
        let coldkey_id = U256::from(5443433);
        let amount = 10_000;
        let netuid: u16 = add_dynamic_network(&subnet_owner_hotkey, &subnet_owner_coldkey);
        register_ok_neuron(netuid, hotkey_id, coldkey_id, 192213123);

        // Add some stake that can be removed
        SubtensorModule::increase_stake_for_hotkey_and_coldkey_on_subnet(
            &hotkey_id,
            &coldkey_id,
            netuid,
            amount,
        );

        // Prelimiary checks
        assert_eq!(
            SubtensorModule::get_total_stake_for_hotkey(&hotkey_id),
            amount
        );

        // Remove stake
        SubtensorModule::decrease_stake_for_hotkey_and_coldkey_on_subnet(
            &hotkey_id,
            &coldkey_id,
            netuid,
            amount,
        );

        // The stake on the hotkey account should be 0
        assert_eq!(SubtensorModule::get_total_stake_for_hotkey(&hotkey_id), 0);
    });
}

#[test]
fn test_remove_stake_from_hotkey_account_registered_in_various_networks() {
    new_test_ext(1).execute_with(|| {
        let hotkey_id = U256::from(5445);
        let coldkey_id = U256::from(5443433);
        let amount: u64 = 10_000;
        let netuid = add_dynamic_network(&hotkey_id, &coldkey_id);
        let netuid_ex = add_dynamic_network(&hotkey_id, &coldkey_id);

        let neuron_uid = match SubtensorModule::get_uid_for_net_and_hotkey(netuid, &hotkey_id) {
            Ok(k) => k,
            Err(e) => panic!("Error: {:?}", e),
        };

        let neuron_uid_ex = match SubtensorModule::get_uid_for_net_and_hotkey(netuid_ex, &hotkey_id)
        {
            Ok(k) => k,
            Err(e) => panic!("Error: {:?}", e),
        };

        // Add some stake that can be removed
        SubtensorModule::increase_stake_for_hotkey_and_coldkey_on_subnet(
            &hotkey_id,
            &coldkey_id,
            netuid,
            amount,
        );

        assert_eq!(
            SubtensorModule::get_stake_for_uid_and_subnetwork(netuid, neuron_uid),
            amount
        );
        assert_eq!(
            SubtensorModule::get_stake_for_uid_and_subnetwork(netuid_ex, neuron_uid_ex),
            0
        );

        // Remove all stake
        SubtensorModule::decrease_stake_for_hotkey_and_coldkey_on_subnet(
            &hotkey_id,
            &coldkey_id,
            netuid,
            amount,
        );

        //
        assert_eq!(
            SubtensorModule::get_stake_for_uid_and_subnetwork(netuid, neuron_uid),
            0
        );
        assert_eq!(
            SubtensorModule::get_stake_for_uid_and_subnetwork(netuid_ex, neuron_uid_ex),
            0
        );
    });
}

// /************************************************************
// 	staking::increase_total_stake() tests
// ************************************************************/
#[test]
fn test_increase_total_stake_ok() {
    new_test_ext(1).execute_with(|| {
        let increment = 10000;
        assert_eq!(SubtensorModule::get_total_stake(), 0);
        SubtensorModule::increase_total_stake(increment);
        assert_eq!(SubtensorModule::get_total_stake(), increment);
    });
}

// /************************************************************
// 	staking::decrease_total_stake() tests
// ************************************************************/
#[test]
fn test_decrease_total_stake_ok() {
    new_test_ext(1).execute_with(|| {
        let initial_total_stake = 10000;
        let decrement = 5000;

        SubtensorModule::increase_total_stake(initial_total_stake);
        SubtensorModule::decrease_total_stake(decrement);

        // The total stake remaining should be the difference between the initial stake and the decrement
        assert_eq!(
            SubtensorModule::get_total_stake(),
            initial_total_stake - decrement
        );
    });
}

// /************************************************************
// 	staking::add_balance_to_coldkey_account() tests
// ************************************************************/
#[test]
fn test_add_balance_to_coldkey_account_ok() {
    new_test_ext(1).execute_with(|| {
        let coldkey_id = U256::from(4444322);
        let amount = 50000;
        SubtensorModule::add_balance_to_coldkey_account(&coldkey_id, amount);
        assert_eq!(SubtensorModule::get_coldkey_balance(&coldkey_id), amount);
    });
}

// /***********************************************************
// 	staking::remove_balance_from_coldkey_account() tests
// ************************************************************/
#[test]
fn test_remove_balance_from_coldkey_account_ok() {
    new_test_ext(1).execute_with(|| {
        let coldkey_account_id = U256::from(434324); // Random
        let ammount = 10000; // Arbitrary
                             // Put some $$ on the bank
        SubtensorModule::add_balance_to_coldkey_account(&coldkey_account_id, ammount);
        assert_eq!(
            SubtensorModule::get_coldkey_balance(&coldkey_account_id),
            ammount
        );
        // Should be able to withdraw without hassle
        let result =
            SubtensorModule::remove_balance_from_coldkey_account(&coldkey_account_id, ammount);
        assert!(result.is_ok());
    });
}

#[test]
fn test_remove_balance_from_coldkey_account_failed() {
    new_test_ext(1).execute_with(|| {
        let coldkey_account_id = U256::from(434324); // Random
        let ammount = 10000; // Arbitrary

        // Try to remove stake from the coldkey account. This should fail,
        // as there is no balance, nor does the account exist
        let result =
            SubtensorModule::remove_balance_from_coldkey_account(&coldkey_account_id, ammount);
        assert_eq!(result, Err(Error::<Test>::ZeroBalanceAfterWithdrawn.into()));
    });
}

//************************************************************
// 	staking::hotkey_belongs_to_coldkey() tests
// ************************************************************/
#[test]
fn test_hotkey_belongs_to_coldkey_ok() {
    new_test_ext(1).execute_with(|| {
        let hotkey_id = U256::from(4434334);
        let coldkey_id = U256::from(34333);
        let netuid: u16 = 1;
        let tempo: u16 = 13;
        let start_nonce: u64 = 0;
        add_network(netuid, tempo, 0);
        register_ok_neuron(netuid, hotkey_id, coldkey_id, start_nonce);
        assert_eq!(
            SubtensorModule::get_owning_coldkey_for_hotkey(&hotkey_id),
            coldkey_id
        );
    });
}
// /************************************************************
// 	staking::can_remove_balance_from_coldkey_account() tests
// ************************************************************/
#[test]
fn test_can_remove_balane_from_coldkey_account_ok() {
    new_test_ext(1).execute_with(|| {
        let coldkey_id = U256::from(87987984);
        let initial_amount = 10000;
        let remove_amount = 5000;
        SubtensorModule::add_balance_to_coldkey_account(&coldkey_id, initial_amount);
        assert!(SubtensorModule::can_remove_balance_from_coldkey_account(
            &coldkey_id,
            remove_amount
        ));
    });
}

#[test]
fn test_can_remove_balance_from_coldkey_account_err_insufficient_balance() {
    new_test_ext(1).execute_with(|| {
        let coldkey_id = U256::from(87987984);
        let initial_amount = 10000;
        let remove_amount = 20000;
        SubtensorModule::add_balance_to_coldkey_account(&coldkey_id, initial_amount);
        assert!(!SubtensorModule::can_remove_balance_from_coldkey_account(
            &coldkey_id,
            remove_amount
        ));
    });
}
/************************************************************
    staking::has_enough_stake() tests
************************************************************/
#[test]
fn test_has_enough_stake_yes() {
    new_test_ext(1).execute_with(|| {
        let hotkey_id = U256::from(4334);
        let coldkey_id = U256::from(87989);
        let intial_amount = 10_000;
        let netuid = add_dynamic_network(&hotkey_id, &coldkey_id);
        SubtensorModule::increase_stake_for_hotkey_and_coldkey_on_subnet(
            &hotkey_id,
            &coldkey_id,
            netuid,
            intial_amount,
        );

        assert_eq!(
            SubtensorModule::get_total_stake_for_hotkey(&hotkey_id),
            intial_amount
        );
        assert_eq!(
            SubtensorModule::get_stake_for_hotkey_and_coldkey_on_subnet(
                &hotkey_id,
                &coldkey_id,
                netuid
            ),
            intial_amount
        );
        assert!(SubtensorModule::has_enough_stake_on_subnet(
            &hotkey_id,
            &coldkey_id,
            netuid,
            intial_amount / 2
        ));
    });
}

#[test]
fn test_has_enough_stake_no() {
    new_test_ext(1).execute_with(|| {
        let hotkey_id = U256::from(4334);
        let coldkey_id = U256::from(87989);
        let intial_amount = 10_000;
        let netuid = add_dynamic_network(&hotkey_id, &coldkey_id);
        SubtensorModule::increase_stake_for_hotkey_and_coldkey_on_subnet(
            &hotkey_id,
            &coldkey_id,
            netuid,
            intial_amount,
        );

        assert_eq!(
            SubtensorModule::get_total_stake_for_hotkey(&hotkey_id),
            intial_amount
        );
        assert_eq!(
            SubtensorModule::get_stake_for_hotkey_and_coldkey_on_subnet(
                &hotkey_id,
                &coldkey_id,
                netuid
            ),
            intial_amount
        );
        assert!(!SubtensorModule::has_enough_stake_on_subnet(
            &hotkey_id,
            &coldkey_id,
            netuid,
            intial_amount * 2
        ));
    });
}

#[test]
fn test_has_enough_stake_no_for_zero() {
    new_test_ext(1).execute_with(|| {
        let hotkey_id = U256::from(4334);
        let coldkey_id = U256::from(87989);
        let intial_amount = 0;
        let netuid = add_dynamic_network(&hotkey_id, &coldkey_id);

        assert_eq!(
            SubtensorModule::get_total_stake_for_hotkey(&hotkey_id),
            intial_amount
        );
        assert_eq!(
            SubtensorModule::get_stake_for_hotkey_and_coldkey_on_subnet(
                &hotkey_id,
                &coldkey_id,
                netuid
            ),
            intial_amount
        );
        assert!(!SubtensorModule::has_enough_stake_on_subnet(
            &hotkey_id,
            &coldkey_id,
            netuid,
            1_000
        ));
    });
}

#[test]
fn test_non_existent_account() {
    new_test_ext(1).execute_with(|| {
        let netuid = 1;
        SubtensorModule::increase_stake_for_hotkey_and_coldkey_on_subnet(
            &U256::from(0),
            &(U256::from(0)),
            netuid,
            10,
        );
        assert_eq!(
            SubtensorModule::get_stake_for_hotkey_and_coldkey_on_subnet(
                &U256::from(0),
                &U256::from(0),
                netuid
            ),
            10
        );
        // No subnets => no iteration => zero total stake
        assert_eq!(
            SubtensorModule::get_total_stake_for_hotkey(&(U256::from(0))),
            0
        );
    });
}

/************************************************************
    staking::delegating
************************************************************/

#[test]
fn test_faucet_ok() {
    new_test_ext(1).execute_with(|| {
        let coldkey = U256::from(123560);

        log::info!("Creating work for submission to faucet...");

        let block_number = SubtensorModule::get_current_block_as_u64();
        let difficulty: U256 = U256::from(10_000_000);
        let mut nonce: u64 = 0;
        let mut work: H256 = SubtensorModule::create_seal_hash(block_number, nonce, &coldkey);
        while !SubtensorModule::hash_meets_difficulty(&work, difficulty) {
            nonce += 1;
            work = SubtensorModule::create_seal_hash(block_number, nonce, &coldkey);
        }
        let vec_work: Vec<u8> = SubtensorModule::hash_to_vec(work);

        log::info!("Faucet state: {}", cfg!(feature = "pow-faucet"));

        #[cfg(feature = "pow-faucet")]
        assert_ok!(SubtensorModule::do_faucet(
            RuntimeOrigin::signed(coldkey),
            block_number,
            nonce,
            vec_work
        ));

        #[cfg(not(feature = "pow-faucet"))]
        assert_ok!(SubtensorModule::do_faucet(
            RuntimeOrigin::signed(coldkey),
            block_number,
            nonce,
            vec_work
        ));
    });
}

/// This test ensures that the clear_small_nominations function works as expected.
/// It creates a network with two hotkeys and two coldkeys, and then registers a nominator account for each hotkey.
/// When we call set_nominator_min_required_stake, it should clear all small nominations that are below the minimum required stake.
/// Run this test using: cargo test --package pallet-subtensor --test staking test_clear_small_nominations
#[test]
fn test_clear_small_nominations() {
    new_test_ext(0).execute_with(|| {
        // Create subnet and accounts.
        let subnet_owner_coldkey = U256::from(10);
        let subnet_owner_hotkey = U256::from(20);
        let hot1 = U256::from(1);
        let hot2 = U256::from(2);
        let cold1 = U256::from(3);
        let cold2 = U256::from(4);
        let netuid: u16 = add_dynamic_network(&subnet_owner_hotkey, &subnet_owner_coldkey);
        let amount = DefaultMinStake::<Test>::get() * 10;
        let fee: u64 = DefaultMinStake::<Test>::get();
        let init_balance = amount + fee + ExistentialDeposit::get();

        // Register hot1.
        register_ok_neuron(netuid, hot1, cold1, 0);
        Delegates::<Test>::insert(hot1, SubtensorModule::get_min_delegate_take());
        assert_eq!(SubtensorModule::get_owning_coldkey_for_hotkey(&hot1), cold1);

        // Register hot2.
        register_ok_neuron(netuid, hot2, cold2, 0);
        Delegates::<Test>::insert(hot2, SubtensorModule::get_min_delegate_take());
        assert_eq!(SubtensorModule::get_owning_coldkey_for_hotkey(&hot2), cold2);

        // Add stake cold1 --> hot1 (non delegation.)
        SubtensorModule::add_balance_to_coldkey_account(&cold1, init_balance);
        assert_ok!(SubtensorModule::add_stake(
            RuntimeOrigin::signed(cold1),
            hot1,
            netuid,
            amount + fee
        ));
        assert_ok!(SubtensorModule::remove_stake(
            RuntimeOrigin::signed(cold1),
            hot1,
            netuid,
            SubtensorModule::get_stake_for_hotkey_and_coldkey_on_subnet(&hot1, &cold1, netuid)
                - 100
        ));
        assert_eq!(
            SubtensorModule::get_stake_for_hotkey_and_coldkey_on_subnet(&hot1, &cold1, netuid),
            100
        );

        // Add stake cold2 --> hot1 (is delegation.)
        SubtensorModule::add_balance_to_coldkey_account(&cold2, init_balance);
        assert_ok!(SubtensorModule::add_stake(
            RuntimeOrigin::signed(cold2),
            hot1,
            netuid,
            amount + fee
        ));
        assert_ok!(SubtensorModule::remove_stake(
            RuntimeOrigin::signed(cold2),
            hot1,
            netuid,
            SubtensorModule::get_stake_for_hotkey_and_coldkey_on_subnet(&hot1, &cold2, netuid)
                - 100
        ));
        assert_eq!(
            SubtensorModule::get_stake_for_hotkey_and_coldkey_on_subnet(&hot1, &cold2, netuid),
            100
        );

        // Add stake cold1 --> hot2 (non delegation.)
        SubtensorModule::add_balance_to_coldkey_account(&cold1, init_balance);
        assert_ok!(SubtensorModule::add_stake(
            RuntimeOrigin::signed(cold1),
            hot2,
            netuid,
            amount + fee
        ));
        assert_ok!(SubtensorModule::remove_stake(
            RuntimeOrigin::signed(cold1),
            hot2,
            netuid,
            SubtensorModule::get_stake_for_hotkey_and_coldkey_on_subnet(&hot2, &cold1, netuid)
                - 100
        ));
        assert_eq!(
            SubtensorModule::get_stake_for_hotkey_and_coldkey_on_subnet(&hot2, &cold1, netuid),
            100
        );
        let balance1_before_cleaning = Balances::free_balance(cold1);

        // Add stake cold2 --> hot2 (is delegation.)
        SubtensorModule::add_balance_to_coldkey_account(&cold2, init_balance);
        assert_ok!(SubtensorModule::add_stake(
            RuntimeOrigin::signed(cold2),
            hot2,
            netuid,
            amount + fee
        ));
        assert_ok!(SubtensorModule::remove_stake(
            RuntimeOrigin::signed(cold2),
            hot2,
            netuid,
            SubtensorModule::get_stake_for_hotkey_and_coldkey_on_subnet(&hot2, &cold2, netuid)
                - 100
        ));
        assert_eq!(
            SubtensorModule::get_stake_for_hotkey_and_coldkey_on_subnet(&hot2, &cold2, netuid),
            100
        );
        let balance2_before_cleaning = Balances::free_balance(cold2);

        // Run clear all small nominations when min stake is zero (noop)
        SubtensorModule::set_nominator_min_required_stake(0);
        assert_eq!(SubtensorModule::get_nominator_min_required_stake(), 0);
        SubtensorModule::clear_small_nominations();
        assert_eq!(
            SubtensorModule::get_stake_for_hotkey_and_coldkey_on_subnet(&hot1, &cold1, netuid),
            100
        );
        assert_eq!(
            SubtensorModule::get_stake_for_hotkey_and_coldkey_on_subnet(&hot2, &cold1, netuid),
            100
        );
        assert_eq!(
            SubtensorModule::get_stake_for_hotkey_and_coldkey_on_subnet(&hot1, &cold2, netuid),
            100
        );
        assert_eq!(
            SubtensorModule::get_stake_for_hotkey_and_coldkey_on_subnet(&hot2, &cold2, netuid),
            100
        );

        // Set min nomination to 10
        // let total_cold1_stake_before = TotalColdkeyAlpha::<Test>::get(cold1, netuid);
        // let total_cold2_stake_before = TotalColdkeyAlpha::<Test>::get(cold2, netuid); (DEPRECATED)
        let total_hot1_stake_before = TotalHotkeyAlpha::<Test>::get(hot1, netuid);
        let total_hot2_stake_before = TotalHotkeyAlpha::<Test>::get(hot2, netuid);
        let total_stake_before = TotalStake::<Test>::get();
        SubtensorModule::set_nominator_min_required_stake(1000);

        // Run clear all small nominations (removes delegations under 10)
        SubtensorModule::clear_small_nominations();
        assert_eq!(
            SubtensorModule::get_stake_for_hotkey_and_coldkey_on_subnet(&hot1, &cold1, netuid),
            100
        );
        assert_eq!(
            SubtensorModule::get_stake_for_hotkey_and_coldkey_on_subnet(&hot2, &cold1, netuid),
            0
        );
        assert_eq!(
            SubtensorModule::get_stake_for_hotkey_and_coldkey_on_subnet(&hot1, &cold2, netuid),
            0
        );
        assert_eq!(
            SubtensorModule::get_stake_for_hotkey_and_coldkey_on_subnet(&hot2, &cold2, netuid),
            100
        );

        // Balances have been added back into accounts.
        let balance1_after_cleaning = Balances::free_balance(cold1);
        let balance2_after_cleaning = Balances::free_balance(cold2);
        assert_eq!(balance1_before_cleaning + 100, balance1_after_cleaning);
        assert_eq!(balance2_before_cleaning + 100, balance2_after_cleaning);

        assert_abs_diff_eq!(
            TotalHotkeyAlpha::<Test>::get(hot2, netuid),
            total_hot2_stake_before - 100,
            epsilon = 1
        );
        assert_abs_diff_eq!(
            TotalHotkeyAlpha::<Test>::get(hot1, netuid),
            total_hot1_stake_before - 100,
            epsilon = 1
        );
        assert_eq!(TotalStake::<Test>::get(), total_stake_before - 200);
    });
}

// Verify delegate take can be decreased
#[test]
fn test_delegate_take_can_be_decreased() {
    new_test_ext(1).execute_with(|| {
        // Make account
        let hotkey0 = U256::from(1);
        let coldkey0 = U256::from(3);

        // Add balance
        SubtensorModule::add_balance_to_coldkey_account(&coldkey0, 100000);

        // Register the neuron to a new network
        let netuid = 1;
        add_network(netuid, 1, 0);
        register_ok_neuron(netuid, hotkey0, coldkey0, 124124);

        // Coldkey / hotkey 0 become delegates with 9% take
        Delegates::<Test>::insert(hotkey0, SubtensorModule::get_min_delegate_take());
        assert_eq!(
            SubtensorModule::get_hotkey_take(&hotkey0),
            SubtensorModule::get_min_delegate_take()
        );

        // Coldkey / hotkey 0 decreases take to 5%. This should fail as the minimum take is 9%
        assert_err!(
            SubtensorModule::do_decrease_take(
                RuntimeOrigin::signed(coldkey0),
                hotkey0,
                u16::MAX / 20
            ),
            Error::<Test>::DelegateTakeTooLow
        );
    });
}

// Verify delegate take can be decreased
#[test]
fn test_can_set_min_take_ok() {
    new_test_ext(1).execute_with(|| {
        // Make account
        let hotkey0 = U256::from(1);
        let coldkey0 = U256::from(3);

        // Add balance
        SubtensorModule::add_balance_to_coldkey_account(&coldkey0, 100000);

        // Register the neuron to a new network
        let netuid = 1;
        add_network(netuid, 1, 0);
        register_ok_neuron(netuid, hotkey0, coldkey0, 124124);

        // Coldkey / hotkey 0 become delegates
        Delegates::<Test>::insert(hotkey0, u16::MAX / 10);

        // Coldkey / hotkey 0 decreases take to min
        assert_ok!(SubtensorModule::do_decrease_take(
            RuntimeOrigin::signed(coldkey0),
            hotkey0,
            SubtensorModule::get_min_delegate_take()
        ));
        assert_eq!(
            SubtensorModule::get_hotkey_take(&hotkey0),
            SubtensorModule::get_min_delegate_take()
        );
    });
}

// Verify delegate take can not be increased with do_decrease_take
#[test]
fn test_delegate_take_can_not_be_increased_with_decrease_take() {
    new_test_ext(1).execute_with(|| {
        // Make account
        let hotkey0 = U256::from(1);
        let coldkey0 = U256::from(3);

        // Add balance
        SubtensorModule::add_balance_to_coldkey_account(&coldkey0, 100000);

        // Register the neuron to a new network
        let netuid = 1;
        add_network(netuid, 1, 0);
        register_ok_neuron(netuid, hotkey0, coldkey0, 124124);

        // Set min take
        Delegates::<Test>::insert(hotkey0, SubtensorModule::get_min_delegate_take());

        // Coldkey / hotkey 0 tries to increase take to 12.5%
        assert_eq!(
            SubtensorModule::do_decrease_take(
                RuntimeOrigin::signed(coldkey0),
                hotkey0,
                SubtensorModule::get_max_delegate_take()
            ),
            Err(Error::<Test>::DelegateTakeTooLow.into())
        );
        assert_eq!(
            SubtensorModule::get_hotkey_take(&hotkey0),
            SubtensorModule::get_min_delegate_take()
        );
    });
}

// Verify delegate take can be increased
#[test]
fn test_delegate_take_can_be_increased() {
    new_test_ext(1).execute_with(|| {
        // Make account
        let hotkey0 = U256::from(1);
        let coldkey0 = U256::from(3);

        // Add balance
        SubtensorModule::add_balance_to_coldkey_account(&coldkey0, 100000);

        // Register the neuron to a new network
        let netuid = 1;
        add_network(netuid, 1, 0);
        register_ok_neuron(netuid, hotkey0, coldkey0, 124124);

        // Coldkey / hotkey 0 become delegates with 9% take
        Delegates::<Test>::insert(hotkey0, SubtensorModule::get_min_delegate_take());
        assert_eq!(
            SubtensorModule::get_hotkey_take(&hotkey0),
            SubtensorModule::get_min_delegate_take()
        );

        step_block(1 + InitialTxDelegateTakeRateLimit::get() as u16);

        // Coldkey / hotkey 0 decreases take to 12.5%
        assert_ok!(SubtensorModule::do_increase_take(
            RuntimeOrigin::signed(coldkey0),
            hotkey0,
            u16::MAX / 8
        ));
        assert_eq!(SubtensorModule::get_hotkey_take(&hotkey0), u16::MAX / 8);
    });
}

// Verify delegate take can not be decreased with increase_take
#[test]
fn test_delegate_take_can_not_be_decreased_with_increase_take() {
    new_test_ext(1).execute_with(|| {
        // Make account
        let hotkey0 = U256::from(1);
        let coldkey0 = U256::from(3);

        // Add balance
        SubtensorModule::add_balance_to_coldkey_account(&coldkey0, 100000);

        // Register the neuron to a new network
        let netuid = 1;
        add_network(netuid, 1, 0);
        register_ok_neuron(netuid, hotkey0, coldkey0, 124124);

        // Coldkey / hotkey 0 become delegates with 9% take
        Delegates::<Test>::insert(hotkey0, SubtensorModule::get_min_delegate_take());
        assert_eq!(
            SubtensorModule::get_hotkey_take(&hotkey0),
            SubtensorModule::get_min_delegate_take()
        );

        // Coldkey / hotkey 0 tries to decrease take to 5%
        assert_eq!(
            SubtensorModule::do_increase_take(
                RuntimeOrigin::signed(coldkey0),
                hotkey0,
                u16::MAX / 20
            ),
            Err(Error::<Test>::DelegateTakeTooLow.into())
        );
        assert_eq!(
            SubtensorModule::get_hotkey_take(&hotkey0),
            SubtensorModule::get_min_delegate_take()
        );
    });
}

// Verify delegate take can be increased up to InitialDefaultDelegateTake (18%)
#[test]
fn test_delegate_take_can_be_increased_to_limit() {
    new_test_ext(1).execute_with(|| {
        // Make account
        let hotkey0 = U256::from(1);
        let coldkey0 = U256::from(3);

        // Add balance
        SubtensorModule::add_balance_to_coldkey_account(&coldkey0, 100000);

        // Register the neuron to a new network
        let netuid = 1;
        add_network(netuid, 1, 0);
        register_ok_neuron(netuid, hotkey0, coldkey0, 124124);

        // Coldkey / hotkey 0 become delegates with 9% take
        Delegates::<Test>::insert(hotkey0, SubtensorModule::get_min_delegate_take());
        assert_eq!(
            SubtensorModule::get_hotkey_take(&hotkey0),
            SubtensorModule::get_min_delegate_take()
        );

        step_block(1 + InitialTxDelegateTakeRateLimit::get() as u16);

        // Coldkey / hotkey 0 tries to increase take to InitialDefaultDelegateTake+1
        assert_ok!(SubtensorModule::do_increase_take(
            RuntimeOrigin::signed(coldkey0),
            hotkey0,
            InitialDefaultDelegateTake::get()
        ));
        assert_eq!(
            SubtensorModule::get_hotkey_take(&hotkey0),
            InitialDefaultDelegateTake::get()
        );
    });
}

// Verify delegate take can not be increased above InitialDefaultDelegateTake (18%)
#[test]
fn test_delegate_take_can_not_be_increased_beyond_limit() {
    new_test_ext(1).execute_with(|| {
        // Make account
        let hotkey0 = U256::from(1);
        let coldkey0 = U256::from(3);

        // Add balance
        SubtensorModule::add_balance_to_coldkey_account(&coldkey0, 100000);

        // Register the neuron to a new network
        let netuid = 1;
        add_network(netuid, 1, 0);
        register_ok_neuron(netuid, hotkey0, coldkey0, 124124);

        // Coldkey / hotkey 0 become delegates with 9% take
        Delegates::<Test>::insert(hotkey0, SubtensorModule::get_min_delegate_take());
        assert_eq!(
            SubtensorModule::get_hotkey_take(&hotkey0),
            SubtensorModule::get_min_delegate_take()
        );

        // Coldkey / hotkey 0 tries to increase take to InitialDefaultDelegateTake+1
        // (Disable this check if InitialDefaultDelegateTake is u16::MAX)
        if InitialDefaultDelegateTake::get() != u16::MAX {
            assert_eq!(
                SubtensorModule::do_increase_take(
                    RuntimeOrigin::signed(coldkey0),
                    hotkey0,
                    InitialDefaultDelegateTake::get() + 1
                ),
                Err(Error::<Test>::DelegateTakeTooHigh.into())
            );
        }
        assert_eq!(
            SubtensorModule::get_hotkey_take(&hotkey0),
            SubtensorModule::get_min_delegate_take()
        );
    });
}

// Test rate-limiting on increase_take
#[test]
fn test_rate_limits_enforced_on_increase_take() {
    new_test_ext(1).execute_with(|| {
        // Make account
        let hotkey0 = U256::from(1);
        let coldkey0 = U256::from(3);

        // Add balance
        SubtensorModule::add_balance_to_coldkey_account(&coldkey0, 100000);

        // Register the neuron to a new network
        let netuid = 1;
        add_network(netuid, 1, 0);
        register_ok_neuron(netuid, hotkey0, coldkey0, 124124);

        // Coldkey / hotkey 0 become delegates with 9% take
        Delegates::<Test>::insert(hotkey0, SubtensorModule::get_min_delegate_take());
        assert_eq!(
            SubtensorModule::get_hotkey_take(&hotkey0),
            SubtensorModule::get_min_delegate_take()
        );

        // Increase take first time
        assert_ok!(SubtensorModule::do_increase_take(
            RuntimeOrigin::signed(coldkey0),
            hotkey0,
            SubtensorModule::get_min_delegate_take() + 1
        ));

        // Increase again
        assert_eq!(
            SubtensorModule::do_increase_take(
                RuntimeOrigin::signed(coldkey0),
                hotkey0,
                SubtensorModule::get_min_delegate_take() + 2
            ),
            Err(Error::<Test>::DelegateTxRateLimitExceeded.into())
        );
        assert_eq!(
            SubtensorModule::get_hotkey_take(&hotkey0),
            SubtensorModule::get_min_delegate_take() + 1
        );

        step_block(1 + InitialTxDelegateTakeRateLimit::get() as u16);

        // Can increase after waiting
        assert_ok!(SubtensorModule::do_increase_take(
            RuntimeOrigin::signed(coldkey0),
            hotkey0,
            SubtensorModule::get_min_delegate_take() + 2
        ));
        assert_eq!(
            SubtensorModule::get_hotkey_take(&hotkey0),
            SubtensorModule::get_min_delegate_take() + 2
        );
    });
}

#[test]
fn test_get_total_delegated_stake_after_unstaking() {
    new_test_ext(1).execute_with(|| {
        let subnet_owner_coldkey = U256::from(1001);
        let subnet_owner_hotkey = U256::from(1002);
        let delegate_coldkey = U256::from(1);
        let delegate_hotkey = U256::from(2);
        let delegator = U256::from(3);
        let initial_stake = DefaultMinStake::<Test>::get() * 10;
        let unstake_amount = DefaultMinStake::<Test>::get() * 5;
        let existential_deposit = ExistentialDeposit::get();
        let netuid = add_dynamic_network(&subnet_owner_hotkey, &subnet_owner_coldkey);
        let fee = DefaultStakingFee::<Test>::get();

        register_ok_neuron(netuid, delegate_hotkey, delegate_coldkey, 0);

        // Add balance to delegator
        SubtensorModule::add_balance_to_coldkey_account(&delegator, initial_stake);

        // Delegate stake
        assert_ok!(SubtensorModule::add_stake(
            RuntimeOrigin::signed(delegator),
            delegate_hotkey,
            netuid,
            initial_stake
        ));

        // Check initial delegated stake
        assert_abs_diff_eq!(
            SubtensorModule::get_total_stake_for_coldkey(&delegator),
            initial_stake - existential_deposit - fee,
            epsilon = initial_stake / 1000,
        );
        assert_abs_diff_eq!(
            SubtensorModule::get_total_stake_for_hotkey(&delegate_hotkey),
            initial_stake - existential_deposit - fee,
            epsilon = initial_stake / 1000,
        );

        // Unstake part of the delegation
        assert_ok!(SubtensorModule::remove_stake(
            RuntimeOrigin::signed(delegator),
            delegate_hotkey,
            netuid,
            unstake_amount
        ));

        // Calculate the expected delegated stake
        let expected_delegated_stake = initial_stake - unstake_amount - existential_deposit - fee;

        // Debug prints
        log::debug!("Initial stake: {}", initial_stake);
        log::debug!("Unstake amount: {}", unstake_amount);
        log::debug!("Existential deposit: {}", existential_deposit);
        log::debug!("Expected delegated stake: {}", expected_delegated_stake);
        log::debug!(
            "Actual delegated stake: {}",
            SubtensorModule::get_total_stake_for_coldkey(&delegate_coldkey)
        );

        // Check the total delegated stake after unstaking
        assert_abs_diff_eq!(
            SubtensorModule::get_total_stake_for_coldkey(&delegator),
            expected_delegated_stake,
            epsilon = expected_delegated_stake / 1000,
        );
        assert_abs_diff_eq!(
            SubtensorModule::get_total_stake_for_hotkey(&delegate_hotkey),
            expected_delegated_stake,
            epsilon = expected_delegated_stake / 1000,
        );
    });
}

#[test]
fn test_get_total_delegated_stake_no_delegations() {
    new_test_ext(1).execute_with(|| {
        let delegate = U256::from(1);
        let coldkey = U256::from(2);
        let netuid = 1u16;

        add_network(netuid, 1, 0);
        register_ok_neuron(netuid, delegate, coldkey, 0);

        // Check that there's no delegated stake
        assert_eq!(SubtensorModule::get_total_stake_for_coldkey(&delegate), 0);
    });
}

#[test]
fn test_get_total_delegated_stake_single_delegator() {
    new_test_ext(1).execute_with(|| {
        let subnet_owner_coldkey = U256::from(1001);
        let subnet_owner_hotkey = U256::from(1002);
        let delegate_coldkey = U256::from(1);
        let delegate_hotkey = U256::from(2);
        let delegator = U256::from(3);
        let stake_amount = DefaultMinStake::<Test>::get() * 10 - 1;
        let existential_deposit = ExistentialDeposit::get();
        let netuid = add_dynamic_network(&subnet_owner_hotkey, &subnet_owner_coldkey);
        let fee = DefaultStakingFee::<Test>::get();

        register_ok_neuron(netuid, delegate_hotkey, delegate_coldkey, 0);

        // Add stake from delegator
        SubtensorModule::add_balance_to_coldkey_account(&delegator, stake_amount);
        assert_ok!(SubtensorModule::add_stake(
            RuntimeOrigin::signed(delegator),
            delegate_hotkey,
            netuid,
            stake_amount
        ));

        // Debug prints
        log::debug!("Delegate coldkey: {:?}", delegate_coldkey);
        log::debug!("Delegate hotkey: {:?}", delegate_hotkey);
        log::debug!("Delegator: {:?}", delegator);
        log::debug!("Stake amount: {}", stake_amount);
        log::debug!("Existential deposit: {}", existential_deposit);
        log::debug!(
            "Total stake for hotkey: {}",
            SubtensorModule::get_total_stake_for_hotkey(&delegate_hotkey)
        );
        log::debug!(
            "Delegated stake for coldkey: {}",
            SubtensorModule::get_total_stake_for_coldkey(&delegate_coldkey)
        );

        // Calculate expected delegated stake
        let expected_delegated_stake = stake_amount - existential_deposit - fee;
        let actual_delegated_stake = SubtensorModule::get_total_stake_for_hotkey(&delegate_hotkey);
        let actual_delegator_stake = SubtensorModule::get_total_stake_for_coldkey(&delegator);

        assert_abs_diff_eq!(
            actual_delegated_stake,
            expected_delegated_stake,
            epsilon = expected_delegated_stake / 1000,
        );
        assert_abs_diff_eq!(
            actual_delegator_stake,
            expected_delegated_stake,
            epsilon = expected_delegated_stake / 1000,
        );
    });
}

#[test]
fn test_get_alpha_share_stake_multiple_delegators() {
    new_test_ext(1).execute_with(|| {
        let subnet_owner_coldkey = U256::from(1001);
        let subnet_owner_hotkey = U256::from(1002);
        let hotkey1 = U256::from(2);
        let hotkey2 = U256::from(20);
        let coldkey1 = U256::from(3);
        let coldkey2 = U256::from(4);
        let existential_deposit = 2;
        let stake1 = DefaultMinStake::<Test>::get() * 10;
        let stake2 = DefaultMinStake::<Test>::get() * 10 - 1;
        let fee = DefaultStakingFee::<Test>::get();

        let netuid = add_dynamic_network(&subnet_owner_hotkey, &subnet_owner_coldkey);
        register_ok_neuron(netuid, hotkey1, coldkey1, 0);
        register_ok_neuron(netuid, hotkey2, coldkey2, 0);

        // Add stake from delegator1
        SubtensorModule::add_balance_to_coldkey_account(&coldkey1, stake1);
        assert_ok!(SubtensorModule::add_stake(
            RuntimeOrigin::signed(coldkey1),
            hotkey1,
            netuid,
            stake1
        ));

        // Add stake from delegator2
        SubtensorModule::add_balance_to_coldkey_account(&coldkey2, stake2);
        assert_ok!(SubtensorModule::add_stake(
            RuntimeOrigin::signed(coldkey2),
            hotkey2,
            netuid,
            stake2
        ));

        // Debug prints
        println!("Delegator1 stake: {}", stake1);
        println!("Delegator2 stake: {}", stake2);
        println!(
            "Alpha share for for 1: {}",
            SubtensorModule::get_alpha_share_pool(hotkey1, netuid).get_value(&coldkey1)
        );
        println!(
            "Alpha share for for 2: {}",
            SubtensorModule::get_alpha_share_pool(hotkey2, netuid).get_value(&coldkey2)
        );

        // Calculate expected total delegated stake
        let expected_total_stake = stake1 + stake2 - existential_deposit * 2 - fee * 2;
        let actual_total_stake = SubtensorModule::get_alpha_share_pool(hotkey1, netuid)
            .get_value(&coldkey1)
            + SubtensorModule::get_alpha_share_pool(hotkey2, netuid).get_value(&coldkey2);

        // Total subnet stake should match the sum of delegators' stakes minus existential deposits.
        assert_abs_diff_eq!(
            actual_total_stake,
            expected_total_stake,
            epsilon = expected_total_stake / 1000
        );
    });
}

#[test]
fn test_get_total_delegated_stake_exclude_owner_stake() {
    new_test_ext(1).execute_with(|| {
        let delegate_coldkey = U256::from(1);
        let delegate_hotkey = U256::from(2);
        let delegator = U256::from(3);
        let owner_stake = DefaultMinStake::<Test>::get() * 10;
        let delegator_stake = DefaultMinStake::<Test>::get() * 10 - 1;
        let fee = DefaultStakingFee::<Test>::get();

        let netuid = add_dynamic_network(&delegate_hotkey, &delegate_coldkey);

        // Add owner stake
        SubtensorModule::add_balance_to_coldkey_account(&delegate_coldkey, owner_stake);
        assert_ok!(SubtensorModule::add_stake(
            RuntimeOrigin::signed(delegate_coldkey),
            delegate_hotkey,
            netuid,
            owner_stake
        ));

        // Add delegator stake
        SubtensorModule::add_balance_to_coldkey_account(&delegator, delegator_stake);
        assert_ok!(SubtensorModule::add_stake(
            RuntimeOrigin::signed(delegator),
            delegate_hotkey,
            netuid,
            delegator_stake
        ));

        // Debug prints
        println!("Owner stake: {}", owner_stake);
        println!(
            "Total stake for hotkey: {}",
            SubtensorModule::get_total_stake_for_hotkey(&delegate_hotkey)
        );
        println!(
            "Delegated stake for coldkey: {}",
            SubtensorModule::get_total_stake_for_coldkey(&delegate_coldkey)
        );

        // Check the total delegated stake (should exclude owner's stake)
        let expected_delegated_stake = delegator_stake - fee;
        let actual_delegated_stake =
            SubtensorModule::get_total_stake_for_coldkey(&delegate_coldkey);

        assert_abs_diff_eq!(
            actual_delegated_stake,
            expected_delegated_stake,
            epsilon = expected_delegated_stake / 1000
        );
    });
}

/// Test that emission is distributed correctly between one validator, one
/// vali-miner, and one miner
#[test]
fn test_mining_emission_distribution_validator_valiminer_miner() {
    new_test_ext(1).execute_with(|| {
        let coldkey = U256::from(1);
        let validator = 2;
        let validator_miner = 3;
        let miner = U256::from(4);
        let netuid: u16 = 1;
        let root_id: u16 = 0;
        let root_tempo = 9; // neet root epoch to happen before subnet tempo
        let subnet_tempo = 10;
        let stake = 100_000_000_000;

        // Add network, register hotkeys, and setup network parameters
        add_network(root_id, root_tempo, 0);
        add_network(netuid, subnet_tempo, 0);
        register_ok_neuron(netuid, validator.into(), coldkey, 0);
        register_ok_neuron(netuid, validator_miner.into(), coldkey, 1);
        register_ok_neuron(netuid, miner, coldkey, 2);
        SubtensorModule::add_balance_to_coldkey_account(
            &coldkey,
            3 * stake + ExistentialDeposit::get(),
        );
        SubtensorModule::set_weights_set_rate_limit(netuid, 0);
        step_block(subnet_tempo);
        crate::SubnetOwnerCut::<Test>::set(0);
        // All stake is active
        crate::ActivityCutoff::<Test>::set(netuid, u16::MAX);
        // There are two validators and three neurons
        crate::MaxAllowedUids::<Test>::set(netuid, 3);
        SubtensorModule::set_max_allowed_validators(netuid, 2);

        // Setup stakes:
        //   Stake from validator
        //   Stake from valiminer
        crate::Stake::<Test>::set(U256::from(validator), coldkey, stake);
        crate::Stake::<Test>::set(U256::from(validator_miner), coldkey, stake);

        // Setup YUMA so that it creates emissions:
        //   Validator 1 sets weight for valiminer       |- to achieve equal incentive for both miners
        //   Valiminer sets weights for the second miner |
        //   Validator registers on root and
        //   Sets root weights
        //   Last weight update is after block at registration
        crate::Weights::<Test>::insert(netuid, 0, vec![(1, 0xFFFF)]);
        crate::Weights::<Test>::insert(netuid, 1, vec![(2, 0xFFFF)]);
        assert_ok!(SubtensorModule::do_root_register(
            RuntimeOrigin::signed(coldkey),
            U256::from(validator),
        ));
        crate::Weights::<Test>::insert(root_id, 0, vec![(0, 0xFFFF), (1, 0xFFFF)]);
        crate::BlockAtRegistration::<Test>::set(netuid, 0, 1);
        crate::BlockAtRegistration::<Test>::set(netuid, 1, 1);
        crate::LastUpdate::<Test>::set(netuid, vec![2, 2, 2]);
        crate::Kappa::<Test>::set(netuid, u16::MAX / 5);

        // Run run_coinbase until emissions are drained
        step_block(subnet_tempo * 4);

        // Verify how emission is split between keys
        //   - 50% goes to miners and 50% goes to validators
        //   - Validator gets 25% because there are two validators
        //   - Valiminer gets 25% as a validator and 25% as miner
        //   - Miner gets 25% as miner
        let validator_emission = crate::Stake::<Test>::get(U256::from(validator), coldkey) - stake;
        let valiminer_emission =
            crate::Stake::<Test>::get(U256::from(validator_miner), coldkey) - stake;
        let miner_emission = crate::Stake::<Test>::get(miner, coldkey);
        let total_emission = validator_emission + valiminer_emission + miner_emission;

        assert_eq!(validator_emission, total_emission / 4);
        assert_eq!(valiminer_emission, total_emission / 2);
        assert_eq!(miner_emission, total_emission / 4);
    });
}

// Verify staking too low amount is impossible
#[test]
fn test_staking_too_little_fails() {
    new_test_ext(1).execute_with(|| {
        let hotkey_account_id = U256::from(533453);
        let coldkey_account_id = U256::from(55453);
        let amount = 10_000;

        //add network
        let netuid: u16 = add_dynamic_network(&hotkey_account_id, &coldkey_account_id);

        // Give it some $$$ in his coldkey balance
        SubtensorModule::add_balance_to_coldkey_account(&coldkey_account_id, amount);

        // Coldkey / hotkey 0 decreases take to 5%. This should fail as the minimum take is 9%
        assert_err!(
            SubtensorModule::add_stake(
                RuntimeOrigin::signed(coldkey_account_id),
                hotkey_account_id,
                netuid,
                1
            ),
            Error::<Test>::AmountTooLow
        );
    });
}

// cargo test --package pallet-subtensor --lib -- tests::staking::test_add_stake_fee_goes_to_subnet_tao --exact --show-output --nocapture
#[test]
fn test_add_stake_fee_goes_to_subnet_tao() {
    new_test_ext(1).execute_with(|| {
        let subnet_owner_coldkey = U256::from(1001);
        let subnet_owner_hotkey = U256::from(1002);
        let hotkey = U256::from(2);
        let coldkey = U256::from(3);
        let existential_deposit = ExistentialDeposit::get();
        let tao_to_stake = DefaultMinStake::<Test>::get() * 10;
        let fee = DefaultStakingFee::<Test>::get();

        let netuid = add_dynamic_network(&subnet_owner_hotkey, &subnet_owner_coldkey);
        SubtensorModule::create_account_if_non_existent(&coldkey, &hotkey);
        let subnet_tao_before = SubnetTAO::<Test>::get(netuid);

        // Add stake
        SubtensorModule::add_balance_to_coldkey_account(&coldkey, tao_to_stake);
        assert_ok!(SubtensorModule::add_stake(
            RuntimeOrigin::signed(coldkey),
            hotkey,
            netuid,
            tao_to_stake
        ));

        // Calculate expected stake
        let expected_alpha = tao_to_stake - existential_deposit - fee;
        let actual_alpha =
            SubtensorModule::get_stake_for_hotkey_and_coldkey_on_subnet(&hotkey, &coldkey, netuid);
        let subnet_tao_after = SubnetTAO::<Test>::get(netuid);

        // Total subnet stake should match the sum of delegators' stakes minus existential deposits.
        assert_abs_diff_eq!(
            actual_alpha,
            expected_alpha,
            epsilon = expected_alpha / 1000
        );

        // Subnet TAO should have increased by the full tao_to_stake amount
        assert_abs_diff_eq!(
            subnet_tao_before + tao_to_stake,
            subnet_tao_after,
            epsilon = 10
        );
    });
}

// cargo test --package pallet-subtensor --lib -- tests::staking::test_remove_stake_fee_goes_to_subnet_tao --exact --show-output --nocapture
#[test]
fn test_remove_stake_fee_goes_to_subnet_tao() {
    new_test_ext(1).execute_with(|| {
        let subnet_owner_coldkey = U256::from(1001);
        let subnet_owner_hotkey = U256::from(1002);
        let hotkey = U256::from(2);
        let coldkey = U256::from(3);
        let tao_to_stake = DefaultMinStake::<Test>::get() * 10;
        let fee = DefaultStakingFee::<Test>::get();

        let netuid = add_dynamic_network(&subnet_owner_hotkey, &subnet_owner_coldkey);
        SubtensorModule::create_account_if_non_existent(&coldkey, &hotkey);
        let subnet_tao_before = SubnetTAO::<Test>::get(netuid);

        // Add stake
        SubtensorModule::add_balance_to_coldkey_account(&coldkey, tao_to_stake);
        assert_ok!(SubtensorModule::add_stake(
            RuntimeOrigin::signed(coldkey),
            hotkey,
            netuid,
            tao_to_stake
        ));

        // Remove all stake
        let alpha_to_unstake =
            SubtensorModule::get_stake_for_hotkey_and_coldkey_on_subnet(&hotkey, &coldkey, netuid);
        assert_ok!(SubtensorModule::remove_stake(
            RuntimeOrigin::signed(coldkey),
            hotkey,
            netuid,
            alpha_to_unstake
        ));
        let subnet_tao_after = SubnetTAO::<Test>::get(netuid);

        // Subnet TAO should have increased by 2x fee as a result of staking + unstaking
        assert_abs_diff_eq!(
            subnet_tao_before + 2 * fee,
            subnet_tao_after,
            epsilon = alpha_to_unstake / 1000
        );

        // User balance should decrease by 2x fee as a result of staking + unstaking
        let balance_after = SubtensorModule::get_coldkey_balance(&coldkey);
        assert_abs_diff_eq!(
            balance_after + 2 * fee,
            tao_to_stake,
            epsilon = tao_to_stake / 1000
        );
    });
}

#[test]
fn test_stake_below_min_validate() {
    // Testing the signed extension validate function
    // correctly filters the `add_stake` transaction.

    new_test_ext(0).execute_with(|| {
        let subnet_owner_coldkey = U256::from(1001);
        let subnet_owner_hotkey = U256::from(1002);
        let hotkey = U256::from(2);
        let coldkey = U256::from(3);
        let amount_staked = DefaultMinStake::<Test>::get() + DefaultStakingFee::<Test>::get() - 1;

        let netuid = add_dynamic_network(&subnet_owner_hotkey, &subnet_owner_coldkey);
        SubtensorModule::create_account_if_non_existent(&coldkey, &hotkey);
        SubtensorModule::add_balance_to_coldkey_account(&coldkey, amount_staked);

        // Add stake call
        let call = RuntimeCall::SubtensorModule(SubtensorCall::add_stake {
            hotkey,
            netuid,
            amount_staked,
        });

        let info: crate::DispatchInfo =
            crate::DispatchInfoOf::<<Test as frame_system::Config>::RuntimeCall>::default();

        let extension = crate::SubtensorSignedExtension::<Test>::new();
        // Submit to the signed extension validate function
        let result_no_stake = extension.validate(&coldkey, &call.clone(), &info, 10);

        // Should fail due to insufficient stake
        assert_err!(
            result_no_stake,
            crate::TransactionValidityError::Invalid(crate::InvalidTransaction::Custom(
                CustomTransactionError::StakeAmountTooLow.into()
            ))
        );

        // Increase the stake to be equal to the minimum, but leave the balance low
        let amount_staked = DefaultMinStake::<Test>::get() + DefaultStakingFee::<Test>::get();
        let call_2 = RuntimeCall::SubtensorModule(SubtensorCall::add_stake {
            hotkey,
            netuid,
            amount_staked,
        });

        // Submit to the signed extension validate function
        let result_low_balance = extension.validate(&coldkey, &call_2.clone(), &info, 10);

        // Still doesn't pass, but with a different reason (balance too low)
        assert_err!(
            result_low_balance,
            crate::TransactionValidityError::Invalid(crate::InvalidTransaction::Custom(
                CustomTransactionError::BalanceTooLow.into()
            ))
        );

        // Increase the coldkey balance to match the minimum
        SubtensorModule::add_balance_to_coldkey_account(&coldkey, 1);

        // Submit to the signed extension validate function
        let result_min_stake = extension.validate(&coldkey, &call_2.clone(), &info, 10);

        // Now the call passes
        assert_ok!(result_min_stake);
    });
}

#[test]
<<<<<<< HEAD
fn test_stake_overflow() {
    new_test_ext(0).execute_with(|| {
        let subnet_owner_coldkey = U256::from(1001);
        let subnet_owner_hotkey = U256::from(1002);
        let netuid = add_dynamic_network(&subnet_owner_hotkey, &subnet_owner_coldkey);
        let amount = 100_000_000_000_000;

        let tao_reserve: U96F32 = U96F32::from_num(100_u64);
        let alpha_in: U96F32 = U96F32::from_num(100_u64);
        SubnetTAO::<Test>::insert(netuid, tao_reserve.to_num::<u64>());
        SubnetAlphaIn::<Test>::insert(netuid, alpha_in.to_num::<u64>());

        // println!("Price = {:?}", SubtensorModule::get_alpha_price(netuid));
        // println!("SubnetAlphaIn = {:?}", SubnetAlphaIn::<Test>::get(netuid));
        // println!("SubnetTAO = {:?}", SubnetTAO::<Test>::get(netuid));

        // Give it some $$$ in his coldkey balance
        SubtensorModule::add_balance_to_coldkey_account(&subnet_owner_coldkey, amount);

        // Transfer to hotkey account, and check if the result is ok
        assert_ok!(SubtensorModule::add_stake(
            RuntimeOrigin::signed(subnet_owner_coldkey),
            subnet_owner_hotkey,
            netuid,
            amount
        ));

        // println!("Price = {:?}", SubtensorModule::get_alpha_price(netuid));
        // println!("SubnetAlphaIn = {:?}", SubnetAlphaIn::<Test>::get(netuid));
        // println!("SubnetTAO = {:?}", SubnetTAO::<Test>::get(netuid));

        // Let it live for a few epochs to make sure there are no panics
        Tempo::<Test>::insert(netuid, 10);
        step_epochs(100, netuid);
    });
}

#[test]
fn test_max_amount_add_root() {
    new_test_ext(0).execute_with(|| {
        // 0 price on root => max is 0
        assert_eq!(SubtensorModule::get_max_amount_add(0, 0), 0);

        // 0.999999... price on root => max is 0
        assert_eq!(SubtensorModule::get_max_amount_add(0, 999_999_999), 0);

        // 1.0 price on root => max is u64::MAX
        assert_eq!(
            SubtensorModule::get_max_amount_add(0, 1_000_000_000),
            u64::MAX
        );

        // 1.000...001 price on root => max is u64::MAX
        assert_eq!(
            SubtensorModule::get_max_amount_add(0, 1_000_000_001),
            u64::MAX
        );

        // 2.0 price on root => max is u64::MAX
        assert_eq!(
            SubtensorModule::get_max_amount_add(0, 2_000_000_000),
            u64::MAX
=======
fn test_stake_low_liquidity_validate() {
    // Testing the signed extension validate function
    // correctly filters the `add_stake` transaction.

    new_test_ext(0).execute_with(|| {
        let subnet_owner_coldkey = U256::from(1001);
        let subnet_owner_hotkey = U256::from(1002);
        let hotkey = U256::from(2);
        let coldkey = U256::from(3);
        let amount_staked = DefaultMinStake::<Test>::get() * 10 + DefaultStakingFee::<Test>::get();

        let netuid = add_dynamic_network(&subnet_owner_hotkey, &subnet_owner_coldkey);
        SubtensorModule::create_account_if_non_existent(&coldkey, &hotkey);
        SubtensorModule::add_balance_to_coldkey_account(&coldkey, amount_staked);

        // Set the liquidity at lowest possible value so that all staking requests fail
        SubnetTAO::<Test>::insert(
            netuid,
            DefaultMinimumPoolLiquidity::<Test>::get().to_num::<u64>(),
        );
        SubnetAlphaIn::<Test>::insert(
            netuid,
            DefaultMinimumPoolLiquidity::<Test>::get().to_num::<u64>(),
        );

        // Add stake call
        let call = RuntimeCall::SubtensorModule(SubtensorCall::add_stake {
            hotkey,
            netuid,
            amount_staked,
        });

        let info: crate::DispatchInfo =
            crate::DispatchInfoOf::<<Test as frame_system::Config>::RuntimeCall>::default();

        let extension = crate::SubtensorSignedExtension::<Test>::new();
        // Submit to the signed extension validate function
        let result_no_stake = extension.validate(&coldkey, &call.clone(), &info, 10);

        // Should fail due to insufficient stake
        assert_err!(
            result_no_stake,
            crate::TransactionValidityError::Invalid(crate::InvalidTransaction::Custom(
                CustomTransactionError::InsufficientLiquidity.into()
            ))
>>>>>>> 7ca0a025
        );
    });
}

#[test]
<<<<<<< HEAD
fn test_max_amount_add_stable() {
    new_test_ext(0).execute_with(|| {
        let netuid: u16 = 1;
        add_network(netuid, 1, 0);

        // 0 price => max is 0
        assert_eq!(SubtensorModule::get_max_amount_add(netuid, 0), 0);

        // 0.999999... price => max is 0
        assert_eq!(SubtensorModule::get_max_amount_add(netuid, 999_999_999), 0);

        // 1.0 price => max is u64::MAX
        assert_eq!(
            SubtensorModule::get_max_amount_add(netuid, 1_000_000_000),
            u64::MAX
        );

        // 1.000...001 price => max is u64::MAX
        assert_eq!(
            SubtensorModule::get_max_amount_add(netuid, 1_000_000_001),
            u64::MAX
        );

        // 2.0 price => max is u64::MAX
        assert_eq!(
            SubtensorModule::get_max_amount_add(netuid, 2_000_000_000),
            u64::MAX
=======
fn test_unstake_low_liquidity_validate() {
    // Testing the signed extension validate function
    // correctly filters the `add_stake` transaction.

    new_test_ext(0).execute_with(|| {
        let subnet_owner_coldkey = U256::from(1001);
        let subnet_owner_hotkey = U256::from(1002);
        let hotkey = U256::from(2);
        let coldkey = U256::from(3);
        let amount_staked = DefaultMinStake::<Test>::get() * 10 + DefaultStakingFee::<Test>::get();

        let netuid = add_dynamic_network(&subnet_owner_hotkey, &subnet_owner_coldkey);
        SubtensorModule::create_account_if_non_existent(&coldkey, &hotkey);
        SubtensorModule::add_balance_to_coldkey_account(&coldkey, amount_staked);

        // Simulate stake for hotkey
        SubnetTAO::<Test>::insert(netuid, u64::MAX / 1000);
        SubnetAlphaIn::<Test>::insert(netuid, u64::MAX / 1000);
        let alpha = SubtensorModule::stake_into_subnet(&hotkey, &coldkey, netuid, amount_staked, 0);

        // Set the liquidity at lowest possible value so that all staking requests fail
        SubnetTAO::<Test>::insert(
            netuid,
            DefaultMinimumPoolLiquidity::<Test>::get().to_num::<u64>(),
        );
        SubnetAlphaIn::<Test>::insert(
            netuid,
            DefaultMinimumPoolLiquidity::<Test>::get().to_num::<u64>(),
        );

        // Remove stake call
        let call = RuntimeCall::SubtensorModule(SubtensorCall::remove_stake {
            hotkey,
            netuid,
            amount_unstaked: alpha,
        });

        let info: crate::DispatchInfo =
            crate::DispatchInfoOf::<<Test as frame_system::Config>::RuntimeCall>::default();

        let extension = crate::SubtensorSignedExtension::<Test>::new();
        // Submit to the signed extension validate function
        let result_no_stake = extension.validate(&coldkey, &call.clone(), &info, 10);

        // Should fail due to insufficient stake
        assert_err!(
            result_no_stake,
            crate::TransactionValidityError::Invalid(crate::InvalidTransaction::Custom(
                CustomTransactionError::InsufficientLiquidity.into()
            ))
>>>>>>> 7ca0a025
        );
    });
}

#[test]
<<<<<<< HEAD
fn test_max_amount_add_dynamic() {
    new_test_ext(0).execute_with(|| {
        let subnet_owner_coldkey = U256::from(1001);
        let subnet_owner_hotkey = U256::from(1002);
        let netuid = add_dynamic_network(&subnet_owner_hotkey, &subnet_owner_coldkey);

        // Forse-set alpha in and tao reserve to make price equal 1.5
        let tao_reserve: U96F32 = U96F32::from_num(150_000_000_000_u64);
        let alpha_in: U96F32 = U96F32::from_num(100_000_000_000_u64);
        SubnetTAO::<Test>::insert(netuid, tao_reserve.to_num::<u64>());
        SubnetAlphaIn::<Test>::insert(netuid, alpha_in.to_num::<u64>());
        let current_price: U96F32 = U96F32::from_num(SubtensorModule::get_alpha_price(netuid));
        assert_eq!(current_price, U96F32::from_num(1.5));

        // 0 price => max is 0
        assert_eq!(SubtensorModule::get_max_amount_add(netuid, 0), 0);

        // 1.499999... price => max is 0
        assert_eq!(
            SubtensorModule::get_max_amount_add(netuid, 1_499_999_999),
            0
        );

        // 1.5 price => max is 0 because of non-zero slippage
        assert_eq!(
            SubtensorModule::get_max_amount_add(netuid, 1_500_000_000),
            0
        );

        // 4x price => max is 1x TAO
        assert_eq!(
            SubtensorModule::get_max_amount_add(netuid, 6_000_000_000),
            150_000_000_000
        );

        // 1.50000....1 price => max is 46 rao
        assert_eq!(
            SubtensorModule::get_max_amount_add(netuid, 1_500_000_001),
            46
        );

        // Max price doesn't panic and returns something meaningful
        assert!(SubtensorModule::get_max_amount_add(netuid, u64::MAX) < 21_000_000_000_000_000);
        assert!(SubtensorModule::get_max_amount_add(netuid, u64::MAX - 1) < 21_000_000_000_000_000);
        assert!(SubtensorModule::get_max_amount_add(netuid, u64::MAX / 2) < 21_000_000_000_000_000);
=======
fn test_stake_oveflow() {
    new_test_ext(1).execute_with(|| {
        let subnet_owner_coldkey = U256::from(1001);
        let subnet_owner_hotkey = U256::from(1002);
        let coldkey_account_id = U256::from(435445);
        let hotkey_account_id = U256::from(54544);
        let netuid = add_dynamic_network(&subnet_owner_hotkey, &subnet_owner_coldkey);
        let amount = 21_000_000_000_000_000; // Max TAO supply
        let fee = DefaultStakingFee::<Test>::get();
        register_ok_neuron(netuid, hotkey_account_id, coldkey_account_id, 192213123);

        // Give it some $$$ in his coldkey balance
        SubtensorModule::add_balance_to_coldkey_account(&coldkey_account_id, amount);

        // Setup liquidity with 21M TAO values
        SubnetTAO::<Test>::insert(netuid, amount);
        SubnetAlphaIn::<Test>::insert(netuid, amount);

        // Stake and check if the result is ok
        assert_ok!(SubtensorModule::add_stake(
            RuntimeOrigin::signed(coldkey_account_id),
            hotkey_account_id,
            netuid,
            amount
        ));

        // Check if stake has increased properly (staking 1:1 to SubnetTAO results in SubnetTAO/2 alpha)
        assert_abs_diff_eq!(
            SubtensorModule::get_stake_for_hotkey_on_subnet(&hotkey_account_id, netuid),
            (amount - fee) / 2,
            epsilon = amount / 1_000_000,
        );

        // Check if total stake has increased accordingly.
        assert_abs_diff_eq!(SubtensorModule::get_total_stake(), amount, epsilon = 10,);
>>>>>>> 7ca0a025
    });
}<|MERGE_RESOLUTION|>--- conflicted
+++ resolved
@@ -2207,254 +2207,7 @@
 }
 
 #[test]
-<<<<<<< HEAD
 fn test_stake_overflow() {
-    new_test_ext(0).execute_with(|| {
-        let subnet_owner_coldkey = U256::from(1001);
-        let subnet_owner_hotkey = U256::from(1002);
-        let netuid = add_dynamic_network(&subnet_owner_hotkey, &subnet_owner_coldkey);
-        let amount = 100_000_000_000_000;
-
-        let tao_reserve: U96F32 = U96F32::from_num(100_u64);
-        let alpha_in: U96F32 = U96F32::from_num(100_u64);
-        SubnetTAO::<Test>::insert(netuid, tao_reserve.to_num::<u64>());
-        SubnetAlphaIn::<Test>::insert(netuid, alpha_in.to_num::<u64>());
-
-        // println!("Price = {:?}", SubtensorModule::get_alpha_price(netuid));
-        // println!("SubnetAlphaIn = {:?}", SubnetAlphaIn::<Test>::get(netuid));
-        // println!("SubnetTAO = {:?}", SubnetTAO::<Test>::get(netuid));
-
-        // Give it some $$$ in his coldkey balance
-        SubtensorModule::add_balance_to_coldkey_account(&subnet_owner_coldkey, amount);
-
-        // Transfer to hotkey account, and check if the result is ok
-        assert_ok!(SubtensorModule::add_stake(
-            RuntimeOrigin::signed(subnet_owner_coldkey),
-            subnet_owner_hotkey,
-            netuid,
-            amount
-        ));
-
-        // println!("Price = {:?}", SubtensorModule::get_alpha_price(netuid));
-        // println!("SubnetAlphaIn = {:?}", SubnetAlphaIn::<Test>::get(netuid));
-        // println!("SubnetTAO = {:?}", SubnetTAO::<Test>::get(netuid));
-
-        // Let it live for a few epochs to make sure there are no panics
-        Tempo::<Test>::insert(netuid, 10);
-        step_epochs(100, netuid);
-    });
-}
-
-#[test]
-fn test_max_amount_add_root() {
-    new_test_ext(0).execute_with(|| {
-        // 0 price on root => max is 0
-        assert_eq!(SubtensorModule::get_max_amount_add(0, 0), 0);
-
-        // 0.999999... price on root => max is 0
-        assert_eq!(SubtensorModule::get_max_amount_add(0, 999_999_999), 0);
-
-        // 1.0 price on root => max is u64::MAX
-        assert_eq!(
-            SubtensorModule::get_max_amount_add(0, 1_000_000_000),
-            u64::MAX
-        );
-
-        // 1.000...001 price on root => max is u64::MAX
-        assert_eq!(
-            SubtensorModule::get_max_amount_add(0, 1_000_000_001),
-            u64::MAX
-        );
-
-        // 2.0 price on root => max is u64::MAX
-        assert_eq!(
-            SubtensorModule::get_max_amount_add(0, 2_000_000_000),
-            u64::MAX
-=======
-fn test_stake_low_liquidity_validate() {
-    // Testing the signed extension validate function
-    // correctly filters the `add_stake` transaction.
-
-    new_test_ext(0).execute_with(|| {
-        let subnet_owner_coldkey = U256::from(1001);
-        let subnet_owner_hotkey = U256::from(1002);
-        let hotkey = U256::from(2);
-        let coldkey = U256::from(3);
-        let amount_staked = DefaultMinStake::<Test>::get() * 10 + DefaultStakingFee::<Test>::get();
-
-        let netuid = add_dynamic_network(&subnet_owner_hotkey, &subnet_owner_coldkey);
-        SubtensorModule::create_account_if_non_existent(&coldkey, &hotkey);
-        SubtensorModule::add_balance_to_coldkey_account(&coldkey, amount_staked);
-
-        // Set the liquidity at lowest possible value so that all staking requests fail
-        SubnetTAO::<Test>::insert(
-            netuid,
-            DefaultMinimumPoolLiquidity::<Test>::get().to_num::<u64>(),
-        );
-        SubnetAlphaIn::<Test>::insert(
-            netuid,
-            DefaultMinimumPoolLiquidity::<Test>::get().to_num::<u64>(),
-        );
-
-        // Add stake call
-        let call = RuntimeCall::SubtensorModule(SubtensorCall::add_stake {
-            hotkey,
-            netuid,
-            amount_staked,
-        });
-
-        let info: crate::DispatchInfo =
-            crate::DispatchInfoOf::<<Test as frame_system::Config>::RuntimeCall>::default();
-
-        let extension = crate::SubtensorSignedExtension::<Test>::new();
-        // Submit to the signed extension validate function
-        let result_no_stake = extension.validate(&coldkey, &call.clone(), &info, 10);
-
-        // Should fail due to insufficient stake
-        assert_err!(
-            result_no_stake,
-            crate::TransactionValidityError::Invalid(crate::InvalidTransaction::Custom(
-                CustomTransactionError::InsufficientLiquidity.into()
-            ))
->>>>>>> 7ca0a025
-        );
-    });
-}
-
-#[test]
-<<<<<<< HEAD
-fn test_max_amount_add_stable() {
-    new_test_ext(0).execute_with(|| {
-        let netuid: u16 = 1;
-        add_network(netuid, 1, 0);
-
-        // 0 price => max is 0
-        assert_eq!(SubtensorModule::get_max_amount_add(netuid, 0), 0);
-
-        // 0.999999... price => max is 0
-        assert_eq!(SubtensorModule::get_max_amount_add(netuid, 999_999_999), 0);
-
-        // 1.0 price => max is u64::MAX
-        assert_eq!(
-            SubtensorModule::get_max_amount_add(netuid, 1_000_000_000),
-            u64::MAX
-        );
-
-        // 1.000...001 price => max is u64::MAX
-        assert_eq!(
-            SubtensorModule::get_max_amount_add(netuid, 1_000_000_001),
-            u64::MAX
-        );
-
-        // 2.0 price => max is u64::MAX
-        assert_eq!(
-            SubtensorModule::get_max_amount_add(netuid, 2_000_000_000),
-            u64::MAX
-=======
-fn test_unstake_low_liquidity_validate() {
-    // Testing the signed extension validate function
-    // correctly filters the `add_stake` transaction.
-
-    new_test_ext(0).execute_with(|| {
-        let subnet_owner_coldkey = U256::from(1001);
-        let subnet_owner_hotkey = U256::from(1002);
-        let hotkey = U256::from(2);
-        let coldkey = U256::from(3);
-        let amount_staked = DefaultMinStake::<Test>::get() * 10 + DefaultStakingFee::<Test>::get();
-
-        let netuid = add_dynamic_network(&subnet_owner_hotkey, &subnet_owner_coldkey);
-        SubtensorModule::create_account_if_non_existent(&coldkey, &hotkey);
-        SubtensorModule::add_balance_to_coldkey_account(&coldkey, amount_staked);
-
-        // Simulate stake for hotkey
-        SubnetTAO::<Test>::insert(netuid, u64::MAX / 1000);
-        SubnetAlphaIn::<Test>::insert(netuid, u64::MAX / 1000);
-        let alpha = SubtensorModule::stake_into_subnet(&hotkey, &coldkey, netuid, amount_staked, 0);
-
-        // Set the liquidity at lowest possible value so that all staking requests fail
-        SubnetTAO::<Test>::insert(
-            netuid,
-            DefaultMinimumPoolLiquidity::<Test>::get().to_num::<u64>(),
-        );
-        SubnetAlphaIn::<Test>::insert(
-            netuid,
-            DefaultMinimumPoolLiquidity::<Test>::get().to_num::<u64>(),
-        );
-
-        // Remove stake call
-        let call = RuntimeCall::SubtensorModule(SubtensorCall::remove_stake {
-            hotkey,
-            netuid,
-            amount_unstaked: alpha,
-        });
-
-        let info: crate::DispatchInfo =
-            crate::DispatchInfoOf::<<Test as frame_system::Config>::RuntimeCall>::default();
-
-        let extension = crate::SubtensorSignedExtension::<Test>::new();
-        // Submit to the signed extension validate function
-        let result_no_stake = extension.validate(&coldkey, &call.clone(), &info, 10);
-
-        // Should fail due to insufficient stake
-        assert_err!(
-            result_no_stake,
-            crate::TransactionValidityError::Invalid(crate::InvalidTransaction::Custom(
-                CustomTransactionError::InsufficientLiquidity.into()
-            ))
->>>>>>> 7ca0a025
-        );
-    });
-}
-
-#[test]
-<<<<<<< HEAD
-fn test_max_amount_add_dynamic() {
-    new_test_ext(0).execute_with(|| {
-        let subnet_owner_coldkey = U256::from(1001);
-        let subnet_owner_hotkey = U256::from(1002);
-        let netuid = add_dynamic_network(&subnet_owner_hotkey, &subnet_owner_coldkey);
-
-        // Forse-set alpha in and tao reserve to make price equal 1.5
-        let tao_reserve: U96F32 = U96F32::from_num(150_000_000_000_u64);
-        let alpha_in: U96F32 = U96F32::from_num(100_000_000_000_u64);
-        SubnetTAO::<Test>::insert(netuid, tao_reserve.to_num::<u64>());
-        SubnetAlphaIn::<Test>::insert(netuid, alpha_in.to_num::<u64>());
-        let current_price: U96F32 = U96F32::from_num(SubtensorModule::get_alpha_price(netuid));
-        assert_eq!(current_price, U96F32::from_num(1.5));
-
-        // 0 price => max is 0
-        assert_eq!(SubtensorModule::get_max_amount_add(netuid, 0), 0);
-
-        // 1.499999... price => max is 0
-        assert_eq!(
-            SubtensorModule::get_max_amount_add(netuid, 1_499_999_999),
-            0
-        );
-
-        // 1.5 price => max is 0 because of non-zero slippage
-        assert_eq!(
-            SubtensorModule::get_max_amount_add(netuid, 1_500_000_000),
-            0
-        );
-
-        // 4x price => max is 1x TAO
-        assert_eq!(
-            SubtensorModule::get_max_amount_add(netuid, 6_000_000_000),
-            150_000_000_000
-        );
-
-        // 1.50000....1 price => max is 46 rao
-        assert_eq!(
-            SubtensorModule::get_max_amount_add(netuid, 1_500_000_001),
-            46
-        );
-
-        // Max price doesn't panic and returns something meaningful
-        assert!(SubtensorModule::get_max_amount_add(netuid, u64::MAX) < 21_000_000_000_000_000);
-        assert!(SubtensorModule::get_max_amount_add(netuid, u64::MAX - 1) < 21_000_000_000_000_000);
-        assert!(SubtensorModule::get_max_amount_add(netuid, u64::MAX / 2) < 21_000_000_000_000_000);
-=======
-fn test_stake_oveflow() {
     new_test_ext(1).execute_with(|| {
         let subnet_owner_coldkey = U256::from(1001);
         let subnet_owner_hotkey = U256::from(1002);
@@ -2489,6 +2242,220 @@
 
         // Check if total stake has increased accordingly.
         assert_abs_diff_eq!(SubtensorModule::get_total_stake(), amount, epsilon = 10,);
->>>>>>> 7ca0a025
+    });
+}
+
+#[test]
+fn test_stake_low_liquidity_validate() {
+    // Testing the signed extension validate function
+    // correctly filters the `add_stake` transaction.
+
+    new_test_ext(0).execute_with(|| {
+        let subnet_owner_coldkey = U256::from(1001);
+        let subnet_owner_hotkey = U256::from(1002);
+        let hotkey = U256::from(2);
+        let coldkey = U256::from(3);
+        let amount_staked = DefaultMinStake::<Test>::get() * 10 + DefaultStakingFee::<Test>::get();
+
+        let netuid = add_dynamic_network(&subnet_owner_hotkey, &subnet_owner_coldkey);
+        SubtensorModule::create_account_if_non_existent(&coldkey, &hotkey);
+        SubtensorModule::add_balance_to_coldkey_account(&coldkey, amount_staked);
+
+        // Set the liquidity at lowest possible value so that all staking requests fail
+        SubnetTAO::<Test>::insert(
+            netuid,
+            DefaultMinimumPoolLiquidity::<Test>::get().to_num::<u64>(),
+        );
+        SubnetAlphaIn::<Test>::insert(
+            netuid,
+            DefaultMinimumPoolLiquidity::<Test>::get().to_num::<u64>(),
+        );
+
+        // Add stake call
+        let call = RuntimeCall::SubtensorModule(SubtensorCall::add_stake {
+            hotkey,
+            netuid,
+            amount_staked,
+        });
+
+        let info: crate::DispatchInfo =
+            crate::DispatchInfoOf::<<Test as frame_system::Config>::RuntimeCall>::default();
+
+        let extension = crate::SubtensorSignedExtension::<Test>::new();
+        // Submit to the signed extension validate function
+        let result_no_stake = extension.validate(&coldkey, &call.clone(), &info, 10);
+
+        // Should fail due to insufficient stake
+        assert_err!(
+            result_no_stake,
+            crate::TransactionValidityError::Invalid(crate::InvalidTransaction::Custom(
+                CustomTransactionError::InsufficientLiquidity.into()
+            ))
+        );
+    });
+}
+
+#[test]
+fn test_unstake_low_liquidity_validate() {
+    // Testing the signed extension validate function
+    // correctly filters the `add_stake` transaction.
+
+    new_test_ext(0).execute_with(|| {
+        let subnet_owner_coldkey = U256::from(1001);
+        let subnet_owner_hotkey = U256::from(1002);
+        let hotkey = U256::from(2);
+        let coldkey = U256::from(3);
+        let amount_staked = DefaultMinStake::<Test>::get() * 10 + DefaultStakingFee::<Test>::get();
+
+        let netuid = add_dynamic_network(&subnet_owner_hotkey, &subnet_owner_coldkey);
+        SubtensorModule::create_account_if_non_existent(&coldkey, &hotkey);
+        SubtensorModule::add_balance_to_coldkey_account(&coldkey, amount_staked);
+
+        // Simulate stake for hotkey
+        SubnetTAO::<Test>::insert(netuid, u64::MAX / 1000);
+        SubnetAlphaIn::<Test>::insert(netuid, u64::MAX / 1000);
+        let alpha = SubtensorModule::stake_into_subnet(&hotkey, &coldkey, netuid, amount_staked, 0);
+
+        // Set the liquidity at lowest possible value so that all staking requests fail
+        SubnetTAO::<Test>::insert(
+            netuid,
+            DefaultMinimumPoolLiquidity::<Test>::get().to_num::<u64>(),
+        );
+        SubnetAlphaIn::<Test>::insert(
+            netuid,
+            DefaultMinimumPoolLiquidity::<Test>::get().to_num::<u64>(),
+        );
+
+        // Remove stake call
+        let call = RuntimeCall::SubtensorModule(SubtensorCall::remove_stake {
+            hotkey,
+            netuid,
+            amount_unstaked: alpha,
+        });
+
+        let info: crate::DispatchInfo =
+            crate::DispatchInfoOf::<<Test as frame_system::Config>::RuntimeCall>::default();
+
+        let extension = crate::SubtensorSignedExtension::<Test>::new();
+        // Submit to the signed extension validate function
+        let result_no_stake = extension.validate(&coldkey, &call.clone(), &info, 10);
+
+        // Should fail due to insufficient stake
+        assert_err!(
+            result_no_stake,
+            crate::TransactionValidityError::Invalid(crate::InvalidTransaction::Custom(
+                CustomTransactionError::InsufficientLiquidity.into()
+            ))
+        );
+    });
+}
+
+#[test]
+fn test_max_amount_add_root() {
+    new_test_ext(0).execute_with(|| {
+        // 0 price on root => max is 0
+        assert_eq!(SubtensorModule::get_max_amount_add(0, 0), 0);
+
+        // 0.999999... price on root => max is 0
+        assert_eq!(SubtensorModule::get_max_amount_add(0, 999_999_999), 0);
+
+        // 1.0 price on root => max is u64::MAX
+        assert_eq!(
+            SubtensorModule::get_max_amount_add(0, 1_000_000_000),
+            u64::MAX
+        );
+
+        // 1.000...001 price on root => max is u64::MAX
+        assert_eq!(
+            SubtensorModule::get_max_amount_add(0, 1_000_000_001),
+            u64::MAX
+        );
+
+        // 2.0 price on root => max is u64::MAX
+        assert_eq!(
+            SubtensorModule::get_max_amount_add(0, 2_000_000_000),
+            u64::MAX
+        );
+    });
+}
+
+#[test]
+fn test_max_amount_add_stable() {
+    new_test_ext(0).execute_with(|| {
+        let netuid: u16 = 1;
+        add_network(netuid, 1, 0);
+
+        // 0 price => max is 0
+        assert_eq!(SubtensorModule::get_max_amount_add(netuid, 0), 0);
+
+        // 0.999999... price => max is 0
+        assert_eq!(SubtensorModule::get_max_amount_add(netuid, 999_999_999), 0);
+
+        // 1.0 price => max is u64::MAX
+        assert_eq!(
+            SubtensorModule::get_max_amount_add(netuid, 1_000_000_000),
+            u64::MAX
+        );
+
+        // 1.000...001 price => max is u64::MAX
+        assert_eq!(
+            SubtensorModule::get_max_amount_add(netuid, 1_000_000_001),
+            u64::MAX
+        );
+
+        // 2.0 price => max is u64::MAX
+        assert_eq!(
+            SubtensorModule::get_max_amount_add(netuid, 2_000_000_000),
+            u64::MAX
+        );
+    });
+}
+
+#[test]
+fn test_max_amount_add_dynamic() {
+    new_test_ext(0).execute_with(|| {
+        let subnet_owner_coldkey = U256::from(1001);
+        let subnet_owner_hotkey = U256::from(1002);
+        let netuid = add_dynamic_network(&subnet_owner_hotkey, &subnet_owner_coldkey);
+
+        // Forse-set alpha in and tao reserve to make price equal 1.5
+        let tao_reserve: U96F32 = U96F32::from_num(150_000_000_000_u64);
+        let alpha_in: U96F32 = U96F32::from_num(100_000_000_000_u64);
+        SubnetTAO::<Test>::insert(netuid, tao_reserve.to_num::<u64>());
+        SubnetAlphaIn::<Test>::insert(netuid, alpha_in.to_num::<u64>());
+        let current_price: U96F32 = U96F32::from_num(SubtensorModule::get_alpha_price(netuid));
+        assert_eq!(current_price, U96F32::from_num(1.5));
+
+        // 0 price => max is 0
+        assert_eq!(SubtensorModule::get_max_amount_add(netuid, 0), 0);
+
+        // 1.499999... price => max is 0
+        assert_eq!(
+            SubtensorModule::get_max_amount_add(netuid, 1_499_999_999),
+            0
+        );
+
+        // 1.5 price => max is 0 because of non-zero slippage
+        assert_eq!(
+            SubtensorModule::get_max_amount_add(netuid, 1_500_000_000),
+            0
+        );
+
+        // 4x price => max is 1x TAO
+        assert_eq!(
+            SubtensorModule::get_max_amount_add(netuid, 6_000_000_000),
+            150_000_000_000
+        );
+
+        // 1.50000....1 price => max is 46 rao
+        assert_eq!(
+            SubtensorModule::get_max_amount_add(netuid, 1_500_000_001),
+            46
+        );
+
+        // Max price doesn't panic and returns something meaningful
+        assert!(SubtensorModule::get_max_amount_add(netuid, u64::MAX) < 21_000_000_000_000_000);
+        assert!(SubtensorModule::get_max_amount_add(netuid, u64::MAX - 1) < 21_000_000_000_000_000);
+        assert!(SubtensorModule::get_max_amount_add(netuid, u64::MAX / 2) < 21_000_000_000_000_000);
     });
 }