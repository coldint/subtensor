#![allow(unused, clippy::indexing_slicing, clippy::panic, clippy::unwrap_used)]

use super::mock::*;
use crate::*;
use alloc::collections::BTreeMap;
use approx::assert_abs_diff_eq;
use codec::{Decode, Encode};
use frame_support::{
    StorageHasher, Twox64Concat, assert_ok,
    storage::unhashed::{get, get_raw, put, put_raw},
    storage_alias,
    traits::{StorageInstance, StoredMap},
    weights::Weight,
};

use crate::migrations::migrate_storage;
use frame_system::Config;
use pallet_drand::types::RoundNumber;
use scale_info::prelude::collections::VecDeque;
use sp_core::{H256, U256, crypto::Ss58Codec};
use sp_io::hashing::twox_128;
use sp_runtime::traits::Zero;
use substrate_fixed::types::I96F32;
use substrate_fixed::types::extra::U2;
use subtensor_runtime_common::TaoCurrency;

#[allow(clippy::arithmetic_side_effects)]
fn close(value: u64, target: u64, eps: u64) {
    assert!(
        (value as i64 - target as i64).abs() < eps as i64,
        "Assertion failed: value = {value}, target = {target}, eps = {eps}"
    )
}

#[test]
fn test_initialise_ti() {
    use frame_support::traits::OnRuntimeUpgrade;

    new_test_ext(1).execute_with(|| {
        pallet_balances::TotalIssuance::<Test>::put(1000);
        crate::SubnetTAO::<Test>::insert(NetUid::from(1), TaoCurrency::from(100));
        crate::SubnetTAO::<Test>::insert(NetUid::from(2), TaoCurrency::from(5));

        // Ensure values are NOT initialized prior to running migration
        assert!(crate::TotalIssuance::<Test>::get().is_zero());
		assert!(crate::TotalStake::<Test>::get().is_zero());

        crate::migrations::migrate_init_total_issuance::initialise_total_issuance::Migration::<Test>::on_runtime_upgrade();

        // Ensure values were initialized correctly
		assert_eq!(crate::TotalStake::<Test>::get(), TaoCurrency::from(105));
        assert_eq!(
            crate::TotalIssuance::<Test>::get(), TaoCurrency::from(105 + 1000)
        );
    });
}

#[test]
fn test_migration_transfer_nets_to_foundation() {
    new_test_ext(1).execute_with(|| {
        // Create subnet 1
        add_network(1.into(), 1, 0);
        // Create subnet 11
        add_network(11.into(), 1, 0);

        log::info!("{:?}", SubtensorModule::get_subnet_owner(1.into()));
        //assert_eq!(SubtensorModule::<Test>::get_subnet_owner(1), );

        // Run the migration to transfer ownership
        let hex =
            hex_literal::hex!["feabaafee293d3b76dae304e2f9d885f77d2b17adab9e17e921b321eccd61c77"];
        crate::migrations::migrate_transfer_ownership_to_foundation::migrate_transfer_ownership_to_foundation::<Test>(hex);

        log::info!("new owner: {:?}", SubtensorModule::get_subnet_owner(1.into()));
    })
}

#[test]
fn test_migration_delete_subnet_3() {
    new_test_ext(1).execute_with(|| {
        // Create subnet 3
        add_network(3.into(), 1, 0);
        assert!(SubtensorModule::if_subnet_exist(3.into()));

        // Run the migration to transfer ownership
        crate::migrations::migrate_delete_subnet_3::migrate_delete_subnet_3::<Test>();

        assert!(!SubtensorModule::if_subnet_exist(3.into()));
    })
}

#[test]
fn test_migration_delete_subnet_21() {
    new_test_ext(1).execute_with(|| {
        // Create subnet 21
        add_network(21.into(), 1, 0);
        assert!(SubtensorModule::if_subnet_exist(21.into()));

        // Run the migration to transfer ownership
        crate::migrations::migrate_delete_subnet_21::migrate_delete_subnet_21::<Test>();

        assert!(!SubtensorModule::if_subnet_exist(21.into()));
    })
}

#[test]
fn test_migrate_commit_reveal_2() {
    new_test_ext(1).execute_with(|| {
        // ------------------------------
        // Step 1: Simulate Old Storage Entries
        // ------------------------------
        const MIGRATION_NAME: &str = "migrate_commit_reveal_2_v2";

        let pallet_prefix = twox_128("SubtensorModule".as_bytes());
        let storage_prefix_interval = twox_128("WeightCommitRevealInterval".as_bytes());
        let storage_prefix_commits = twox_128("WeightCommits".as_bytes());

        let netuid = NetUid::from(1);
        let interval_value: u64 = 50u64;

        // Construct the full key for WeightCommitRevealInterval
        let mut interval_key = Vec::new();
        interval_key.extend_from_slice(&pallet_prefix);
        interval_key.extend_from_slice(&storage_prefix_interval);
        interval_key.extend_from_slice(&netuid.encode());

        put_raw(&interval_key, &interval_value.encode());

        let test_account: U256 = U256::from(1);

        // Construct the full key for WeightCommits (DoubleMap)
        let mut commit_key = Vec::new();
        commit_key.extend_from_slice(&pallet_prefix);
        commit_key.extend_from_slice(&storage_prefix_commits);

        // First key (netuid) hashed with Twox64Concat
        let netuid_hashed = Twox64Concat::hash(&netuid.encode());
        commit_key.extend_from_slice(&netuid_hashed);

        // Second key (account) hashed with Twox64Concat
        let account_hashed = Twox64Concat::hash(&test_account.encode());
        commit_key.extend_from_slice(&account_hashed);

        let commit_value: (H256, u64) = (H256::from_low_u64_be(42), 100);
        put_raw(&commit_key, &commit_value.encode());

        let stored_interval = get_raw(&interval_key).expect("Expected to get a value");
        assert_eq!(
            u64::decode(&mut &stored_interval[..]).expect("Failed to decode interval value"),
            interval_value
        );

        let stored_commit = get_raw(&commit_key).expect("Expected to get a value");
        assert_eq!(
            <(H256, u64)>::decode(&mut &stored_commit[..]).expect("Failed to decode commit value"),
            commit_value
        );

        assert!(
            !HasMigrationRun::<Test>::get(MIGRATION_NAME.as_bytes().to_vec()),
            "Migration should not have run yet"
        );

        // ------------------------------
        // Step 2: Run the Migration
        // ------------------------------
        let weight = crate::migrations::migrate_commit_reveal_v2::migrate_commit_reveal_2::<Test>();

        assert!(
            HasMigrationRun::<Test>::get(MIGRATION_NAME.as_bytes().to_vec()),
            "Migration should be marked as run"
        );

        // ------------------------------
        // Step 3: Verify Migration Effects
        // ------------------------------
        let stored_interval_after = get_raw(&interval_key);
        assert!(
            stored_interval_after.is_none(),
            "WeightCommitRevealInterval should be cleared"
        );

        let stored_commit_after = get_raw(&commit_key);
        assert!(
            stored_commit_after.is_none(),
            "WeightCommits entry should be cleared"
        );

        assert!(!weight.is_zero(), "Migration weight should be non-zero");
    });
}

// Leaving in for reference. Will remove later.
// SKIP_WASM_BUILD=1 RUST_LOG=debug cargo test --package pallet-subtensor --lib -- tests::migration::test_migrate_rao --exact --show-output --nocapture
// #[test]
// fn test_migrate_rao() {
//     new_test_ext(1).execute_with(|| {
//         // Setup initial state
//         let netuid_0: u16 = 0;
//         let netuid_1: u16 = 1;
//         let netuid_2: u16 = 2;
//         let netuid_3: u16 = 3;
//         let hotkey1 = U256::from(1);
//         let hotkey2 = U256::from(2);
//         let coldkey1 = U256::from(3);
//         let coldkey2 = U256::from(4);
//         let coldkey3 = U256::from(5);
//         let stake_amount: u64 = 1_000_000_000;
//         let lock_amount: u64 = 500;
//         NetworkMinLockCost::<Test>::set(500);

//         // Add networks root and alpha
//         add_network(netuid_0, 1, 0);
//         add_network(netuid_1, 1, 0);
//         add_network(netuid_2, 1, 0);
//         add_network(netuid_3, 1, 0);

//         // Set subnet lock
//         SubnetLocked::<Test>::insert(netuid_1, lock_amount);

//         // Add some initial stake
//         EmissionValues::<Test>::insert(netuid_1, 1_000_000_000);
//         EmissionValues::<Test>::insert(netuid_2, 2_000_000_000);
//         EmissionValues::<Test>::insert(netuid_3, 3_000_000_000);

//         Owner::<Test>::insert(hotkey1, coldkey1);
//         Owner::<Test>::insert(hotkey2, coldkey2);
//         Stake::<Test>::insert(hotkey1, coldkey1, stake_amount);
//         Stake::<Test>::insert(hotkey1, coldkey2, stake_amount);
//         Stake::<Test>::insert(hotkey2, coldkey2, stake_amount);
//         Stake::<Test>::insert(hotkey2, coldkey3, stake_amount);

//         // Verify initial conditions
//         assert_eq!(SubnetTAO::<Test>::get(netuid_0), 0);
//         assert_eq!(SubnetTAO::<Test>::get(netuid_1), 0);
//         assert_eq!(SubnetAlphaOut::<Test>::get(netuid_0), 0);
//         assert_eq!(SubnetAlphaOut::<Test>::get(netuid_1), 0);
//         assert_eq!(SubnetAlphaIn::<Test>::get(netuid_0), 0);
//         assert_eq!(SubnetAlphaIn::<Test>::get(netuid_1), 0);
//         assert_eq!(TotalHotkeyShares::<Test>::get(hotkey1, netuid_0), 0);
//         assert_eq!(TotalHotkeyShares::<Test>::get(hotkey1, netuid_1), 0);
//         assert_eq!(TotalHotkeyAlpha::<Test>::get(hotkey1, netuid_0), 0);
//         assert_eq!(TotalHotkeyAlpha::<Test>::get(hotkey2, netuid_1), 0);

//         // Run migration
//         crate::migrations::migrate_rao::migrate_rao::<Test>();

//         // Verify root subnet (netuid 0) state after migration
//         assert_eq!(SubnetTAO::<Test>::get(netuid_0), 4 * stake_amount); // Root has everything
//         assert_eq!(SubnetTAO::<Test>::get(netuid_1), 1_000_000_000); // Always 1000000000
//         assert_eq!(SubnetAlphaIn::<Test>::get(netuid_0), 1_000_000_000); // Always 1_000_000_000
//         assert_eq!(SubnetAlphaIn::<Test>::get(netuid_1), 1_000_000_000); // Always 1_000_000_000
//         assert_eq!(SubnetAlphaOut::<Test>::get(netuid_0), 4 * stake_amount); // Root has everything.
//         assert_eq!(SubnetAlphaOut::<Test>::get(netuid_1), 0); // No stake outstanding.

//         // Assert share information for hotkey1 on netuid_0
//         assert_eq!(
//             TotalHotkeyShares::<Test>::get(hotkey1, netuid_0),
//             2 * stake_amount
//         ); // Shares
//         // Assert no shares for hotkey1 on netuid_1
//         assert_eq!(TotalHotkeyShares::<Test>::get(hotkey1, netuid_1), 0); // No shares
//         // Assert alpha for hotkey1 on netuid_0
//         assert_eq!(
//             TotalHotkeyAlpha::<Test>::get(hotkey1, netuid_0),
//             2 * stake_amount
//         ); // Alpha
//         // Assert no alpha for hotkey1 on netuid_1
//         assert_eq!(TotalHotkeyAlpha::<Test>::get(hotkey1, netuid_1), 0); // No alpha.
//         // Assert share information for hotkey2 on netuid_0
//         assert_eq!(
//             TotalHotkeyShares::<Test>::get(hotkey2, netuid_0),
//             2 * stake_amount
//         ); // Shares
//         // Assert no shares for hotkey2 on netuid_1
//         assert_eq!(TotalHotkeyShares::<Test>::get(hotkey2, netuid_1), 0); // No shares
//         // Assert alpha for hotkey2 on netuid_0
//         assert_eq!(
//             TotalHotkeyAlpha::<Test>::get(hotkey2, netuid_0),
//             2 * stake_amount
//         ); // Alpha
//         // Assert no alpha for hotkey2 on netuid_1
//         assert_eq!(TotalHotkeyAlpha::<Test>::get(hotkey2, netuid_1), 0); // No alpha.

//         // Assert stake balances for hotkey1 and coldkey1 on netuid_0
//         assert_eq!(
//             SubtensorModule::get_stake_for_hotkey_and_coldkey_on_subnet(
//                 &hotkey1, &coldkey1, netuid_0
//             ),
//             stake_amount
//         );
//         // Assert stake balances for hotkey1 and coldkey2 on netuid_0
//         assert_eq!(
//             SubtensorModule::get_stake_for_hotkey_and_coldkey_on_subnet(
//                 &hotkey1, &coldkey2, netuid_0
//             ),
//             stake_amount
//         );
//         // Assert stake balances for hotkey2 and coldkey2 on netuid_0
//         assert_eq!(
//             SubtensorModule::get_stake_for_hotkey_and_coldkey_on_subnet(
//                 &hotkey2, &coldkey2, netuid_0
//             ),
//             stake_amount
//         );
//         // Assert stake balances for hotkey2 and coldkey3 on netuid_0
//         assert_eq!(
//             SubtensorModule::get_stake_for_hotkey_and_coldkey_on_subnet(
//                 &hotkey2, &coldkey3, netuid_0
//             ),
//             stake_amount
//         );
//         // Assert total stake for hotkey1 on netuid_0
//         assert_eq!(
//             SubtensorModule::get_stake_for_hotkey_on_subnet(&hotkey1, netuid_0),
//             2 * stake_amount
//         );
//         // Assert total stake for hotkey2 on netuid_0
//         assert_eq!(
//             SubtensorModule::get_stake_for_hotkey_on_subnet(&hotkey2, netuid_0),
//             2 * stake_amount
//         );
//         // Increase stake for hotkey1 and coldkey1 on netuid_0
//         SubtensorModule::increase_stake_for_hotkey_and_coldkey_on_subnet(
//             &hotkey1,
//             &coldkey1,
//             netuid_0,
//             stake_amount,
//         );
//         // Assert updated stake for hotkey1 and coldkey1 on netuid_0
//         assert_eq!(
//             SubtensorModule::get_stake_for_hotkey_and_coldkey_on_subnet(
//                 &hotkey1, &coldkey1, netuid_0
//             ),
//             2 * stake_amount
//         );
//         // Assert updated total stake for hotkey1 on netuid_0
//         assert_eq!(
//             SubtensorModule::get_stake_for_hotkey_on_subnet(&hotkey1, netuid_0),
//             3 * stake_amount
//         );
//         // Increase stake for hotkey1 and coldkey1 on netuid_1
//         SubtensorModule::increase_stake_for_hotkey_and_coldkey_on_subnet(
//             &hotkey1,
//             &coldkey1,
//             netuid_1,
//             stake_amount,
//         );
//         // Assert updated stake for hotkey1 and coldkey1 on netuid_1
//         assert_eq!(
//             SubtensorModule::get_stake_for_hotkey_and_coldkey_on_subnet(
//                 &hotkey1, &coldkey1, netuid_1
//             ),
//             stake_amount
//         );
//         // Assert updated total stake for hotkey1 on netuid_1
//         assert_eq!(
//             SubtensorModule::get_stake_for_hotkey_on_subnet(&hotkey1, netuid_1),
//             stake_amount
//         );

//         // Run the coinbase
//         let emission: u64 = 1_000_000_000;
//         SubtensorModule::run_coinbase(I96F32::from_num(emission));
//         close(
//             SubnetTaoInEmission::<Test>::get(netuid_1),
//             emission / 6,
//             100,
//         );
//         close(
//             SubnetTaoInEmission::<Test>::get(netuid_2),
//             2 * (emission / 6),
//             100,
//         );
//         close(
//             SubnetTaoInEmission::<Test>::get(netuid_3),
//             3 * (emission / 6),
//             100,
//         );
//     });
// }

// SKIP_WASM_BUILD=1 RUST_LOG=debug cargo test --package pallet-subtensor --lib -- tests::migration::test_migrate_subnet_volume --exact --show-output
#[test]
fn test_migrate_subnet_volume() {
    new_test_ext(1).execute_with(|| {
        // Setup initial state
        let netuid_1 = NetUid::from(1);
        add_network(netuid_1, 1, 0);

        // SubnetValue for netuid 1 key
        let old_key: [u8; 34] = hex_literal::hex!(
            "658faa385070e074c85bf6b568cf05553c3226e141696000b4b239c65bc2b2b40100"
        );

        // Old value in u64 format
        let old_value: u64 = 123_456_789_000_u64;
        put::<u64>(&old_key, &old_value); // Store as u64

        // Ensure it is stored as `u64`
        assert_eq!(get::<u64>(&old_key), Some(old_value));

        // Run migration
        crate::migrations::migrate_subnet_volume::migrate_subnet_volume::<Test>();

        // Verify the value is now stored as `u128`
        let new_value: Option<u128> = get(&old_key);
        let new_value_as_subnet_volume = SubnetVolume::<Test>::get(netuid_1);
        assert_eq!(new_value, Some(old_value as u128));
        assert_eq!(new_value_as_subnet_volume, old_value as u128);

        // Ensure migration does not break when running twice
        let weight_second_run =
            crate::migrations::migrate_subnet_volume::migrate_subnet_volume::<Test>();

        // Verify the value is still stored as `u128`
        let new_value: Option<u128> = get(&old_key);
        assert_eq!(new_value, Some(old_value as u128));
    });
}

#[test]
fn test_migrate_set_first_emission_block_number() {
    new_test_ext(1).execute_with(|| {
    let netuids: [NetUid; 3] = [1.into(), 2.into(), 3.into()];
    let block_number = 100;
    for netuid in netuids.iter() {
        add_network(*netuid, 1, 0);
    }
    run_to_block(block_number);
    let weight = crate::migrations::migrate_set_first_emission_block_number::migrate_set_first_emission_block_number::<Test>();

    let expected_weight: Weight = <Test as Config>::DbWeight::get().reads(3) + <Test as Config>::DbWeight::get().writes(netuids.len() as u64);
    assert_eq!(weight, expected_weight);

    assert_eq!(FirstEmissionBlockNumber::<Test>::get(NetUid::ROOT), None);
    for netuid in netuids.iter() {
        assert_eq!(FirstEmissionBlockNumber::<Test>::get(netuid), Some(block_number));
    }
});
}

#[test]
fn test_migrate_set_subtoken_enable() {
    new_test_ext(1).execute_with(|| {
        let netuids: [NetUid; 3] = [1.into(), 2.into(), 3.into()];
        let block_number = 100;
        for netuid in netuids.iter() {
            add_network(*netuid, 1, 0);
        }

        let new_netuid = NetUid::from(4);
        add_network_without_emission_block(new_netuid, 1, 0);

        let weight =
            crate::migrations::migrate_set_subtoken_enabled::migrate_set_subtoken_enabled::<Test>();

        let expected_weight: Weight = <Test as Config>::DbWeight::get().reads(1)
            + <Test as Config>::DbWeight::get().writes(netuids.len() as u64 + 2);
        assert_eq!(weight, expected_weight);

        for netuid in netuids.iter() {
            assert!(SubtokenEnabled::<Test>::get(netuid));
        }
        assert!(!SubtokenEnabled::<Test>::get(new_netuid));
    });
}

#[test]
fn test_migrate_remove_zero_total_hotkey_alpha() {
    new_test_ext(1).execute_with(|| {
        const MIGRATION_NAME: &str = "migrate_remove_zero_total_hotkey_alpha";
        let netuid = NetUid::from(1u16);

        let hotkey_zero = U256::from(100u64);
        let hotkey_nonzero = U256::from(101u64);

        // Insert one zero-alpha entry and one non-zero entry
        TotalHotkeyAlpha::<Test>::insert(hotkey_zero, netuid, AlphaCurrency::ZERO);
        TotalHotkeyAlpha::<Test>::insert(hotkey_nonzero, netuid, AlphaCurrency::from(123));

        assert_eq!(TotalHotkeyAlpha::<Test>::get(hotkey_zero, netuid), AlphaCurrency::ZERO);
        assert_eq!(TotalHotkeyAlpha::<Test>::get(hotkey_nonzero, netuid), AlphaCurrency::from(123));

        assert!(
            !HasMigrationRun::<Test>::get(MIGRATION_NAME.as_bytes().to_vec()),
            "Migration should not have run yet."
        );

        let weight = crate::migrations::migrate_remove_zero_total_hotkey_alpha::migrate_remove_zero_total_hotkey_alpha::<Test>();

        assert!(
            HasMigrationRun::<Test>::get(MIGRATION_NAME.as_bytes().to_vec()),
            "Migration should be marked as run."
        );

        assert!(
            !TotalHotkeyAlpha::<Test>::contains_key(hotkey_zero, netuid),
            "Zero-alpha entry should have been removed."
        );

        assert_eq!(TotalHotkeyAlpha::<Test>::get(hotkey_nonzero, netuid), AlphaCurrency::from(123));

        assert!(
            !weight.is_zero(),
            "Migration weight should be non-zero."
        );
    });
}

#[test]
fn test_migrate_revealed_commitments() {
    new_test_ext(1).execute_with(|| {
        // --------------------------------
        // Step 1: Simulate Old Storage Entries
        // --------------------------------
        const MIGRATION_NAME: &str = "migrate_revealed_commitments_v2";

        // Pallet prefix == twox_128("Commitments")
        let pallet_prefix = twox_128("Commitments".as_bytes());
        // Storage item prefix == twox_128("RevealedCommitments")
        let storage_prefix = twox_128("RevealedCommitments".as_bytes());

        // Example keys for the DoubleMap:
        //   Key1 (netuid) uses Identity (no hash)
        //   Key2 (account) uses Twox64Concat
        let netuid = NetUid::from(123);
        let account_id: u64 = 999; // Or however your test `AccountId` is represented

        // Construct the full storage key for `RevealedCommitments(netuid, account_id)`
        let mut storage_key = Vec::new();
        storage_key.extend_from_slice(&pallet_prefix);
        storage_key.extend_from_slice(&storage_prefix);

        // Identity for netuid => no hashing, just raw encode
        storage_key.extend_from_slice(&netuid.encode());

        // Twox64Concat for account
        let account_hashed = Twox64Concat::hash(&account_id.encode());
        storage_key.extend_from_slice(&account_hashed);

        // Simulate an old value we might have stored:
        // For example, the old type was `RevealedData<Balance, ...>`
        // We'll just store a random encoded value for demonstration
        let old_value = (vec![1, 2, 3, 4], 42u64);
        put_raw(&storage_key, &old_value.encode());

        // Confirm the storage value is set
        let stored_value = get_raw(&storage_key).expect("Expected to get a value");
        let decoded_value = <(Vec<u8>, u64)>::decode(&mut &stored_value[..])
            .expect("Failed to decode the old revealed commitments");
        assert_eq!(decoded_value, old_value);

        // Also confirm that the migration has NOT run yet
        assert!(
            !HasMigrationRun::<Test>::get(MIGRATION_NAME.as_bytes().to_vec()),
            "Migration should not have run yet"
        );

        // --------------------------------
        // Step 2: Run the Migration
        // --------------------------------
        let weight = crate::migrations::migrate_upgrade_revealed_commitments::migrate_upgrade_revealed_commitments::<Test>();

        // Migration should be marked as run
        assert!(
            HasMigrationRun::<Test>::get(MIGRATION_NAME.as_bytes().to_vec()),
            "Migration should now be marked as run"
        );

        // --------------------------------
        // Step 3: Verify Migration Effects
        // --------------------------------
        // The old key/value should be removed
        let stored_value_after = get_raw(&storage_key);
        assert!(
            stored_value_after.is_none(),
            "Old storage entry should be cleared"
        );

        // Weight returned should be > 0 (some cost was incurred clearing storage)
        assert!(!weight.is_zero(), "Migration weight should be non-zero");
    });
}

#[test]
fn test_migrate_remove_total_hotkey_coldkey_stakes_this_interval() {
    new_test_ext(1).execute_with(|| {
        const MIGRATION_NAME: &str = "migrate_remove_total_hotkey_coldkey_stakes_this_interval";

        let pallet_name = twox_128(b"SubtensorModule");
        let storage_name = twox_128(b"TotalHotkeyColdkeyStakesThisInterval");
        let prefix = [pallet_name, storage_name].concat();

        // Set up 200 000 entries to be deleted.
        for i in 0..200_000{
            let hotkey = U256::from(i as u64);
            let coldkey = U256::from(i as u64);
            let key = [prefix.clone(), hotkey.encode(), coldkey.encode()].concat();
            let value = (100 + i, 200 + i);
            put_raw(&key, &value.encode());
        }

        assert!(frame_support::storage::unhashed::contains_prefixed_key(&prefix), "Entries should exist before migration.");
        assert!(
            !HasMigrationRun::<Test>::get(MIGRATION_NAME.as_bytes().to_vec()),
            "Migration should not have run yet."
        );

        // Run migration
        let weight = crate::migrations::migrate_remove_total_hotkey_coldkey_stakes_this_interval::migrate_remove_total_hotkey_coldkey_stakes_this_interval::<Test>();

        assert!(!frame_support::storage::unhashed::contains_prefixed_key(&prefix), "All entries should have been removed.");
        assert!(
            HasMigrationRun::<Test>::get(MIGRATION_NAME.as_bytes().to_vec()),
            "Migration should be marked as run."
        );
        assert!(!weight.is_zero(),"Migration weight should be non-zero.");
    });
}
fn test_migrate_remove_last_hotkey_coldkey_emission_on_netuid() {
    const MIGRATION_NAME: &str = "migrate_remove_last_hotkey_coldkey_emission_on_netuid";
    let pallet_name = "SubtensorModule";
    let storage_name = "LastHotkeyColdkeyEmissionOnNetuid";
    let migration =  crate::migrations::migrate_orphaned_storage_items::remove_last_hotkey_coldkey_emission_on_netuid::<Test>;

    test_remove_storage_item(
        MIGRATION_NAME,
        pallet_name,
        storage_name,
        migration,
        200_000,
    );
}
#[test]
fn test_migrate_remove_subnet_alpha_emission_sell() {
    const MIGRATION_NAME: &str = "migrate_remove_subnet_alpha_emission_sell";
    let pallet_name = "SubtensorModule";
    let storage_name = "SubnetAlphaEmissionSell";
    let migration =
        crate::migrations::migrate_orphaned_storage_items::remove_subnet_alpha_emission_sell::<Test>;

    test_remove_storage_item(
        MIGRATION_NAME,
        pallet_name,
        storage_name,
        migration,
        200_000,
    );
}

#[test]
fn test_migrate_remove_neurons_to_prune_at_next_epoch() {
    const MIGRATION_NAME: &str = "migrate_remove_neurons_to_prune_at_next_epoch";
    let pallet_name = "SubtensorModule";
    let storage_name = "NeuronsToPruneAtNextEpoch";
    let migration =
        crate::migrations::migrate_orphaned_storage_items::remove_neurons_to_prune_at_next_epoch::<
            Test,
        >;

    test_remove_storage_item(
        MIGRATION_NAME,
        pallet_name,
        storage_name,
        migration,
        200_000,
    );
}

#[test]
fn test_migrate_remove_total_stake_at_dynamic() {
    const MIGRATION_NAME: &str = "migrate_remove_total_stake_at_dynamic";
    let pallet_name = "SubtensorModule";
    let storage_name = "TotalStakeAtDynamic";
    let migration =
        crate::migrations::migrate_orphaned_storage_items::remove_total_stake_at_dynamic::<Test>;

    test_remove_storage_item(
        MIGRATION_NAME,
        pallet_name,
        storage_name,
        migration,
        200_000,
    );
}

#[test]
fn test_migrate_remove_subnet_name() {
    const MIGRATION_NAME: &str = "migrate_remove_subnet_name";
    let pallet_name = "SubtensorModule";
    let storage_name = "SubnetName";
    let migration = crate::migrations::migrate_orphaned_storage_items::remove_subnet_name::<Test>;

    test_remove_storage_item(
        MIGRATION_NAME,
        pallet_name,
        storage_name,
        migration,
        200_000,
    );
}

#[test]
fn test_migrate_remove_network_min_allowed_uids() {
    const MIGRATION_NAME: &str = "migrate_remove_network_min_allowed_uids";
    let pallet_name = "SubtensorModule";
    let storage_name = "NetworkMinAllowedUids";
    let migration =
        crate::migrations::migrate_orphaned_storage_items::remove_network_min_allowed_uids::<Test>;

    test_remove_storage_item(MIGRATION_NAME, pallet_name, storage_name, migration, 1);
}

#[test]
fn test_migrate_remove_dynamic_block() {
    const MIGRATION_NAME: &str = "migrate_remove_dynamic_block";
    let pallet_name = "SubtensorModule";
    let storage_name = "DynamicBlock";
    let migration = crate::migrations::migrate_orphaned_storage_items::remove_dynamic_block::<Test>;

    test_remove_storage_item(MIGRATION_NAME, pallet_name, storage_name, migration, 1);
}

#[allow(clippy::arithmetic_side_effects)]
fn test_remove_storage_item<F: FnOnce() -> Weight>(
    migration_name: &'static str,
    pallet_name: &'static str,
    storage_name: &'static str,
    migration: F,
    test_entries_number: i32,
) {
    new_test_ext(1).execute_with(|| {
        let pallet_name = twox_128(pallet_name.as_bytes());
        let storage_name = twox_128(storage_name.as_bytes());
        let prefix = [pallet_name, storage_name].concat();

        // Set up entries to be deleted.
        for i in 0..test_entries_number {
            let hotkey = U256::from(i as u64);
            let coldkey = U256::from(i as u64);
            let key = [prefix.clone(), hotkey.encode(), coldkey.encode()].concat();
            let value = (100 + i, 200 + i);
            put_raw(&key, &value.encode());
        }

        assert!(
            frame_support::storage::unhashed::contains_prefixed_key(&prefix),
            "Entries should exist before migration."
        );
        assert!(
            !HasMigrationRun::<Test>::get(migration_name.as_bytes().to_vec()),
            "Migration should not have run yet."
        );

        // Run migration
        let weight = migration();

        assert!(
            !frame_support::storage::unhashed::contains_prefixed_key(&prefix),
            "All entries should have been removed."
        );
        assert!(
            HasMigrationRun::<Test>::get(migration_name.as_bytes().to_vec()),
            "Migration should be marked as run."
        );
        assert!(!weight.is_zero(), "Migration weight should be non-zero.");
    });
}

#[test]
fn test_migrate_remove_commitments_rate_limit() {
    new_test_ext(1).execute_with(|| {
        // ------------------------------
        // Step 1: Simulate Old Storage Entry
        // ------------------------------
        const MIGRATION_NAME: &str = "migrate_remove_commitments_rate_limit";

        // Build the raw storage key: twox128("Commitments") ++ twox128("RateLimit")
        let pallet_prefix = twox_128("Commitments".as_bytes());
        let storage_prefix = twox_128("RateLimit".as_bytes());

        let mut key = Vec::new();
        key.extend_from_slice(&pallet_prefix);
        key.extend_from_slice(&storage_prefix);

        let original_value: u64 = 123;
        put_raw(&key, &original_value.encode());

        let stored_before = get_raw(&key).expect("Expected RateLimit to exist");
        assert_eq!(
            u64::decode(&mut &stored_before[..]).expect("Failed to decode RateLimit"),
            original_value
        );

        assert!(
            !HasMigrationRun::<Test>::get(MIGRATION_NAME.as_bytes().to_vec()),
            "Migration should not have run yet"
        );

        // ------------------------------
        // Step 2: Run the Migration
        // ------------------------------
        let weight = crate::migrations::migrate_remove_commitments_rate_limit::
            migrate_remove_commitments_rate_limit::<Test>();

        assert!(
            HasMigrationRun::<Test>::get(MIGRATION_NAME.as_bytes().to_vec()),
            "Migration should be marked as completed"
        );

        // ------------------------------
        // Step 3: Verify Migration Effects
        // ------------------------------
        assert!(
            get_raw(&key).is_none(),
            "RateLimit storage should have been cleared"
        );

        assert!(!weight.is_zero(), "Migration weight should be non-zero");
    });
}

#[test]
<<<<<<< HEAD
fn test_migrate_network_last_registered() {
    new_test_ext(1).execute_with(|| {
        // ------------------------------
        // Step 1: Simulate Old Storage Entry
        // ------------------------------
        const MIGRATION_NAME: &str = "migrate_network_last_registered";

        let pallet_name = "SubtensorModule";
        let storage_name = "NetworkLastRegistered";
        let pallet_name_hash = twox_128(pallet_name.as_bytes());
        let storage_name_hash = twox_128(storage_name.as_bytes());
        let prefix = [pallet_name_hash, storage_name_hash].concat();

        let mut full_key = prefix.clone();

        let original_value: u64 = 123;
        put_raw(&full_key, &original_value.encode());

        let stored_before = get_raw(&full_key).expect("Expected RateLimit to exist");
        assert_eq!(
            u64::decode(&mut &stored_before[..]).expect("Failed to decode RateLimit"),
            original_value
        );
=======
fn test_migrate_fix_root_subnet_tao() {
    new_test_ext(1).execute_with(|| {
        const MIGRATION_NAME: &str = "migrate_fix_root_subnet_tao";

        let mut expected_total_stake = 0;
        // Seed some hotkeys with some fake stake.
        for i in 0..100_000 {
            Owner::<Test>::insert(U256::from(U256::from(i)), U256::from(i + 1_000_000));
            let stake = i + 1_000_000;
            TotalHotkeyAlpha::<Test>::insert(
                U256::from(U256::from(i)),
                NetUid::ROOT,
                AlphaCurrency::from(stake),
            );
            expected_total_stake += stake;
        }

        assert_eq!(SubnetTAO::<Test>::get(NetUid::ROOT), TaoCurrency::ZERO);
        assert!(
            !HasMigrationRun::<Test>::get(MIGRATION_NAME.as_bytes().to_vec()),
            "Migration should not have run yet"
        );

        // Run the migration
        let weight =
            crate::migrations::migrate_fix_root_subnet_tao::migrate_fix_root_subnet_tao::<Test>();

        // Verify the migration ran correctly
        assert!(
            HasMigrationRun::<Test>::get(MIGRATION_NAME.as_bytes().to_vec()),
            "Migration should be marked as run"
        );
        assert!(!weight.is_zero(), "Migration weight should be non-zero");
        assert_eq!(
            SubnetTAO::<Test>::get(NetUid::ROOT),
            expected_total_stake.into()
        );
    });
}

// cargo test --package pallet-subtensor --lib -- tests::migration::test_migrate_fix_root_tao_and_alpha_in --exact --show-output
#[test]
fn test_migrate_fix_root_tao_and_alpha_in() {
    new_test_ext(1).execute_with(|| {
        const MIGRATION_NAME: &str = "migrate_fix_root_tao_and_alpha_in";

        // Set counters initially
        let initial_value = 1_000_000_000_000;
        SubnetTAO::<Test>::insert(NetUid::ROOT, TaoCurrency::from(initial_value));
        SubnetAlphaIn::<Test>::insert(NetUid::ROOT, AlphaCurrency::from(initial_value));
        SubnetAlphaOut::<Test>::insert(NetUid::ROOT, AlphaCurrency::from(initial_value));
        SubnetVolume::<Test>::insert(NetUid::ROOT, initial_value as u128);
        TotalStake::<Test>::set(TaoCurrency::from(initial_value));
>>>>>>> 121964fc

        assert!(
            !HasMigrationRun::<Test>::get(MIGRATION_NAME.as_bytes().to_vec()),
            "Migration should not have run yet"
        );

<<<<<<< HEAD
        // ------------------------------
        // Step 2: Run the Migration
        // ------------------------------
        let weight = crate::migrations::migrate_rate_limiting_last_blocks::
        migrate_obsolete_rate_limiting_last_blocks_storage::<Test>();

        assert!(
            HasMigrationRun::<Test>::get(MIGRATION_NAME.as_bytes().to_vec()),
            "Migration should be marked as completed"
        );

        // ------------------------------
        // Step 3: Verify Migration Effects
        // ------------------------------

        assert_eq!(
            SubtensorModule::get_network_last_lock_block(),
            original_value
        );
        assert_eq!(
            get_raw(&full_key),
            None,
            "RateLimit storage should have been cleared"
=======
        // Run the migration
        let weight =
            crate::migrations::migrate_fix_root_tao_and_alpha_in::migrate_fix_root_tao_and_alpha_in::<Test>();

        // Verify the migration ran correctly
        assert!(
            HasMigrationRun::<Test>::get(MIGRATION_NAME.as_bytes().to_vec()),
            "Migration should be marked as run"
        );
        assert!(!weight.is_zero(), "Migration weight should be non-zero");

        // Verify counters have changed
        assert!(SubnetTAO::<Test>::get(NetUid::ROOT) != initial_value.into());
        assert!(SubnetAlphaIn::<Test>::get(NetUid::ROOT) != initial_value.into());
        assert!(SubnetAlphaOut::<Test>::get(NetUid::ROOT) != initial_value.into());
        assert!(SubnetVolume::<Test>::get(NetUid::ROOT) != initial_value as u128);
        assert!(TotalStake::<Test>::get() != initial_value.into());
    });
}

#[test]
fn test_migrate_subnet_symbols() {
    new_test_ext(1).execute_with(|| {
        const MIGRATION_NAME: &str = "migrate_subnet_symbols";

        // Create 100 subnets
        for i in 0..100 {
            add_network(i.into(), 1, 0);
        }

        // Shift some symbols
        TokenSymbol::<Test>::insert(
            NetUid::from(21),
            SubtensorModule::get_symbol_for_subnet(NetUid::from(142)),
        );
        TokenSymbol::<Test>::insert(
            NetUid::from(42),
            SubtensorModule::get_symbol_for_subnet(NetUid::from(184)),
        );
        TokenSymbol::<Test>::insert(
            NetUid::from(83),
            SubtensorModule::get_symbol_for_subnet(NetUid::from(242)),
        );
        TokenSymbol::<Test>::insert(
            NetUid::from(99),
            SubtensorModule::get_symbol_for_subnet(NetUid::from(284)),
        );

        // Run the migration
        let weight = crate::migrations::migrate_subnet_symbols::migrate_subnet_symbols::<Test>();

        // Check that the symbols have been corrected
        assert_eq!(
            TokenSymbol::<Test>::get(NetUid::from(21)),
            SubtensorModule::get_symbol_for_subnet(NetUid::from(21))
        );
        assert_eq!(
            TokenSymbol::<Test>::get(NetUid::from(42)),
            SubtensorModule::get_symbol_for_subnet(NetUid::from(42))
        );
        assert_eq!(
            TokenSymbol::<Test>::get(NetUid::from(83)),
            SubtensorModule::get_symbol_for_subnet(NetUid::from(83))
        );
        assert_eq!(
            TokenSymbol::<Test>::get(NetUid::from(99)),
            SubtensorModule::get_symbol_for_subnet(NetUid::from(99))
>>>>>>> 121964fc
        );

        assert!(!weight.is_zero(), "Migration weight should be non-zero");
    });
}

<<<<<<< HEAD
#[allow(deprecated)]
#[test]
fn test_migrate_last_block_tx() {
    new_test_ext(1).execute_with(|| {
        // ------------------------------
        // Step 1: Simulate Old Storage Entry
        // ------------------------------
        const MIGRATION_NAME: &str = "migrate_last_tx_block";

        let test_account: U256 = U256::from(1);
        let original_value: u64 = 123;

        LastTxBlock::<Test>::insert(test_account, original_value);

=======
#[test]
fn test_migrate_set_registration_enable() {
    new_test_ext(1).execute_with(|| {
        const MIGRATION_NAME: &str = "migrate_set_registration_enable";

        // Create 3 subnets
        let netuids: [NetUid; 3] = [1.into(), 2.into(), 3.into()];
        for netuid in netuids.iter() {
            add_network(*netuid, 1, 0);
            // Set registration to false to simulate the need for migration
            SubtensorModule::set_network_registration_allowed(*netuid, false);
            SubtensorModule::set_network_pow_registration_allowed(*netuid, false);
        }

        // Sanity check: registration is disabled before migration
        for netuid in netuids.iter() {
            assert!(!SubtensorModule::get_network_registration_allowed(*netuid));
            assert!(!SubtensorModule::get_network_pow_registration_allowed(
                *netuid
            ));
        }

        // Run the migration
        let weight =
            crate::migrations::migrate_set_registration_enable::migrate_set_registration_enable::<
                Test,
            >();

        // After migration, regular registration should be enabled for all subnets except root
        for netuid in netuids.iter() {
            assert!(SubtensorModule::get_network_registration_allowed(*netuid));
            assert!(!SubtensorModule::get_network_pow_registration_allowed(
                *netuid
            ));
        }

        // Migration should be marked as run
        assert!(HasMigrationRun::<Test>::get(
            MIGRATION_NAME.as_bytes().to_vec()
        ));

        // Weight should be non-zero
        assert!(!weight.is_zero(), "Migration weight should be non-zero");
    });
}

#[test]
fn test_migrate_set_nominator_min_stake() {
    new_test_ext(1).execute_with(|| {
        const MIGRATION_NAME: &str = "migrate_set_nominator_min_stake";

        let min_nomination_initial = 100_000_000;
        let min_nomination_migrated = 10_000_000;
        NominatorMinRequiredStake::<Test>::set(min_nomination_initial);

        assert_eq!(
            NominatorMinRequiredStake::<Test>::get(),
            min_nomination_initial
        );
>>>>>>> 121964fc
        assert!(
            !HasMigrationRun::<Test>::get(MIGRATION_NAME.as_bytes().to_vec()),
            "Migration should not have run yet"
        );

<<<<<<< HEAD
        // ------------------------------
        // Step 2: Run the Migration
        // ------------------------------
        let weight = crate::migrations::migrate_rate_limiting_last_blocks::
        migrate_obsolete_rate_limiting_last_blocks_storage::<Test>();

        assert!(
            HasMigrationRun::<Test>::get(MIGRATION_NAME.as_bytes().to_vec()),
            "Migration should be marked as completed"
        );

        // ------------------------------
        // Step 3: Verify Migration Effects
        // ------------------------------

        assert_eq!(
            SubtensorModule::get_last_tx_block(&test_account),
            original_value
        );
        assert!(
            !LastTxBlock::<Test>::contains_key(test_account),
            "RateLimit storage should have been cleared"
        );

        assert!(!weight.is_zero(), "Migration weight should be non-zero");
    });
}

#[allow(deprecated)]
#[test]
fn test_migrate_last_tx_block_childkey_take() {
    new_test_ext(1).execute_with(|| {
        // ------------------------------
        // Step 1: Simulate Old Storage Entry
        // ------------------------------
        const MIGRATION_NAME: &str = "migrate_last_tx_block_childkey_take";

        let test_account: U256 = U256::from(1);
        let original_value: u64 = 123;

        LastTxBlockChildKeyTake::<Test>::insert(test_account, original_value);

        assert!(
            !HasMigrationRun::<Test>::get(MIGRATION_NAME.as_bytes().to_vec()),
            "Migration should not have run yet"
        );

        // ------------------------------
        // Step 2: Run the Migration
        // ------------------------------
        let weight = crate::migrations::migrate_rate_limiting_last_blocks::
        migrate_obsolete_rate_limiting_last_blocks_storage::<Test>();

        assert!(
            HasMigrationRun::<Test>::get(MIGRATION_NAME.as_bytes().to_vec()),
            "Migration should be marked as completed"
        );

        // ------------------------------
        // Step 3: Verify Migration Effects
        // ------------------------------

        assert_eq!(
            SubtensorModule::get_last_tx_block_childkey_take(&test_account),
            original_value
        );
        assert!(
            !LastTxBlockChildKeyTake::<Test>::contains_key(test_account),
            "RateLimit storage should have been cleared"
        );

        assert!(!weight.is_zero(), "Migration weight should be non-zero");
    });
}

#[allow(deprecated)]
#[test]
fn test_migrate_last_tx_block_delegate_take() {
    new_test_ext(1).execute_with(|| {
        // ------------------------------
        // Step 1: Simulate Old Storage Entry
        // ------------------------------
        const MIGRATION_NAME: &str = "migrate_last_tx_block_delegate_take";

        let test_account: U256 = U256::from(1);
        let original_value: u64 = 123;

        LastTxBlockDelegateTake::<Test>::insert(test_account, original_value);

        assert!(
            !HasMigrationRun::<Test>::get(MIGRATION_NAME.as_bytes().to_vec()),
            "Migration should not have run yet"
        );

        // ------------------------------
        // Step 2: Run the Migration
        // ------------------------------
        let weight = crate::migrations::migrate_rate_limiting_last_blocks::
        migrate_last_tx_block_delegate_take::<Test>();

        assert!(
            HasMigrationRun::<Test>::get(MIGRATION_NAME.as_bytes().to_vec()),
            "Migration should be marked as completed"
        );

        // ------------------------------
        // Step 3: Verify Migration Effects
        // ------------------------------

        assert_eq!(
            SubtensorModule::get_last_tx_block_delegate_take(&test_account),
            original_value
        );
        assert!(
            !LastTxBlockDelegateTake::<Test>::contains_key(test_account),
            "RateLimit storage should have been cleared"
        );

        assert!(!weight.is_zero(), "Migration weight should be non-zero");
=======
        // Run the migration
        let weight =
            crate::migrations::migrate_set_nominator_min_stake::migrate_set_nominator_min_stake::<
                Test,
            >();

        // Verify the migration ran correctly
        assert!(
            HasMigrationRun::<Test>::get(MIGRATION_NAME.as_bytes().to_vec()),
            "Migration should be marked as run"
        );
        assert!(!weight.is_zero(), "Migration weight should be non-zero");
        assert_eq!(
            NominatorMinRequiredStake::<Test>::get(),
            min_nomination_migrated
        );
    });
}

#[test]
fn test_migrate_crv3_commits_add_block() {
    new_test_ext(1).execute_with(|| {
        // ------------------------------
        // 0. Constants / helpers
        // ------------------------------
        const MIG_NAME: &[u8] = b"crv3_commits_add_block_v1";
        let netuid = NetUid::from(99);
        let epoch: u64 = 7;
        let tempo: u16 = 360;

        // ------------------------------
        // 1. Create a network so helper can compute first‑block
        // ------------------------------
        add_network(netuid, tempo, 0);

        // ------------------------------
        // 2. Simulate OLD storage (3‑tuple)
        // ------------------------------
        let who: U256 = U256::from(0xdeadbeef_u64);
        let ciphertext: BoundedVec<u8, ConstU32<MAX_CRV3_COMMIT_SIZE_BYTES>> =
            vec![1u8, 2, 3].try_into().unwrap();
        let round: RoundNumber = 42;

        let old_queue: VecDeque<_> = VecDeque::from(vec![(who, ciphertext.clone(), round)]);

        CRV3WeightCommits::<Test>::insert(netuid, epoch, old_queue.clone());

        // Sanity: entry decodes under old alias
        assert_eq!(CRV3WeightCommits::<Test>::get(netuid, epoch), old_queue);

        assert!(
            !HasMigrationRun::<Test>::get(MIG_NAME.to_vec()),
            "migration flag should be false before run"
        );

        // ------------------------------
        // 3. Run migration
        // ------------------------------
        let w = crate::migrations::migrate_crv3_commits_add_block::migrate_crv3_commits_add_block::<
            Test,
        >();
        assert!(!w.is_zero(), "weight must be non-zero");

        // ------------------------------
        // 4. Verify results
        // ------------------------------
        assert!(
            HasMigrationRun::<Test>::get(MIG_NAME.to_vec()),
            "migration flag not set"
        );

        // Old storage must be empty (drained)
        assert!(
            CRV3WeightCommits::<Test>::get(netuid, epoch).is_empty(),
            "old queue should have been drained"
        );

        let new_q = CRV3WeightCommitsV2::<Test>::get(netuid, epoch);
        assert_eq!(new_q.len(), 1, "exactly one migrated element expected");

        let (who2, commit_block, cipher2, round2) = new_q.front().cloned().unwrap();
        assert_eq!(who2, who);
        assert_eq!(cipher2, ciphertext);
        assert_eq!(round2, round);

        let expected_block = Pallet::<Test>::get_first_block_of_epoch(netuid, epoch);
        assert_eq!(
            commit_block, expected_block,
            "commit_block should equal first block of epoch key"
        );
    });
}

#[test]
fn test_migrate_disable_commit_reveal() {
    const MIG_NAME: &[u8] = b"disable_commit_reveal_v1";
    let netuids = [NetUid::from(1), NetUid::from(2), NetUid::from(42)];

    // ---------------------------------------------------------------------
    // 1. build initial state ─ all nets enabled
    // ---------------------------------------------------------------------
    new_test_ext(1).execute_with(|| {
        for (i, netuid) in netuids.iter().enumerate() {
            add_network(*netuid, 5u16 + i as u16, 0);
            CommitRevealWeightsEnabled::<Test>::insert(*netuid, true);
        }
        assert!(
            !HasMigrationRun::<Test>::get(MIG_NAME),
            "migration flag should be unset before run"
        );

        // -----------------------------------------------------------------
        // 2. run migration
        // -----------------------------------------------------------------
        let w = crate::migrations::migrate_disable_commit_reveal::migrate_disable_commit_reveal::<
            Test,
        >();

        assert!(
            HasMigrationRun::<Test>::get(MIG_NAME),
            "migration flag not set"
        );

        // -----------------------------------------------------------------
        // 3. verify every netuid is now disabled and only one value exists
        // -----------------------------------------------------------------
        for netuid in netuids {
            assert!(
                !CommitRevealWeightsEnabled::<Test>::get(netuid),
                "commit-reveal should be disabled for netuid {netuid}"
            );
        }

        // There should be no stray keys
        let collected: Vec<_> = CommitRevealWeightsEnabled::<Test>::iter().collect();
        assert_eq!(collected.len(), netuids.len(), "unexpected key count");
        for (k, v) in collected {
            assert!(!v, "found an enabled flag after migration for netuid {k}");
        }

        // -----------------------------------------------------------------
        // 4. running again should be a no-op
        // -----------------------------------------------------------------
        let w2 = crate::migrations::migrate_disable_commit_reveal::migrate_disable_commit_reveal::<
            Test,
        >();
        assert_eq!(
            w2,
            <Test as Config>::DbWeight::get().reads(1),
            "second run should read the flag and do nothing else"
        );
    });
}

#[test]
fn test_migrate_commit_reveal_settings() {
    new_test_ext(1).execute_with(|| {
        const MIGRATION_NAME: &str = "migrate_commit_reveal_settings";

        // Set up some networks first
        let netuid1: u16 = 1;
        let netuid2: u16 = 2;
        // Add networks to simulate existing networks
        add_network(netuid1.into(), 1, 0);
        add_network(netuid2.into(), 1, 0);

        // Ensure the storage items use default values initially (but aren't explicitly set)
        // Since these are ValueQuery storage items, they return defaults even when not set
        assert_eq!(RevealPeriodEpochs::<Test>::get(NetUid::from(netuid1)), 1u64);
        assert_eq!(RevealPeriodEpochs::<Test>::get(NetUid::from(netuid2)), 1u64);
        assert!(CommitRevealWeightsEnabled::<Test>::get(NetUid::from(netuid1)));
        assert!(CommitRevealWeightsEnabled::<Test>::get(NetUid::from(netuid2)));

        // Check migration hasn't run
        assert!(!HasMigrationRun::<Test>::get(MIGRATION_NAME.as_bytes().to_vec()));

        // Run migration
        let weight = crate::migrations::migrate_commit_reveal_settings::migrate_commit_reveal_settings::<Test>();

        // Check migration has been marked as run
        assert!(HasMigrationRun::<Test>::get(MIGRATION_NAME.as_bytes().to_vec()));

        // Verify RevealPeriodEpochs was set correctly
        assert_eq!(RevealPeriodEpochs::<Test>::get(NetUid::from(netuid1)), 1u64);
        assert_eq!(RevealPeriodEpochs::<Test>::get(NetUid::from(netuid2)), 1u64);

        // Verify CommitRevealWeightsEnabled was set correctly
        assert!(CommitRevealWeightsEnabled::<Test>::get(NetUid::from(netuid1)));
        assert!(CommitRevealWeightsEnabled::<Test>::get(NetUid::from(netuid2)));
    });
}

#[test]
fn test_migrate_commit_reveal_settings_already_run() {
    new_test_ext(1).execute_with(|| {
        const MIGRATION_NAME: &str = "migrate_commit_reveal_settings";
        // Mark migration as already run
        HasMigrationRun::<Test>::insert(MIGRATION_NAME.as_bytes().to_vec(), true);

        // Run migration
        let weight = crate::migrations::migrate_commit_reveal_settings::migrate_commit_reveal_settings::<Test>();

        // Should only have read weight for checking migration status
        let expected_weight = <Test as frame_system::Config>::DbWeight::get().reads(1);
        assert_eq!(weight, expected_weight);
    });
}

#[test]
fn test_migrate_commit_reveal_settings_no_networks() {
    new_test_ext(1).execute_with(|| {
        const MIGRATION_NAME: &str = "migrate_commit_reveal_settings";

        // Check migration hasn't run
        assert!(!HasMigrationRun::<Test>::get(MIGRATION_NAME.as_bytes().to_vec()));

        // Run migration
        let weight = crate::migrations::migrate_commit_reveal_settings::migrate_commit_reveal_settings::<Test>();

        // Check migration has been marked as run
        assert!(HasMigrationRun::<Test>::get(MIGRATION_NAME.as_bytes().to_vec()));

        // Check that weight calculation is correct (no networks, so no additional reads/writes)
        // 1 read for migration check + 0 reads for networks + 0 writes for storage + 1 write for migration flag
        let expected_weight = <Test as frame_system::Config>::DbWeight::get().reads(1) + <Test as frame_system::Config>::DbWeight::get().writes(1);
        assert_eq!(weight, expected_weight);
    });
}

#[test]
fn test_migrate_commit_reveal_settings_multiple_networks() {
    new_test_ext(1).execute_with(|| {
        const MIGRATION_NAME: &str = "migrate_commit_reveal_settings";

        // Set up multiple networks
        let netuids = vec![1u16, 2u16, 3u16, 10u16, 42u16];
        for netuid in &netuids {
            add_network((*netuid).into(), 1, 0);
        }

        // Run migration
        let weight = crate::migrations::migrate_commit_reveal_settings::migrate_commit_reveal_settings::<Test>();

        // Verify all networks have correct settings
        for netuid in &netuids {
            assert_eq!(RevealPeriodEpochs::<Test>::get(NetUid::from(*netuid)), 1u64);
            assert!(CommitRevealWeightsEnabled::<Test>::get(NetUid::from(*netuid)));
        }

        // Check migration has been marked as run
        assert!(HasMigrationRun::<Test>::get(MIGRATION_NAME.as_bytes().to_vec()));
    });
}

#[test]
fn test_migrate_commit_reveal_settings_values_access() {
    new_test_ext(1).execute_with(|| {
        let netuid: u16 = 1;
        add_network(netuid.into(), 1, 0);

        // Run migration
        crate::migrations::migrate_commit_reveal_settings::migrate_commit_reveal_settings::<Test>();

        // Test that we can access the values using the pallet functions
        assert_eq!(
            SubtensorModule::get_reveal_period(NetUid::from(netuid)),
            1u64
        );

        // Test direct storage access
        assert_eq!(RevealPeriodEpochs::<Test>::get(NetUid::from(netuid)), 1u64);
        assert!(CommitRevealWeightsEnabled::<Test>::get(NetUid::from(
            netuid
        )));
    });
}

#[test]
fn test_migrate_crv3_v2_to_timelocked() {
    new_test_ext(1).execute_with(|| {
        // ------------------------------
        // 0. Constants / helpers
        // ------------------------------
        const MIG_NAME: &[u8] = b"crv3_v2_to_timelocked_v1";
        let netuid = NetUid::from(99);
        let epoch: u64 = 7;

        // ------------------------------
        // 1. Simulate OLD storage (4‑tuple; V2 layout)
        // ------------------------------
        let who: U256 = U256::from(0xdeadbeef_u64);
        let commit_block: u64 = 12345;
        let ciphertext: BoundedVec<u8, ConstU32<MAX_CRV3_COMMIT_SIZE_BYTES>> =
            vec![1u8, 2, 3].try_into().unwrap();
        let round: RoundNumber = 9;

        let old_queue: VecDeque<_> =
            VecDeque::from(vec![(who, commit_block, ciphertext.clone(), round)]);

        // Insert under the deprecated alias
        CRV3WeightCommitsV2::<Test>::insert(netuid, epoch, old_queue.clone());

        // Sanity: entry decodes under old alias
        assert_eq!(
            CRV3WeightCommitsV2::<Test>::get(netuid, epoch),
            old_queue,
            "pre-migration: old queue should be present"
        );

        // Destination should be empty pre-migration
        assert!(
            TimelockedWeightCommits::<Test>::get(netuid, epoch).is_empty(),
            "pre-migration: destination should be empty"
        );

        assert!(
            !HasMigrationRun::<Test>::get(MIG_NAME.to_vec()),
            "migration flag should be false before run"
        );

        // ------------------------------
        // 2. Run migration
        // ------------------------------
        let w = crate::migrations::migrate_crv3_v2_to_timelocked::migrate_crv3_v2_to_timelocked::<
            Test,
        >();
        assert!(!w.is_zero(), "weight must be non-zero");

        // ------------------------------
        // 3. Verify results
        // ------------------------------
        assert!(
            HasMigrationRun::<Test>::get(MIG_NAME.to_vec()),
            "migration flag not set"
        );

        // Old storage must be empty (drained)
        assert!(
            CRV3WeightCommitsV2::<Test>::get(netuid, epoch).is_empty(),
            "old queue should have been drained"
        );

        // New storage must match exactly
        let new_q = TimelockedWeightCommits::<Test>::get(netuid, epoch);
        assert_eq!(
            new_q, old_queue,
            "migrated queue must exactly match the old queue"
        );

        // Verify the front element matches what we inserted
        let (who2, commit_block2, cipher2, round2) = new_q.front().cloned().unwrap();
        assert_eq!(who2, who);
        assert_eq!(commit_block2, commit_block);
        assert_eq!(cipher2, ciphertext);
        assert_eq!(round2, round);
>>>>>>> 121964fc
    });
}<|MERGE_RESOLUTION|>--- conflicted
+++ resolved
@@ -822,7 +822,6 @@
 }
 
 #[test]
-<<<<<<< HEAD
 fn test_migrate_network_last_registered() {
     new_test_ext(1).execute_with(|| {
         // ------------------------------
@@ -846,7 +845,183 @@
             u64::decode(&mut &stored_before[..]).expect("Failed to decode RateLimit"),
             original_value
         );
-=======
+
+        assert!(
+            !HasMigrationRun::<Test>::get(MIGRATION_NAME.as_bytes().to_vec()),
+            "Migration should not have run yet"
+        );
+
+        // ------------------------------
+        // Step 2: Run the Migration
+        // ------------------------------
+        let weight = crate::migrations::migrate_rate_limiting_last_blocks::
+        migrate_obsolete_rate_limiting_last_blocks_storage::<Test>();
+
+        assert!(
+            HasMigrationRun::<Test>::get(MIGRATION_NAME.as_bytes().to_vec()),
+            "Migration should be marked as completed"
+        );
+
+        // ------------------------------
+        // Step 3: Verify Migration Effects
+        // ------------------------------
+
+        assert_eq!(
+            SubtensorModule::get_network_last_lock_block(),
+            original_value
+        );
+        assert_eq!(
+            get_raw(&full_key),
+            None,
+            "RateLimit storage should have been cleared"
+        );
+
+        assert!(!weight.is_zero(), "Migration weight should be non-zero");
+    });
+}
+
+#[allow(deprecated)]
+#[test]
+fn test_migrate_last_block_tx() {
+    new_test_ext(1).execute_with(|| {
+        // ------------------------------
+        // Step 1: Simulate Old Storage Entry
+        // ------------------------------
+        const MIGRATION_NAME: &str = "migrate_last_tx_block";
+
+        let test_account: U256 = U256::from(1);
+        let original_value: u64 = 123;
+
+        LastTxBlock::<Test>::insert(test_account, original_value);
+
+        assert!(
+            !HasMigrationRun::<Test>::get(MIGRATION_NAME.as_bytes().to_vec()),
+            "Migration should not have run yet"
+        );
+
+        // ------------------------------
+        // Step 2: Run the Migration
+        // ------------------------------
+        let weight = crate::migrations::migrate_rate_limiting_last_blocks::
+        migrate_obsolete_rate_limiting_last_blocks_storage::<Test>();
+
+        assert!(
+            HasMigrationRun::<Test>::get(MIGRATION_NAME.as_bytes().to_vec()),
+            "Migration should be marked as completed"
+        );
+
+        // ------------------------------
+        // Step 3: Verify Migration Effects
+        // ------------------------------
+
+        assert_eq!(
+            SubtensorModule::get_last_tx_block(&test_account),
+            original_value
+        );
+        assert!(
+            !LastTxBlock::<Test>::contains_key(test_account),
+            "RateLimit storage should have been cleared"
+        );
+
+        assert!(!weight.is_zero(), "Migration weight should be non-zero");
+    });
+}
+
+#[allow(deprecated)]
+#[test]
+fn test_migrate_last_tx_block_childkey_take() {
+    new_test_ext(1).execute_with(|| {
+        // ------------------------------
+        // Step 1: Simulate Old Storage Entry
+        // ------------------------------
+        const MIGRATION_NAME: &str = "migrate_last_tx_block_childkey_take";
+
+        let test_account: U256 = U256::from(1);
+        let original_value: u64 = 123;
+
+        LastTxBlockChildKeyTake::<Test>::insert(test_account, original_value);
+
+        assert!(
+            !HasMigrationRun::<Test>::get(MIGRATION_NAME.as_bytes().to_vec()),
+            "Migration should not have run yet"
+        );
+
+        // ------------------------------
+        // Step 2: Run the Migration
+        // ------------------------------
+        let weight = crate::migrations::migrate_rate_limiting_last_blocks::
+        migrate_obsolete_rate_limiting_last_blocks_storage::<Test>();
+
+        assert!(
+            HasMigrationRun::<Test>::get(MIGRATION_NAME.as_bytes().to_vec()),
+            "Migration should be marked as completed"
+        );
+
+        // ------------------------------
+        // Step 3: Verify Migration Effects
+        // ------------------------------
+
+        assert_eq!(
+            SubtensorModule::get_last_tx_block_childkey_take(&test_account),
+            original_value
+        );
+        assert!(
+            !LastTxBlockChildKeyTake::<Test>::contains_key(test_account),
+            "RateLimit storage should have been cleared"
+        );
+
+        assert!(!weight.is_zero(), "Migration weight should be non-zero");
+    });
+}
+
+#[allow(deprecated)]
+#[test]
+fn test_migrate_last_tx_block_delegate_take() {
+    new_test_ext(1).execute_with(|| {
+        // ------------------------------
+        // Step 1: Simulate Old Storage Entry
+        // ------------------------------
+        const MIGRATION_NAME: &str = "migrate_last_tx_block_delegate_take";
+
+        let test_account: U256 = U256::from(1);
+        let original_value: u64 = 123;
+
+        LastTxBlockDelegateTake::<Test>::insert(test_account, original_value);
+
+        assert!(
+            !HasMigrationRun::<Test>::get(MIGRATION_NAME.as_bytes().to_vec()),
+            "Migration should not have run yet"
+        );
+
+        // ------------------------------
+        // Step 2: Run the Migration
+        // ------------------------------
+        let weight = crate::migrations::migrate_rate_limiting_last_blocks::
+        migrate_last_tx_block_delegate_take::<Test>();
+
+        assert!(
+            HasMigrationRun::<Test>::get(MIGRATION_NAME.as_bytes().to_vec()),
+            "Migration should be marked as completed"
+        );
+
+        // ------------------------------
+        // Step 3: Verify Migration Effects
+        // ------------------------------
+
+        assert_eq!(
+            SubtensorModule::get_last_tx_block_delegate_take(&test_account),
+            original_value
+        );
+        assert!(
+            !LastTxBlockDelegateTake::<Test>::contains_key(test_account),
+            "RateLimit storage should have been cleared"
+        );
+
+        assert!(!weight.is_zero(), "Migration weight should be non-zero");
+    });
+}
+
+#[test]
 fn test_migrate_fix_root_subnet_tao() {
     new_test_ext(1).execute_with(|| {
         const MIGRATION_NAME: &str = "migrate_fix_root_subnet_tao";
@@ -900,38 +1075,12 @@
         SubnetAlphaOut::<Test>::insert(NetUid::ROOT, AlphaCurrency::from(initial_value));
         SubnetVolume::<Test>::insert(NetUid::ROOT, initial_value as u128);
         TotalStake::<Test>::set(TaoCurrency::from(initial_value));
->>>>>>> 121964fc
 
         assert!(
             !HasMigrationRun::<Test>::get(MIGRATION_NAME.as_bytes().to_vec()),
             "Migration should not have run yet"
         );
 
-<<<<<<< HEAD
-        // ------------------------------
-        // Step 2: Run the Migration
-        // ------------------------------
-        let weight = crate::migrations::migrate_rate_limiting_last_blocks::
-        migrate_obsolete_rate_limiting_last_blocks_storage::<Test>();
-
-        assert!(
-            HasMigrationRun::<Test>::get(MIGRATION_NAME.as_bytes().to_vec()),
-            "Migration should be marked as completed"
-        );
-
-        // ------------------------------
-        // Step 3: Verify Migration Effects
-        // ------------------------------
-
-        assert_eq!(
-            SubtensorModule::get_network_last_lock_block(),
-            original_value
-        );
-        assert_eq!(
-            get_raw(&full_key),
-            None,
-            "RateLimit storage should have been cleared"
-=======
         // Run the migration
         let weight =
             crate::migrations::migrate_fix_root_tao_and_alpha_in::migrate_fix_root_tao_and_alpha_in::<Test>();
@@ -999,29 +1148,12 @@
         assert_eq!(
             TokenSymbol::<Test>::get(NetUid::from(99)),
             SubtensorModule::get_symbol_for_subnet(NetUid::from(99))
->>>>>>> 121964fc
         );
 
         assert!(!weight.is_zero(), "Migration weight should be non-zero");
     });
 }
 
-<<<<<<< HEAD
-#[allow(deprecated)]
-#[test]
-fn test_migrate_last_block_tx() {
-    new_test_ext(1).execute_with(|| {
-        // ------------------------------
-        // Step 1: Simulate Old Storage Entry
-        // ------------------------------
-        const MIGRATION_NAME: &str = "migrate_last_tx_block";
-
-        let test_account: U256 = U256::from(1);
-        let original_value: u64 = 123;
-
-        LastTxBlock::<Test>::insert(test_account, original_value);
-
-=======
 #[test]
 fn test_migrate_set_registration_enable() {
     new_test_ext(1).execute_with(|| {
@@ -1081,133 +1213,11 @@
             NominatorMinRequiredStake::<Test>::get(),
             min_nomination_initial
         );
->>>>>>> 121964fc
         assert!(
             !HasMigrationRun::<Test>::get(MIGRATION_NAME.as_bytes().to_vec()),
             "Migration should not have run yet"
         );
 
-<<<<<<< HEAD
-        // ------------------------------
-        // Step 2: Run the Migration
-        // ------------------------------
-        let weight = crate::migrations::migrate_rate_limiting_last_blocks::
-        migrate_obsolete_rate_limiting_last_blocks_storage::<Test>();
-
-        assert!(
-            HasMigrationRun::<Test>::get(MIGRATION_NAME.as_bytes().to_vec()),
-            "Migration should be marked as completed"
-        );
-
-        // ------------------------------
-        // Step 3: Verify Migration Effects
-        // ------------------------------
-
-        assert_eq!(
-            SubtensorModule::get_last_tx_block(&test_account),
-            original_value
-        );
-        assert!(
-            !LastTxBlock::<Test>::contains_key(test_account),
-            "RateLimit storage should have been cleared"
-        );
-
-        assert!(!weight.is_zero(), "Migration weight should be non-zero");
-    });
-}
-
-#[allow(deprecated)]
-#[test]
-fn test_migrate_last_tx_block_childkey_take() {
-    new_test_ext(1).execute_with(|| {
-        // ------------------------------
-        // Step 1: Simulate Old Storage Entry
-        // ------------------------------
-        const MIGRATION_NAME: &str = "migrate_last_tx_block_childkey_take";
-
-        let test_account: U256 = U256::from(1);
-        let original_value: u64 = 123;
-
-        LastTxBlockChildKeyTake::<Test>::insert(test_account, original_value);
-
-        assert!(
-            !HasMigrationRun::<Test>::get(MIGRATION_NAME.as_bytes().to_vec()),
-            "Migration should not have run yet"
-        );
-
-        // ------------------------------
-        // Step 2: Run the Migration
-        // ------------------------------
-        let weight = crate::migrations::migrate_rate_limiting_last_blocks::
-        migrate_obsolete_rate_limiting_last_blocks_storage::<Test>();
-
-        assert!(
-            HasMigrationRun::<Test>::get(MIGRATION_NAME.as_bytes().to_vec()),
-            "Migration should be marked as completed"
-        );
-
-        // ------------------------------
-        // Step 3: Verify Migration Effects
-        // ------------------------------
-
-        assert_eq!(
-            SubtensorModule::get_last_tx_block_childkey_take(&test_account),
-            original_value
-        );
-        assert!(
-            !LastTxBlockChildKeyTake::<Test>::contains_key(test_account),
-            "RateLimit storage should have been cleared"
-        );
-
-        assert!(!weight.is_zero(), "Migration weight should be non-zero");
-    });
-}
-
-#[allow(deprecated)]
-#[test]
-fn test_migrate_last_tx_block_delegate_take() {
-    new_test_ext(1).execute_with(|| {
-        // ------------------------------
-        // Step 1: Simulate Old Storage Entry
-        // ------------------------------
-        const MIGRATION_NAME: &str = "migrate_last_tx_block_delegate_take";
-
-        let test_account: U256 = U256::from(1);
-        let original_value: u64 = 123;
-
-        LastTxBlockDelegateTake::<Test>::insert(test_account, original_value);
-
-        assert!(
-            !HasMigrationRun::<Test>::get(MIGRATION_NAME.as_bytes().to_vec()),
-            "Migration should not have run yet"
-        );
-
-        // ------------------------------
-        // Step 2: Run the Migration
-        // ------------------------------
-        let weight = crate::migrations::migrate_rate_limiting_last_blocks::
-        migrate_last_tx_block_delegate_take::<Test>();
-
-        assert!(
-            HasMigrationRun::<Test>::get(MIGRATION_NAME.as_bytes().to_vec()),
-            "Migration should be marked as completed"
-        );
-
-        // ------------------------------
-        // Step 3: Verify Migration Effects
-        // ------------------------------
-
-        assert_eq!(
-            SubtensorModule::get_last_tx_block_delegate_take(&test_account),
-            original_value
-        );
-        assert!(
-            !LastTxBlockDelegateTake::<Test>::contains_key(test_account),
-            "RateLimit storage should have been cleared"
-        );
-
-        assert!(!weight.is_zero(), "Migration weight should be non-zero");
-=======
         // Run the migration
         let weight =
             crate::migrations::migrate_set_nominator_min_stake::migrate_set_nominator_min_stake::<
@@ -1563,6 +1573,5 @@
         assert_eq!(commit_block2, commit_block);
         assert_eq!(cipher2, ciphertext);
         assert_eq!(round2, round);
->>>>>>> 121964fc
     });
 }