#![allow(clippy::arithmetic_side_effects, clippy::unwrap_used)]

use core::num::NonZeroU64;

use crate::utils::rate_limiting::TransactionType;
use crate::*;
use frame_support::dispatch::DispatchResultWithPostInfo;
use frame_support::traits::{Contains, Everything, InherentBuilder, InsideBoth};
use frame_support::weights::Weight;
use frame_support::weights::constants::RocksDbWeight;
use frame_support::{PalletId, derive_impl};
use frame_support::{
    assert_ok, parameter_types,
    traits::{Hooks, PrivilegeCmp},
};
use frame_system as system;
use frame_system::{EnsureNever, EnsureRoot, RawOrigin, limits, offchain::CreateTransactionBase};
use pallet_collective::MemberCount;
use sp_core::{ConstU64, Get, H256, U256, offchain::KeyTypeId};
use sp_runtime::Perbill;
use sp_runtime::{
    BuildStorage,
    traits::{BlakeTwo256, IdentityLookup},
};
use sp_std::{cell::RefCell, cmp::Ordering};
use subtensor_runtime_common::{NetUid, TaoCurrency};
use subtensor_swap_interface::{OrderType, SwapHandler};

type Block = frame_system::mocking::MockBlock<Test>;

// Configure a mock runtime to test the pallet.
frame_support::construct_runtime!(
    pub enum Test
    {
        System: frame_system::{Pallet, Call, Config<T>, Storage, Event<T>} = 1,
        Balances: pallet_balances::{Pallet, Call, Config<T>, Storage, Event<T>} = 2,
        Triumvirate: pallet_collective::<Instance1>::{Pallet, Call, Storage, Origin<T>, Event<T>, Config<T>} = 3,
        TriumvirateMembers: pallet_membership::<Instance1>::{Pallet, Call, Storage, Event<T>, Config<T>} = 4,
        Senate: pallet_collective::<Instance2>::{Pallet, Call, Storage, Origin<T>, Event<T>, Config<T>} = 5,
        SenateMembers: pallet_membership::<Instance2>::{Pallet, Call, Storage, Event<T>, Config<T>} = 6,
        SubtensorModule: crate::{Pallet, Call, Storage, Event<T>} = 7,
        Utility: pallet_utility::{Pallet, Call, Storage, Event} = 8,
        Scheduler: pallet_scheduler::{Pallet, Call, Storage, Event<T>} = 9,
        Preimage: pallet_preimage::{Pallet, Call, Storage, Event<T>} = 10,
        Drand: pallet_drand::{Pallet, Call, Storage, Event<T>} = 11,
        Swap: pallet_subtensor_swap::{Pallet, Call, Storage, Event<T>} = 12,
        Crowdloan: pallet_crowdloan::{Pallet, Call, Storage, Event<T>} = 13,
    }
);

#[allow(dead_code)]
pub type SubtensorCall = crate::Call<Test>;

#[allow(dead_code)]
pub type SubtensorEvent = crate::Event<Test>;

#[allow(dead_code)]
pub type BalanceCall = pallet_balances::Call<Test>;

#[allow(dead_code)]
pub type TestRuntimeCall = frame_system::Call<Test>;

pub const KEY_TYPE: KeyTypeId = KeyTypeId(*b"test");

#[allow(dead_code)]
pub type AccountId = U256;

// The address format for describing accounts.
#[allow(dead_code)]
pub type Address = AccountId;

// Balance of an account.
#[allow(dead_code)]
pub type Balance = u64;

// An index to a block.
#[allow(dead_code)]
pub type BlockNumber = u64;

#[derive_impl(pallet_balances::config_preludes::TestDefaultConfig)]
impl pallet_balances::Config for Test {
    type Balance = Balance;
    type RuntimeEvent = RuntimeEvent;
    type DustRemoval = ();
    type ExistentialDeposit = ExistentialDeposit;
    type AccountStore = System;
    type MaxLocks = ();
    type WeightInfo = ();
    type MaxReserves = ();
    type ReserveIdentifier = ();
    type RuntimeHoldReason = ();
    type FreezeIdentifier = ();
    type MaxFreezes = ();
}

pub struct NoNestingCallFilter;

impl Contains<RuntimeCall> for NoNestingCallFilter {
    fn contains(call: &RuntimeCall) -> bool {
        match call {
            RuntimeCall::Utility(inner) => {
                let calls = match inner {
                    pallet_utility::Call::force_batch { calls } => calls,
                    pallet_utility::Call::batch { calls } => calls,
                    pallet_utility::Call::batch_all { calls } => calls,
                    _ => &Vec::new(),
                };

                !calls.iter().any(|call| {
					matches!(call, RuntimeCall::Utility(inner) if matches!(inner, pallet_utility::Call::force_batch { .. } | pallet_utility::Call::batch_all { .. } | pallet_utility::Call::batch { .. }))
				})
            }
            _ => true,
        }
    }
}

#[derive_impl(frame_system::config_preludes::TestDefaultConfig)]
impl system::Config for Test {
    type BaseCallFilter = InsideBoth<Everything, NoNestingCallFilter>;
    type BlockWeights = BlockWeights;
    type BlockLength = ();
    type DbWeight = RocksDbWeight;
    type RuntimeOrigin = RuntimeOrigin;
    type RuntimeCall = RuntimeCall;
    type Hash = H256;
    type Hashing = BlakeTwo256;
    type AccountId = U256;
    type Lookup = IdentityLookup<Self::AccountId>;
    type RuntimeEvent = RuntimeEvent;
    type BlockHashCount = BlockHashCount;
    type Version = ();
    type PalletInfo = PalletInfo;
    type AccountData = pallet_balances::AccountData<u64>;
    type OnNewAccount = ();
    type OnKilledAccount = ();
    type SystemWeightInfo = ();
    type SS58Prefix = SS58Prefix;
    type OnSetCode = ();
    type MaxConsumers = frame_support::traits::ConstU32<16>;
    type Nonce = u64;
    type Block = Block;
}

parameter_types! {
    pub const BlockHashCount: u64 = 250;
    pub const SS58Prefix: u8 = 42;
}

parameter_types! {
    pub const InitialMinAllowedWeights: u16 = 0;
    pub const InitialEmissionValue: u16 = 0;
    pub const InitialMaxWeightsLimit: u16 = u16::MAX;
    pub BlockWeights: limits::BlockWeights = limits::BlockWeights::with_sensible_defaults(
        Weight::from_parts(2_000_000_000_000, u64::MAX),
        Perbill::from_percent(75),
    );
    pub const ExistentialDeposit: Balance = 1;
    pub const TransactionByteFee: Balance = 100;
    pub const SDebug:u64 = 1;
    pub const InitialRho: u16 = 30;
    pub const InitialAlphaSigmoidSteepness: i16 = 1000;
    pub const InitialKappa: u16 = 32_767;
    pub const InitialTempo: u16 = 360;
    pub const SelfOwnership: u64 = 2;
    pub const InitialImmunityPeriod: u16 = 2;
    pub const InitialMaxAllowedUids: u16 = 2;
    pub const InitialBondsMovingAverage: u64 = 900_000;
    pub const InitialBondsPenalty:u16 = u16::MAX;
    pub const InitialBondsResetOn: bool = false;
    pub const InitialStakePruningMin: u16 = 0;
    pub const InitialFoundationDistribution: u64 = 0;
    pub const InitialDefaultDelegateTake: u16 = 11_796; // 18%, same as in production
    pub const InitialMinDelegateTake: u16 = 5_898; // 9%;
    pub const InitialDefaultChildKeyTake: u16 = 0 ;// 0 %
    pub const InitialMinChildKeyTake: u16 = 0; // 0 %;
    pub const InitialMaxChildKeyTake: u16 = 11_796; // 18 %;
    pub const InitialWeightsVersionKey: u16 = 0;
    pub const InitialServingRateLimit: u64 = 0; // No limit.
    pub const InitialTxRateLimit: u64 = 0; // Disable rate limit for testing
    pub const InitialTxDelegateTakeRateLimit: u64 = 1; // 1 block take rate limit for testing
    pub const InitialTxChildKeyTakeRateLimit: u64 = 1; // 1 block take rate limit for testing
    pub const InitialBurn: u64 = 0;
    pub const InitialMinBurn: u64 = 500_000;
    pub const InitialMaxBurn: u64 = 1_000_000_000;
    pub const MinBurnUpperBound: TaoCurrency = TaoCurrency::new(1_000_000_000); // 1 TAO
    pub const MaxBurnLowerBound: TaoCurrency = TaoCurrency::new(100_000_000); // 0.1 TAO
    pub const InitialValidatorPruneLen: u64 = 0;
    pub const InitialScalingLawPower: u16 = 50;
    pub const InitialMaxAllowedValidators: u16 = 100;
    pub const InitialIssuance: u64 = 0;
    pub const InitialDifficulty: u64 = 10000;
    pub const InitialActivityCutoff: u16 = 5000;
    pub const InitialAdjustmentInterval: u16 = 100;
    pub const InitialAdjustmentAlpha: u64 = 0; // no weight to previous value.
    pub const InitialMaxRegistrationsPerBlock: u16 = 3;
    pub const InitialTargetRegistrationsPerInterval: u16 = 2;
    pub const InitialPruningScore : u16 = u16::MAX;
    pub const InitialRegistrationRequirement: u16 = u16::MAX; // Top 100%
    pub const InitialMinDifficulty: u64 = 1;
    pub const InitialMaxDifficulty: u64 = u64::MAX;
    pub const InitialRAORecycledForRegistration: u64 = 0;
    pub const InitialSenateRequiredStakePercentage: u64 = 2; // 2 percent of total stake
    pub const InitialNetworkImmunityPeriod: u64 = 1_296_000;
    pub const InitialNetworkMinAllowedUids: u16 = 128;
    pub const InitialNetworkMinLockCost: u64 = 100_000_000_000;
    pub const InitialSubnetOwnerCut: u16 = 0; // 0%. 100% of rewards go to validators + miners.
    pub const InitialNetworkLockReductionInterval: u64 = 2; // 2 blocks.
    pub const InitialNetworkRateLimit: u64 = 0;
    pub const InitialKeySwapCost: u64 = 1_000_000_000;
    pub const InitialAlphaHigh: u16 = 58982; // Represents 0.9 as per the production default
    pub const InitialAlphaLow: u16 = 45875; // Represents 0.7 as per the production default
    pub const InitialLiquidAlphaOn: bool = false; // Default value for LiquidAlphaOn
    pub const InitialYuma3On: bool = false; // Default value for Yuma3On
    // pub const InitialNetworkMaxStake: u64 = u64::MAX; // (DEPRECATED)
    pub const InitialColdkeySwapScheduleDuration: u64 =  5 * 24 * 60 * 60 / 12; // Default as 5 days
    pub const InitialColdkeySwapRescheduleDuration: u64 = 24 * 60 * 60 / 12; // Default as 1 day
    pub const InitialDissolveNetworkScheduleDuration: u64 =  5 * 24 * 60 * 60 / 12; // Default as 5 days
    pub const InitialTaoWeight: u64 = 0; // 100% global weight.
    pub const InitialEmaPriceHalvingPeriod: u64 = 201_600_u64; // 4 weeks
    pub const DurationOfStartCall: u64 =  7 * 24 * 60 * 60 / 12; // Default as 7 days
    pub const InitialKeySwapOnSubnetCost: u64 = 10_000_000;
    pub const HotkeySwapOnSubnetInterval: u64 = 15; // 15 block, should be bigger than subnet number, then trigger clean up for all subnets
    pub const MaxContributorsPerLeaseToRemove: u32 = 3;
    pub const LeaseDividendsDistributionInterval: u32 = 100;
}

// Configure collective pallet for council
parameter_types! {
    pub const CouncilMotionDuration: BlockNumber = 100;
    pub const CouncilMaxProposals: u32 = 10;
    pub const CouncilMaxMembers: u32 = 3;
}

// Configure collective pallet for Senate
parameter_types! {
    pub const SenateMaxMembers: u32 = 12;
}

use pallet_collective::{CanPropose, CanVote, GetVotingMembers};
pub struct CanProposeToTriumvirate;
impl CanPropose<AccountId> for CanProposeToTriumvirate {
    fn can_propose(account: &AccountId) -> bool {
        Triumvirate::is_member(account)
    }
}

pub struct CanVoteToTriumvirate;
impl CanVote<AccountId> for CanVoteToTriumvirate {
    fn can_vote(_: &AccountId) -> bool {
        //Senate::is_member(account)
        false // Disable voting from pallet_collective::vote
    }
}

use crate::{CollectiveInterface, MemberManagement, StakeThreshold};
pub struct ManageSenateMembers;
impl MemberManagement<AccountId> for ManageSenateMembers {
    fn add_member(account: &AccountId) -> DispatchResultWithPostInfo {
        let who = *account;
        SenateMembers::add_member(RawOrigin::Root.into(), who)
    }

    fn remove_member(account: &AccountId) -> DispatchResultWithPostInfo {
        let who = *account;
        SenateMembers::remove_member(RawOrigin::Root.into(), who)
    }

    fn swap_member(rm: &AccountId, add: &AccountId) -> DispatchResultWithPostInfo {
        let remove = *rm;
        let add = *add;

        Triumvirate::remove_votes(rm)?;
        SenateMembers::swap_member(RawOrigin::Root.into(), remove, add)
    }

    fn is_member(account: &AccountId) -> bool {
        SenateMembers::members().contains(account)
    }

    fn members() -> Vec<AccountId> {
        SenateMembers::members().into()
    }

    fn max_members() -> u32 {
        SenateMaxMembers::get()
    }
}

pub struct GetSenateMemberCount;
impl GetVotingMembers<MemberCount> for GetSenateMemberCount {
    fn get_count() -> MemberCount {
        Senate::members().len() as u32
    }
}
impl Get<MemberCount> for GetSenateMemberCount {
    fn get() -> MemberCount {
        SenateMaxMembers::get()
    }
}

pub struct TriumvirateVotes;
impl CollectiveInterface<AccountId, H256, u32> for TriumvirateVotes {
    fn remove_votes(hotkey: &AccountId) -> Result<bool, sp_runtime::DispatchError> {
        Triumvirate::remove_votes(hotkey)
    }

    fn add_vote(
        hotkey: &AccountId,
        proposal: H256,
        index: u32,
        approve: bool,
    ) -> Result<bool, sp_runtime::DispatchError> {
        Triumvirate::do_vote(*hotkey, proposal, index, approve)
    }
}

// We call pallet_collective TriumvirateCollective
#[allow(dead_code)]
type TriumvirateCollective = pallet_collective::Instance1;
impl pallet_collective::Config<TriumvirateCollective> for Test {
    type RuntimeOrigin = RuntimeOrigin;
    type Proposal = RuntimeCall;
    type RuntimeEvent = RuntimeEvent;
    type MotionDuration = CouncilMotionDuration;
    type MaxProposals = CouncilMaxProposals;
    type MaxMembers = GetSenateMemberCount;
    type DefaultVote = pallet_collective::PrimeDefaultVote;
    type WeightInfo = pallet_collective::weights::SubstrateWeight<Test>;
    type SetMembersOrigin = EnsureNever<AccountId>;
    type CanPropose = CanProposeToTriumvirate;
    type CanVote = CanVoteToTriumvirate;
    type GetVotingMembers = GetSenateMemberCount;
}

// We call council members Triumvirate
#[allow(dead_code)]
type TriumvirateMembership = pallet_membership::Instance1;
impl pallet_membership::Config<TriumvirateMembership> for Test {
    type RuntimeEvent = RuntimeEvent;
    type AddOrigin = EnsureRoot<AccountId>;
    type RemoveOrigin = EnsureRoot<AccountId>;
    type SwapOrigin = EnsureRoot<AccountId>;
    type ResetOrigin = EnsureRoot<AccountId>;
    type PrimeOrigin = EnsureRoot<AccountId>;
    type MembershipInitialized = Triumvirate;
    type MembershipChanged = Triumvirate;
    type MaxMembers = CouncilMaxMembers;
    type WeightInfo = pallet_membership::weights::SubstrateWeight<Test>;
}

// This is a dummy collective instance for managing senate members
// Probably not the best solution, but fastest implementation
#[allow(dead_code)]
type SenateCollective = pallet_collective::Instance2;
impl pallet_collective::Config<SenateCollective> for Test {
    type RuntimeOrigin = RuntimeOrigin;
    type Proposal = RuntimeCall;
    type RuntimeEvent = RuntimeEvent;
    type MotionDuration = CouncilMotionDuration;
    type MaxProposals = CouncilMaxProposals;
    type MaxMembers = SenateMaxMembers;
    type DefaultVote = pallet_collective::PrimeDefaultVote;
    type WeightInfo = pallet_collective::weights::SubstrateWeight<Test>;
    type SetMembersOrigin = EnsureNever<AccountId>;
    type CanPropose = ();
    type CanVote = ();
    type GetVotingMembers = ();
}

// We call our top K delegates membership Senate
#[allow(dead_code)]
type SenateMembership = pallet_membership::Instance2;
impl pallet_membership::Config<SenateMembership> for Test {
    type RuntimeEvent = RuntimeEvent;
    type AddOrigin = EnsureRoot<AccountId>;
    type RemoveOrigin = EnsureRoot<AccountId>;
    type SwapOrigin = EnsureRoot<AccountId>;
    type ResetOrigin = EnsureRoot<AccountId>;
    type PrimeOrigin = EnsureRoot<AccountId>;
    type MembershipInitialized = Senate;
    type MembershipChanged = Senate;
    type MaxMembers = SenateMaxMembers;
    type WeightInfo = pallet_membership::weights::SubstrateWeight<Test>;
}

impl crate::Config for Test {
    type RuntimeEvent = RuntimeEvent;
    type RuntimeCall = RuntimeCall;
    type Currency = Balances;
    type InitialIssuance = InitialIssuance;
    type SudoRuntimeCall = TestRuntimeCall;
    type CouncilOrigin = frame_system::EnsureSigned<AccountId>;
    type SenateMembers = ManageSenateMembers;
    type TriumvirateInterface = TriumvirateVotes;
    type Scheduler = Scheduler;
    type InitialMinAllowedWeights = InitialMinAllowedWeights;
    type InitialEmissionValue = InitialEmissionValue;
    type InitialMaxWeightsLimit = InitialMaxWeightsLimit;
    type InitialTempo = InitialTempo;
    type InitialDifficulty = InitialDifficulty;
    type InitialAdjustmentInterval = InitialAdjustmentInterval;
    type InitialAdjustmentAlpha = InitialAdjustmentAlpha;
    type InitialTargetRegistrationsPerInterval = InitialTargetRegistrationsPerInterval;
    type InitialRho = InitialRho;
    type InitialAlphaSigmoidSteepness = InitialAlphaSigmoidSteepness;
    type InitialKappa = InitialKappa;
    type InitialMaxAllowedUids = InitialMaxAllowedUids;
    type InitialValidatorPruneLen = InitialValidatorPruneLen;
    type InitialScalingLawPower = InitialScalingLawPower;
    type InitialImmunityPeriod = InitialImmunityPeriod;
    type InitialActivityCutoff = InitialActivityCutoff;
    type InitialMaxRegistrationsPerBlock = InitialMaxRegistrationsPerBlock;
    type InitialPruningScore = InitialPruningScore;
    type InitialBondsMovingAverage = InitialBondsMovingAverage;
    type InitialBondsPenalty = InitialBondsPenalty;
    type InitialBondsResetOn = InitialBondsResetOn;
    type InitialMaxAllowedValidators = InitialMaxAllowedValidators;
    type InitialDefaultDelegateTake = InitialDefaultDelegateTake;
    type InitialMinDelegateTake = InitialMinDelegateTake;
    type InitialDefaultChildKeyTake = InitialDefaultChildKeyTake;
    type InitialMinChildKeyTake = InitialMinChildKeyTake;
    type InitialMaxChildKeyTake = InitialMaxChildKeyTake;
    type InitialTxChildKeyTakeRateLimit = InitialTxChildKeyTakeRateLimit;
    type InitialWeightsVersionKey = InitialWeightsVersionKey;
    type InitialMaxDifficulty = InitialMaxDifficulty;
    type InitialMinDifficulty = InitialMinDifficulty;
    type InitialServingRateLimit = InitialServingRateLimit;
    type InitialTxRateLimit = InitialTxRateLimit;
    type InitialTxDelegateTakeRateLimit = InitialTxDelegateTakeRateLimit;
    type InitialBurn = InitialBurn;
    type InitialMaxBurn = InitialMaxBurn;
    type InitialMinBurn = InitialMinBurn;
    type MinBurnUpperBound = MinBurnUpperBound;
    type MaxBurnLowerBound = MaxBurnLowerBound;
    type InitialRAORecycledForRegistration = InitialRAORecycledForRegistration;
    type InitialSenateRequiredStakePercentage = InitialSenateRequiredStakePercentage;
    type InitialNetworkImmunityPeriod = InitialNetworkImmunityPeriod;
    type InitialNetworkMinAllowedUids = InitialNetworkMinAllowedUids;
    type InitialNetworkMinLockCost = InitialNetworkMinLockCost;
    type InitialSubnetOwnerCut = InitialSubnetOwnerCut;
    type InitialNetworkLockReductionInterval = InitialNetworkLockReductionInterval;
    type InitialNetworkRateLimit = InitialNetworkRateLimit;
    type KeySwapCost = InitialKeySwapCost;
    type AlphaHigh = InitialAlphaHigh;
    type AlphaLow = InitialAlphaLow;
    type LiquidAlphaOn = InitialLiquidAlphaOn;
    type Yuma3On = InitialYuma3On;
    type Preimages = Preimage;
    type InitialColdkeySwapScheduleDuration = InitialColdkeySwapScheduleDuration;
    type InitialColdkeySwapRescheduleDuration = InitialColdkeySwapRescheduleDuration;
    type InitialDissolveNetworkScheduleDuration = InitialDissolveNetworkScheduleDuration;
    type InitialTaoWeight = InitialTaoWeight;
    type InitialEmaPriceHalvingPeriod = InitialEmaPriceHalvingPeriod;
    type DurationOfStartCall = DurationOfStartCall;
    type SwapInterface = Swap;
    type KeySwapOnSubnetCost = InitialKeySwapOnSubnetCost;
    type HotkeySwapOnSubnetInterval = HotkeySwapOnSubnetInterval;
    type ProxyInterface = FakeProxier;
    type LeaseDividendsDistributionInterval = LeaseDividendsDistributionInterval;
<<<<<<< HEAD
    type CommitmentsInterface = CommitmentsI;
=======
    type GetCommitments = ();
>>>>>>> d1e19676
}

// Swap-related parameter types
parameter_types! {
    pub const SwapProtocolId: PalletId = PalletId(*b"ten/swap");
    pub const SwapMaxFeeRate: u16 = 10000; // 15.26%
    pub const SwapMaxPositions: u32 = 100;
    pub const SwapMinimumLiquidity: u64 = 1_000;
    pub const SwapMinimumReserve: NonZeroU64 = NonZeroU64::new(100).unwrap();
}

impl pallet_subtensor_swap::Config for Test {
    type RuntimeEvent = RuntimeEvent;
    type SubnetInfo = SubtensorModule;
    type BalanceOps = SubtensorModule;
    type ProtocolId = SwapProtocolId;
    type MaxFeeRate = SwapMaxFeeRate;
    type MaxPositions = SwapMaxPositions;
    type MinimumLiquidity = SwapMinimumLiquidity;
    type MinimumReserve = SwapMinimumReserve;
    type WeightInfo = ();
}

pub struct OriginPrivilegeCmp;

impl PrivilegeCmp<OriginCaller> for OriginPrivilegeCmp {
    fn cmp_privilege(_left: &OriginCaller, _right: &OriginCaller) -> Option<Ordering> {
        Some(Ordering::Less)
    }
}

pub struct CommitmentsI;
impl CommitmentsInterface for CommitmentsI {
    fn purge_netuid(netuid: NetUid) {}
}

parameter_types! {
    pub MaximumSchedulerWeight: Weight = Perbill::from_percent(80) *
        BlockWeights::get().max_block;
    pub const MaxScheduledPerBlock: u32 = 50;
    pub const NoPreimagePostponement: Option<u32> = Some(10);
}

impl pallet_scheduler::Config for Test {
    type RuntimeOrigin = RuntimeOrigin;
    type RuntimeEvent = RuntimeEvent;
    type PalletsOrigin = OriginCaller;
    type RuntimeCall = RuntimeCall;
    type MaximumWeight = MaximumSchedulerWeight;
    type ScheduleOrigin = EnsureRoot<AccountId>;
    type MaxScheduledPerBlock = MaxScheduledPerBlock;
    type WeightInfo = pallet_scheduler::weights::SubstrateWeight<Test>;
    type OriginPrivilegeCmp = OriginPrivilegeCmp;
    type Preimages = Preimage;
    type BlockNumberProvider = System;
}

impl pallet_utility::Config for Test {
    type RuntimeEvent = RuntimeEvent;
    type RuntimeCall = RuntimeCall;
    type PalletsOrigin = OriginCaller;
    type WeightInfo = pallet_utility::weights::SubstrateWeight<Test>;
}

parameter_types! {
    pub const PreimageMaxSize: u32 = 4096 * 1024;
    pub const PreimageBaseDeposit: Balance = 1;
    pub const PreimageByteDeposit: Balance = 1;
}

impl pallet_preimage::Config for Test {
    type WeightInfo = pallet_preimage::weights::SubstrateWeight<Test>;
    type RuntimeEvent = RuntimeEvent;
    type Currency = Balances;
    type ManagerOrigin = EnsureRoot<AccountId>;
    type Consideration = ();
}

thread_local! {
    pub static PROXIES: RefCell<FakeProxier> = const { RefCell::new(FakeProxier(vec![])) };
}

pub struct FakeProxier(pub Vec<(U256, U256)>);

impl ProxyInterface<U256> for FakeProxier {
    fn add_lease_beneficiary_proxy(beneficiary: &AccountId, lease: &AccountId) -> DispatchResult {
        PROXIES.with_borrow_mut(|proxies| {
            proxies.0.push((*beneficiary, *lease));
        });
        Ok(())
    }

    fn remove_lease_beneficiary_proxy(
        beneficiary: &AccountId,
        lease: &AccountId,
    ) -> DispatchResult {
        PROXIES.with_borrow_mut(|proxies| {
            proxies.0.retain(|(b, l)| b != beneficiary && l != lease);
        });
        Ok(())
    }
}

parameter_types! {
    pub const CrowdloanPalletId: PalletId = PalletId(*b"bt/cloan");
    pub const MinimumDeposit: u64 = 50;
    pub const AbsoluteMinimumContribution: u64 = 10;
    pub const MinimumBlockDuration: u64 = 20;
    pub const MaximumBlockDuration: u64 = 100;
    pub const RefundContributorsLimit: u32 = 5;
    pub const MaxContributors: u32 = 10;
}

impl pallet_crowdloan::Config for Test {
    type PalletId = CrowdloanPalletId;
    type Currency = Balances;
    type RuntimeCall = RuntimeCall;
    type RuntimeEvent = RuntimeEvent;
    type WeightInfo = pallet_crowdloan::weights::SubstrateWeight<Test>;
    type Preimages = Preimage;
    type MinimumDeposit = MinimumDeposit;
    type AbsoluteMinimumContribution = AbsoluteMinimumContribution;
    type MinimumBlockDuration = MinimumBlockDuration;
    type MaximumBlockDuration = MaximumBlockDuration;
    type RefundContributorsLimit = RefundContributorsLimit;
    type MaxContributors = MaxContributors;
}

mod test_crypto {
    use super::KEY_TYPE;
    use sp_core::{
        U256,
        sr25519::{Public as Sr25519Public, Signature as Sr25519Signature},
    };
    use sp_runtime::{
        app_crypto::{app_crypto, sr25519},
        traits::IdentifyAccount,
    };

    app_crypto!(sr25519, KEY_TYPE);

    pub struct TestAuthId;

    impl frame_system::offchain::AppCrypto<Public, Signature> for TestAuthId {
        type RuntimeAppPublic = Public;
        type GenericSignature = Sr25519Signature;
        type GenericPublic = Sr25519Public;
    }

    impl IdentifyAccount for Public {
        type AccountId = U256;

        fn into_account(self) -> U256 {
            let mut bytes = [0u8; 32];
            bytes.copy_from_slice(self.as_ref());
            U256::from_big_endian(&bytes)
        }
    }
}

pub type TestAuthId = test_crypto::TestAuthId;

impl pallet_drand::Config for Test {
    type RuntimeEvent = RuntimeEvent;
    type AuthorityId = TestAuthId;
    type Verifier = pallet_drand::verifier::QuicknetVerifier;
    type UnsignedPriority = ConstU64<{ 1 << 20 }>;
    type HttpFetchTimeout = ConstU64<1_000>;
}

impl frame_system::offchain::SigningTypes for Test {
    type Public = test_crypto::Public;
    type Signature = test_crypto::Signature;
}

pub type UncheckedExtrinsic = sp_runtime::testing::TestXt<RuntimeCall, ()>;

impl<LocalCall> frame_system::offchain::CreateTransactionBase<LocalCall> for Test
where
    RuntimeCall: From<LocalCall>,
{
    type Extrinsic = UncheckedExtrinsic;
    type RuntimeCall = RuntimeCall;
}

impl<LocalCall> frame_system::offchain::CreateInherent<LocalCall> for Test
where
    RuntimeCall: From<LocalCall>,
{
    fn create_inherent(call: Self::RuntimeCall) -> Self::Extrinsic {
        UncheckedExtrinsic::new_inherent(call)
    }
}

impl<LocalCall> frame_system::offchain::CreateSignedTransaction<LocalCall> for Test
where
    RuntimeCall: From<LocalCall>,
{
    fn create_signed_transaction<
        C: frame_system::offchain::AppCrypto<Self::Public, Self::Signature>,
    >(
        call: <Self as CreateTransactionBase<LocalCall>>::RuntimeCall,
        _public: Self::Public,
        _account: Self::AccountId,
        nonce: Self::Nonce,
    ) -> Option<Self::Extrinsic> {
        Some(UncheckedExtrinsic::new_signed(call, nonce.into(), (), ()))
    }
}

#[allow(dead_code)]
// Build genesis storage according to the mock runtime.
pub fn new_test_ext(block_number: BlockNumber) -> sp_io::TestExternalities {
    sp_tracing::try_init_simple();
    let t = frame_system::GenesisConfig::<Test>::default()
        .build_storage()
        .unwrap();
    let mut ext = sp_io::TestExternalities::new(t);
    ext.execute_with(|| System::set_block_number(block_number));
    ext
}

#[allow(dead_code)]
pub fn test_ext_with_balances(balances: Vec<(U256, u128)>) -> sp_io::TestExternalities {
    sp_tracing::try_init_simple();
    let mut t = frame_system::GenesisConfig::<Test>::default()
        .build_storage()
        .unwrap();

    pallet_balances::GenesisConfig::<Test> {
        balances: balances
            .iter()
            .map(|(a, b)| (*a, *b as u64))
            .collect::<Vec<(U256, u64)>>(),
        dev_accounts: None,
    }
    .assimilate_storage(&mut t)
    .unwrap();

    t.into()
}

#[allow(dead_code)]
pub(crate) fn step_block(n: u16) {
    for _ in 0..n {
        Scheduler::on_finalize(System::block_number());
        SubtensorModule::on_finalize(System::block_number());
        System::on_finalize(System::block_number());
        System::set_block_number(System::block_number() + 1);
        System::on_initialize(System::block_number());
        SubtensorModule::on_initialize(System::block_number());
        Scheduler::on_initialize(System::block_number());
    }
}

#[allow(dead_code)]
pub(crate) fn run_to_block(n: u64) {
    run_to_block_ext(n, false)
}

#[allow(dead_code)]
pub(crate) fn run_to_block_ext(n: u64, enable_events: bool) {
    while System::block_number() < n {
        Scheduler::on_finalize(System::block_number());
        SubtensorModule::on_finalize(System::block_number());
        System::on_finalize(System::block_number());
        System::set_block_number(System::block_number() + 1);
        System::on_initialize(System::block_number());
        if !enable_events {
            System::events().iter().for_each(|event| {
                log::info!("Event: {:?}", event.event);
            });
            System::reset_events();
        }
        SubtensorModule::on_initialize(System::block_number());
        Scheduler::on_initialize(System::block_number());
    }
}

#[allow(dead_code)]
pub(crate) fn next_block_no_epoch(netuid: NetUid) -> u64 {
    // high tempo to skip automatic epochs in on_initialize
    let high_tempo: u16 = u16::MAX - 1;
    let old_tempo: u16 = SubtensorModule::get_tempo(netuid);

    SubtensorModule::set_tempo(netuid, high_tempo);
    let new_block = next_block();
    SubtensorModule::set_tempo(netuid, old_tempo);

    new_block
}

#[allow(dead_code)]
pub(crate) fn run_to_block_no_epoch(netuid: NetUid, n: u64) {
    // high tempo to skip automatic epochs in on_initialize
    let high_tempo: u16 = u16::MAX - 1;
    let old_tempo: u16 = SubtensorModule::get_tempo(netuid);

    SubtensorModule::set_tempo(netuid, high_tempo);
    run_to_block(n);
    SubtensorModule::set_tempo(netuid, old_tempo);
}

#[allow(dead_code)]
pub(crate) fn step_epochs(count: u16, netuid: NetUid) {
    for _ in 0..count {
        let blocks_to_next_epoch = SubtensorModule::blocks_until_next_epoch(
            netuid,
            SubtensorModule::get_tempo(netuid),
            SubtensorModule::get_current_block_as_u64(),
        );
        log::info!("Blocks to next epoch: {blocks_to_next_epoch:?}");
        step_block(blocks_to_next_epoch as u16);

        assert!(SubtensorModule::should_run_epoch(
            netuid,
            SubtensorModule::get_current_block_as_u64()
        ));
        step_block(1);
    }
}

/// Increments current block by 1, running all hooks associated with doing so, and asserts
/// that the block number was in fact incremented.
///
/// Returns the new block number.
#[allow(dead_code)]
#[cfg(test)]
pub(crate) fn next_block() -> u64 {
    let mut block = System::block_number();
    block += 1;
    run_to_block(block);
    assert_eq!(System::block_number(), block);
    block
}

#[allow(dead_code)]
pub fn register_ok_neuron(
    netuid: NetUid,
    hotkey_account_id: U256,
    coldkey_account_id: U256,
    start_nonce: u64,
) {
    let block_number: u64 = SubtensorModule::get_current_block_as_u64();
    let (nonce, work): (u64, Vec<u8>) = SubtensorModule::create_work_for_block_number(
        netuid,
        block_number,
        start_nonce,
        &hotkey_account_id,
    );
    let result = SubtensorModule::register(
        <<Test as frame_system::Config>::RuntimeOrigin>::signed(hotkey_account_id),
        netuid,
        block_number,
        nonce,
        work,
        hotkey_account_id,
        coldkey_account_id,
    );
    assert_ok!(result);
    log::info!(
        "Register ok neuron: netuid: {netuid:?}, coldkey: {hotkey_account_id:?}, hotkey: {coldkey_account_id:?}"
    );
}

#[allow(dead_code)]
pub fn add_network(netuid: NetUid, tempo: u16, _modality: u16) {
    SubtensorModule::init_new_network(netuid, tempo);
    SubtensorModule::set_network_registration_allowed(netuid, true);
    SubtensorModule::set_network_pow_registration_allowed(netuid, true);
    FirstEmissionBlockNumber::<Test>::insert(netuid, 1);
    SubtokenEnabled::<Test>::insert(netuid, true);
}

#[allow(dead_code)]
pub fn add_network_without_emission_block(netuid: NetUid, tempo: u16, _modality: u16) {
    SubtensorModule::init_new_network(netuid, tempo);
    SubtensorModule::set_network_registration_allowed(netuid, true);
    SubtensorModule::set_network_pow_registration_allowed(netuid, true);
}

#[allow(dead_code)]
pub fn add_network_disable_subtoken(netuid: NetUid, tempo: u16, _modality: u16) {
    SubtensorModule::init_new_network(netuid, tempo);
    SubtensorModule::set_network_registration_allowed(netuid, true);
    SubtensorModule::set_network_pow_registration_allowed(netuid, true);
    SubtokenEnabled::<Test>::insert(netuid, false);
}

#[allow(dead_code)]
pub fn add_dynamic_network(hotkey: &U256, coldkey: &U256) -> NetUid {
    let netuid = SubtensorModule::get_next_netuid();
    let lock_cost = SubtensorModule::get_network_lock_cost();
    SubtensorModule::add_balance_to_coldkey_account(coldkey, lock_cost.into());

    assert_ok!(SubtensorModule::register_network(
        RawOrigin::Signed(*coldkey).into(),
        *hotkey
    ));
    NetworkRegistrationAllowed::<Test>::insert(netuid, true);
    NetworkPowRegistrationAllowed::<Test>::insert(netuid, true);
    FirstEmissionBlockNumber::<Test>::insert(netuid, 0);
    SubtokenEnabled::<Test>::insert(netuid, true);
    netuid
}

#[allow(dead_code)]
pub fn add_dynamic_network_without_emission_block(hotkey: &U256, coldkey: &U256) -> NetUid {
    let netuid = SubtensorModule::get_next_netuid();
    let lock_cost = SubtensorModule::get_network_lock_cost();
    SubtensorModule::add_balance_to_coldkey_account(coldkey, lock_cost.into());

    assert_ok!(SubtensorModule::register_network(
        RawOrigin::Signed(*coldkey).into(),
        *hotkey
    ));
    NetworkRegistrationAllowed::<Test>::insert(netuid, true);
    NetworkPowRegistrationAllowed::<Test>::insert(netuid, true);
    netuid
}

#[allow(dead_code)]
pub fn add_dynamic_network_disable_commit_reveal(hotkey: &U256, coldkey: &U256) -> NetUid {
    let netuid = add_dynamic_network(hotkey, coldkey);
    SubtensorModule::set_commit_reveal_weights_enabled(netuid, false);
    netuid
}

#[allow(dead_code)]
pub fn add_network_disable_commit_reveal(netuid: NetUid, tempo: u16, _modality: u16) {
    add_network(netuid, tempo, _modality);
    SubtensorModule::set_commit_reveal_weights_enabled(netuid, false);
}

// Helper function to set up a neuron with stake
#[allow(dead_code)]
pub fn setup_neuron_with_stake(netuid: NetUid, hotkey: U256, coldkey: U256, stake: TaoCurrency) {
    register_ok_neuron(netuid, hotkey, coldkey, stake.into());
    increase_stake_on_coldkey_hotkey_account(&coldkey, &hotkey, stake, netuid);
}

#[allow(dead_code)]
pub fn wait_set_pending_children_cooldown(netuid: NetUid) {
    let cooldown = DefaultPendingCooldown::<Test>::get();
    step_block(cooldown as u16); // Wait for cooldown to pass
    step_epochs(1, netuid); // Run next epoch
}

#[allow(dead_code)]
pub fn wait_and_set_pending_children(netuid: NetUid) {
    let original_block = System::block_number();
    wait_set_pending_children_cooldown(netuid);
    SubtensorModule::do_set_pending_children(netuid);
    System::set_block_number(original_block);
}

#[allow(dead_code)]
pub fn mock_schedule_children(
    coldkey: &U256,
    parent: &U256,
    netuid: NetUid,
    child_vec: &[(u64, U256)],
) {
    // Set minimum stake for setting children
    StakeThreshold::<Test>::put(0);

    // Set initial parent-child relationship
    assert_ok!(SubtensorModule::do_schedule_children(
        RuntimeOrigin::signed(*coldkey),
        *parent,
        netuid,
        child_vec.to_vec()
    ));
}

#[allow(dead_code)]
pub fn mock_set_children(coldkey: &U256, parent: &U256, netuid: NetUid, child_vec: &[(u64, U256)]) {
    mock_schedule_children(coldkey, parent, netuid, child_vec);
    wait_and_set_pending_children(netuid);
}

#[allow(dead_code)]
pub fn mock_set_children_no_epochs(netuid: NetUid, parent: &U256, child_vec: &[(u64, U256)]) {
    let backup_block = SubtensorModule::get_current_block_as_u64();
    PendingChildKeys::<Test>::insert(netuid, parent, (child_vec, 0));
    System::set_block_number(1);
    SubtensorModule::do_set_pending_children(netuid);
    System::set_block_number(backup_block);
}

// Helper function to wait for the rate limit
#[allow(dead_code)]
pub fn step_rate_limit(transaction_type: &TransactionType, netuid: NetUid) {
    // Check rate limit
    let limit = SubtensorModule::get_rate_limit_on_subnet(transaction_type, netuid);

    // Step that many blocks
    step_block(limit as u16);
}

/// Helper function to mock now missing increase_stake_on_coldkey_hotkey_account with
/// minimal changes
#[allow(dead_code)]
pub fn increase_stake_on_coldkey_hotkey_account(
    coldkey: &U256,
    hotkey: &U256,
    tao_staked: TaoCurrency,
    netuid: NetUid,
) {
    SubtensorModule::stake_into_subnet(
        hotkey,
        coldkey,
        netuid,
        tao_staked,
        <Test as Config>::SwapInterface::max_price().into(),
        false,
        false,
    )
    .unwrap();
}

/// Increases the stake on the hotkey account under its owning coldkey.
///
/// # Arguments
/// * `hotkey` - The hotkey account ID.
/// * `increment` - The amount to be incremented.
#[allow(dead_code)]
pub fn increase_stake_on_hotkey_account(hotkey: &U256, increment: TaoCurrency, netuid: NetUid) {
    increase_stake_on_coldkey_hotkey_account(
        &SubtensorModule::get_owning_coldkey_for_hotkey(hotkey),
        hotkey,
        increment,
        netuid,
    );
}

pub(crate) fn remove_stake_rate_limit_for_tests(hotkey: &U256, coldkey: &U256, netuid: NetUid) {
    StakingOperationRateLimiter::<Test>::remove((hotkey, coldkey, netuid));
}

pub(crate) fn setup_reserves(netuid: NetUid, tao: TaoCurrency, alpha: AlphaCurrency) {
    SubnetTAO::<Test>::set(netuid, tao);
    SubnetAlphaIn::<Test>::set(netuid, alpha);
}

pub(crate) fn swap_tao_to_alpha(netuid: NetUid, tao: TaoCurrency) -> (AlphaCurrency, u64) {
    if netuid.is_root() {
        return (tao.to_u64().into(), 0);
    }

    let result = <Test as pallet::Config>::SwapInterface::swap(
        netuid.into(),
        OrderType::Buy,
        tao.into(),
        <Test as pallet::Config>::SwapInterface::max_price(),
        false,
        true,
    );

    assert_ok!(&result);

    let result = result.unwrap();

    // we don't want to have silent 0 comparissons in tests
    assert!(result.amount_paid_out > 0);

    (result.amount_paid_out.into(), result.fee_paid)
}

pub(crate) fn swap_alpha_to_tao_ext(
    netuid: NetUid,
    alpha: AlphaCurrency,
    drop_fees: bool,
) -> (TaoCurrency, u64) {
    if netuid.is_root() {
        return (alpha.to_u64().into(), 0);
    }

    println!(
        "<Test as pallet::Config>::SwapInterface::min_price() = {:?}",
        <Test as pallet::Config>::SwapInterface::min_price()
    );

    let result = <Test as pallet::Config>::SwapInterface::swap(
        netuid.into(),
        OrderType::Sell,
        alpha.into(),
        <Test as pallet::Config>::SwapInterface::min_price(),
        drop_fees,
        true,
    );

    assert_ok!(&result);

    let result = result.unwrap();

    // we don't want to have silent 0 comparissons in tests
    assert!(result.amount_paid_out > 0);

    (result.amount_paid_out.into(), result.fee_paid)
}

pub(crate) fn swap_alpha_to_tao(netuid: NetUid, alpha: AlphaCurrency) -> (TaoCurrency, u64) {
    swap_alpha_to_tao_ext(netuid, alpha, false)
}

#[allow(dead_code)]
pub(crate) fn last_event() -> RuntimeEvent {
    System::events().pop().expect("RuntimeEvent expected").event
}

pub fn assert_last_event<T: Config>(generic_event: <T as Config>::RuntimeEvent) {
    frame_system::Pallet::<T>::assert_last_event(generic_event.into());
}

#[allow(dead_code)]
pub fn commit_dummy(who: U256, netuid: NetUid) {
    SubtensorModule::set_weights_set_rate_limit(netuid, 0);

    // any 32‑byte value is fine; hash is never opened
    let hash = sp_core::H256::from_low_u64_be(0xDEAD_BEEF);
    assert_ok!(SubtensorModule::do_commit_weights(
        RuntimeOrigin::signed(who),
        netuid,
        hash
    ));
}<|MERGE_RESOLUTION|>--- conflicted
+++ resolved
@@ -458,11 +458,8 @@
     type HotkeySwapOnSubnetInterval = HotkeySwapOnSubnetInterval;
     type ProxyInterface = FakeProxier;
     type LeaseDividendsDistributionInterval = LeaseDividendsDistributionInterval;
-<<<<<<< HEAD
+    type GetCommitments = ();
     type CommitmentsInterface = CommitmentsI;
-=======
-    type GetCommitments = ();
->>>>>>> d1e19676
 }
 
 // Swap-related parameter types
