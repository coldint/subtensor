--- conflicted
+++ resolved
@@ -919,15 +919,6 @@
     );
 }
 
-<<<<<<< HEAD
-#[allow(dead_code)]
-pub(crate) fn last_event() -> RuntimeEvent {
-    System::events().pop().expect("RuntimeEvent expected").event
-}
-
-pub fn assert_last_event<T: Config>(generic_event: <T as Config>::RuntimeEvent) {
-    frame_system::Pallet::<T>::assert_last_event(generic_event.into());
-=======
 pub(crate) fn setup_reserves(netuid: NetUid, tao: u64, alpha: u64) {
     SubnetTAO::<Test>::set(netuid, tao);
     SubnetAlphaIn::<Test>::set(netuid, alpha);
@@ -982,5 +973,13 @@
     assert!(result.amount_paid_out > 0);
 
     (result.amount_paid_out, result.fee_paid)
->>>>>>> 35199c64
-}+}
+
+#[allow(dead_code)]
+pub(crate) fn last_event() -> RuntimeEvent {
+    System::events().pop().expect("RuntimeEvent expected").event
+}
+
+pub fn assert_last_event<T: Config>(generic_event: <T as Config>::RuntimeEvent) {
+    frame_system::Pallet::<T>::assert_last_event(generic_event.into());
+}
