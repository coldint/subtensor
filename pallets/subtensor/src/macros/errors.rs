use frame_support::pallet_macros::pallet_section;

/// A [`pallet_section`] that defines the errors for a pallet.
/// This can later be imported into the pallet using [`import_section`].
#[pallet_section]
mod errors {
    #[derive(PartialEq)]
    #[pallet::error]
    pub enum Error<T> {
        /// The subnet does not exist.
        SubNetworkDoesNotExist,
        /// The root network does not exist.
        RootNetworkDoesNotExist,
        /// The user is trying to serve an axon which is not of type 4 (IPv4) or 6 (IPv6).
        InvalidIpType,
        /// An invalid IP address is passed to the serve function.
        InvalidIpAddress,
        /// An invalid port is passed to the serve function.
        InvalidPort,
        /// The hotkey is not registered in subnet
        HotKeyNotRegisteredInSubNet,
        /// The hotkey does not exists
        HotKeyAccountNotExists,
        /// The hotkey is not registered in any subnet.
        HotKeyNotRegisteredInNetwork,
        /// Request to stake, unstake or subscribe is made by a coldkey that is not associated with
        /// the hotkey account.
        NonAssociatedColdKey,
        /// DEPRECATED: Stake amount to withdraw is zero.
        // StakeToWithdrawIsZero,
        /// The caller does not have enought stake to perform this action.
        NotEnoughStake,
        /// The caller is requesting removing more stake than there exists in the staking account.
        /// See: "[remove_stake()]".
        NotEnoughStakeToWithdraw,
        /// The caller is requesting to set weights but the caller has less than minimum stake
        /// required to set weights (less than WeightsMinStake).
        NotEnoughStakeToSetWeights,
        /// The parent hotkey doesn't have enough own stake to set childkeys.
        NotEnoughStakeToSetChildkeys,
        /// The caller is requesting adding more stake than there exists in the coldkey account.
        /// See: "[add_stake()]"
        NotEnoughBalanceToStake,
        /// The caller is trying to add stake, but for some reason the requested amount could not be
        /// withdrawn from the coldkey account.
        BalanceWithdrawalError,
        /// Unsuccessfully withdraw, balance could be zero (can not make account exist) after
        /// withdrawal.
        ZeroBalanceAfterWithdrawn,
        /// The caller is attempting to set non-self weights without being a permitted validator.
        NeuronNoValidatorPermit,
        /// The caller is attempting to set the weight keys and values but these vectors have
        /// different size.
        WeightVecNotEqualSize,
        /// The caller is attempting to set weights with duplicate UIDs in the weight matrix.
        DuplicateUids,
        /// The caller is attempting to set weight to at least one UID that does not exist in the
        /// metagraph.
        UidVecContainInvalidOne,
        /// The dispatch is attempting to set weights on chain with fewer elements than are allowed.
        WeightVecLengthIsLow,
        /// Number of registrations in this block exceeds the allowed number (i.e., exceeds the
        /// subnet hyperparameter "max_regs_per_block").
        TooManyRegistrationsThisBlock,
        /// The caller is requesting registering a neuron which already exists in the active set.
        HotKeyAlreadyRegisteredInSubNet,
        /// The new hotkey is the same as old one
        NewHotKeyIsSameWithOld,
        /// The supplied PoW hash block is in the future or negative.
        InvalidWorkBlock,
        /// The supplied PoW hash block does not meet the network difficulty.
        InvalidDifficulty,
        /// The supplied PoW hash seal does not match the supplied work.
        InvalidSeal,
        /// The dispatch is attempting to set weights on chain with weight value exceeding the
        /// MaxWeightLimit (max_weight_limit subnet hyperparameter).
        MaxWeightExceeded,
        /// The hotkey is attempting to become a delegate when the hotkey is already a delegate.
        HotKeyAlreadyDelegate,
        /// A transactor exceeded the rate limit for setting weights.
        SettingWeightsTooFast,
        /// A validator is attempting to set weights from a validator with incorrect weight version.
        IncorrectWeightVersionKey,
        /// An axon or prometheus serving exceeded the rate limit for a registered neuron.
        ServingRateLimitExceeded,
        /// The caller is attempting to set weights with more UIDs than allowed.
        UidsLengthExceedUidsInSubNet, // 32
        /// A transactor exceeded the rate limit for add network transaction.
        NetworkTxRateLimitExceeded,
        /// A transactor exceeded the rate limit for delegate transaction.
        DelegateTxRateLimitExceeded,
        /// A transactor exceeded the rate limit for setting or swapping hotkey.
        HotKeySetTxRateLimitExceeded,
        /// A transactor exceeded the rate limit for staking.
        StakingRateLimitExceeded,
        /// Registration is disabled.
        SubNetRegistrationDisabled,
        /// The number of registration attempts exceeded the allowed number in the interval.
        TooManyRegistrationsThisInterval,
        /// The hotkey is required to be the origin.
        TransactorAccountShouldBeHotKey,
        /// A hotkey is attempting to do something only senate members can do.
        NotSenateMember,
        /// Faucet is disabled.
        FaucetDisabled,
        /// Not a subnet owner.
        NotSubnetOwner,
        /// Operation is not permitted on the root subnet.
        RegistrationNotPermittedOnRootSubnet,
        /// A hotkey with too little stake is attempting to join the root subnet.
        StakeTooLowForRoot,
        /// All subnets are in the immunity period.
        AllNetworksInImmunity,
        /// Not enough balance to pay swapping hotkey.
        NotEnoughBalanceToPaySwapHotKey,
        /// Netuid does not match for setting root network weights.
        NotRootSubnet,
        /// Can not set weights for the root network.
        CanNotSetRootNetworkWeights,
        /// No neuron ID is available.
        NoNeuronIdAvailable,
        /// Delegate take is too low.
        DelegateTakeTooLow,
        /// Delegate take is too high.
        DelegateTakeTooHigh,
        /// No commit found for the provided hotkey+netuid combination when attempting to reveal the
        /// weights.
        NoWeightsCommitFound,
        /// Committed hash does not equal the hashed reveal data.
        InvalidRevealCommitHashNotMatch,
        /// Attempting to call set_weights when commit/reveal is enabled
        CommitRevealEnabled,
        /// Attemtping to commit/reveal weights when disabled.
        CommitRevealDisabled,
        /// Not able to join the senate.
        CouldNotJoinSenate,
        /// Attempting to set alpha high/low while disabled
        LiquidAlphaDisabled,
        /// Alpha high is too low: alpha_high > 0.8
        AlphaHighTooLow,
        /// Alpha low is out of range: alpha_low > 0 && alpha_low < 0.8
        AlphaLowOutOfRange,
        /// The coldkey has already been swapped
        ColdKeyAlreadyAssociated,
        /// The coldkey balance is not enough to pay for the swap
        NotEnoughBalanceToPaySwapColdKey,
        /// The coldkey is in arbitration
        ColdkeyIsInArbitration,
        /// Attempting to set an invalid child for a hotkey on a network.
        InvalidChild,
        /// Duplicate child when setting children.
        DuplicateChild,
        /// Proportion overflow when setting children.
        ProportionOverflow,
        /// Too many children MAX 5.
        TooManyChildren,
        /// Default transaction rate limit exceeded.
        TxRateLimitExceeded,
        /// Swap already scheduled.
        SwapAlreadyScheduled,
        /// failed to swap coldkey
        FailedToSchedule,
        /// New coldkey is hotkey
        NewColdKeyIsHotkey,
        /// Childkey take is invalid.
        InvalidChildkeyTake,
        /// Childkey take rate limit exceeded.
        TxChildkeyTakeRateLimitExceeded,
        /// Invalid identity.
        InvalidIdentity,
        /// Trying to register a subnet into a mechanism that does not exist.
        MechanismDoesNotExist,
        /// Trying to unstake your lock amount.
        CannotUnstakeLock,
        /// Trying to perform action on non-existent subnet.
        SubnetNotExists,
        /// Maximum commit limit reached
        TooManyUnrevealedCommits,
        /// Attempted to reveal weights that are expired.
        ExpiredWeightCommit,
        /// Attempted to reveal weights too early.
        RevealTooEarly,
        /// Attempted to batch reveal weights with mismatched vector input lenghts.
        InputLengthsUnequal,
        /// A transactor exceeded the rate limit for setting weights.
        CommittingWeightsTooFast,
        /// Stake amount is too low.
        AmountTooLow,
        /// Not enough liquidity.
        InsufficientLiquidity,
        /// Slippage is too high for the transaction.
        SlippageTooHigh,
        /// Subnet disallows transfer.
        TransferDisallowed,
        /// Activity cutoff is being set too low.
        ActivityCutoffTooLow,
        /// Call is disabled
        CallDisabled,
        /// FirstEmissionBlockNumber is already set.
        FirstEmissionBlockNumberAlreadySet,
        /// need wait for more blocks to accept the start call extrinsic.
        NeedWaitingMoreBlocksToStarCall,
        /// Not enough AlphaOut on the subnet to recycle
        NotEnoughAlphaOutToRecycle,
        /// Cannot burn or recycle TAO from root subnet
        CannotBurnOrRecycleOnRootSubnet,
        /// Public key cannot be recovered.
        UnableToRecoverPublicKey,
        /// Recovered public key is invalid.
        InvalidRecoveredPublicKey,
        /// SubToken disabled now
        SubtokenDisabled,
        /// Too frequent hotkey swap on subnet
        HotKeySwapOnSubnetIntervalNotPassed,
        /// Zero max stake amount
        ZeroMaxStakeAmount,
        /// Invalid netuid duplication
        SameNetuid,
        /// The caller does not have enough balance for the operation.
        InsufficientBalance,
        /// Too frequent staking operations
        StakingOperationRateLimitExceeded,
        /// Invalid lease beneficiary to register the leased network.
        InvalidLeaseBeneficiary,
        /// Lease cannot end in the past.
        LeaseCannotEndInThePast,
        /// Couldn't find the lease netuid.
        LeaseNetuidNotFound,
        /// Lease does not exist.
        LeaseDoesNotExist,
        /// Lease has no end block.
        LeaseHasNoEndBlock,
        /// Lease has not ended.
        LeaseHasNotEnded,
        /// An overflow occurred.
        Overflow,
        /// Beneficiary does not own hotkey.
        BeneficiaryDoesNotOwnHotkey,
        /// Expected beneficiary origin.
        ExpectedBeneficiaryOrigin,
        /// Symbol does not exist.
        SymbolDoesNotExist,
        /// Symbol already in use.
        SymbolAlreadyInUse,
        /// Incorrect commit-reveal version.
        IncorrectCommitRevealVersion,
<<<<<<< HEAD
        /// Subnet limit reached & there is no eligible subnet to prune
        SubnetLimitReached,
=======
        /// Generic error for out-of-range parameter value
        InvalidValue,
>>>>>>> 0d65e772
    }
}<|MERGE_RESOLUTION|>--- conflicted
+++ resolved
@@ -244,12 +244,9 @@
         SymbolAlreadyInUse,
         /// Incorrect commit-reveal version.
         IncorrectCommitRevealVersion,
-<<<<<<< HEAD
+        /// Generic error for out-of-range parameter value
+        InvalidValue,
         /// Subnet limit reached & there is no eligible subnet to prune
         SubnetLimitReached,
-=======
-        /// Generic error for out-of-range parameter value
-        InvalidValue,
->>>>>>> 0d65e772
     }
 }