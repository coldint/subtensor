use frame_support::pallet_macros::pallet_section;

/// A [`pallet_section`] that defines the errors for a pallet.
/// This can later be imported into the pallet using [`import_section`].
#[pallet_section]
mod errors {
    #[derive(PartialEq)]
    #[pallet::error]
    pub enum Error<T> {
        /// The subnet does not exist.
        SubNetworkDoesNotExist,
        /// The root network does not exist.
        RootNetworkDoesNotExist,
        /// The user is trying to serve an axon which is not of type 4 (IPv4) or 6 (IPv6).
        InvalidIpType,
        /// An invalid IP address is passed to the serve function.
        InvalidIpAddress,
        /// An invalid port is passed to the serve function.
        InvalidPort,
        /// The hotkey is not registered in subnet
        HotKeyNotRegisteredInSubNet,
        /// The hotkey does not exists
        HotKeyAccountNotExists,
        /// The hotkey is not registered in any subnet.
        HotKeyNotRegisteredInNetwork,
        /// Request to stake, unstake or subscribe is made by a coldkey that is not associated with
        /// the hotkey account.
        NonAssociatedColdKey,
        /// DEPRECATED: Stake amount to withdraw is zero.
        // StakeToWithdrawIsZero,
        /// The caller does not have enought stake to perform this action.
        NotEnoughStake,
        /// The caller is requesting removing more stake than there exists in the staking account.
        /// See: "[remove_stake()]".
        NotEnoughStakeToWithdraw,
        /// The caller is requesting to set weights but the caller has less than minimum stake
        /// required to set weights (less than WeightsMinStake).
        NotEnoughStakeToSetWeights,
        /// The parent hotkey doesn't have enough own stake to set childkeys.
        NotEnoughStakeToSetChildkeys,
        /// The caller is requesting adding more stake than there exists in the coldkey account.
        /// See: "[add_stake()]"
        NotEnoughBalanceToStake,
        /// The caller is trying to add stake, but for some reason the requested amount could not be
        /// withdrawn from the coldkey account.
        BalanceWithdrawalError,
        /// Unsuccessfully withdraw, balance could be zero (can not make account exist) after
        /// withdrawal.
        ZeroBalanceAfterWithdrawn,
        /// The caller is attempting to set non-self weights without being a permitted validator.
        NeuronNoValidatorPermit,
        /// The caller is attempting to set the weight keys and values but these vectors have
        /// different size.
        WeightVecNotEqualSize,
        /// The caller is attempting to set weights with duplicate UIDs in the weight matrix.
        DuplicateUids,
        /// The caller is attempting to set weight to at least one UID that does not exist in the
        /// metagraph.
        UidVecContainInvalidOne,
        /// The dispatch is attempting to set weights on chain with fewer elements than are allowed.
        WeightVecLengthIsLow,
        /// Number of registrations in this block exceeds the allowed number (i.e., exceeds the
        /// subnet hyperparameter "max_regs_per_block").
        TooManyRegistrationsThisBlock,
        /// The caller is requesting registering a neuron which already exists in the active set.
        HotKeyAlreadyRegisteredInSubNet,
        /// The new hotkey is the same as old one
        NewHotKeyIsSameWithOld,
        /// The supplied PoW hash block is in the future or negative.
        InvalidWorkBlock,
        /// The supplied PoW hash block does not meet the network difficulty.
        InvalidDifficulty,
        /// The supplied PoW hash seal does not match the supplied work.
        InvalidSeal,
        /// The dispatch is attempting to set weights on chain with weight value exceeding the
        /// MaxWeightLimit (max_weight_limit subnet hyperparameter).
        MaxWeightExceeded,
        /// The hotkey is attempting to become a delegate when the hotkey is already a delegate.
        HotKeyAlreadyDelegate,
        /// A transactor exceeded the rate limit for setting weights.
        SettingWeightsTooFast,
        /// A validator is attempting to set weights from a validator with incorrect weight version.
        IncorrectWeightVersionKey,
        /// An axon or prometheus serving exceeded the rate limit for a registered neuron.
        ServingRateLimitExceeded,
        /// The caller is attempting to set weights with more UIDs than allowed.
        UidsLengthExceedUidsInSubNet, // 32
        /// A transactor exceeded the rate limit for add network transaction.
        NetworkTxRateLimitExceeded,
        /// A transactor exceeded the rate limit for delegate transaction.
        DelegateTxRateLimitExceeded,
        /// A transactor exceeded the rate limit for setting or swapping hotkey.
        HotKeySetTxRateLimitExceeded,
        /// A transactor exceeded the rate limit for staking.
        StakingRateLimitExceeded,
        /// Registration is disabled.
        SubNetRegistrationDisabled,
        /// The number of registration attempts exceeded the allowed number in the interval.
        TooManyRegistrationsThisInterval,
        /// The hotkey is required to be the origin.
        TransactorAccountShouldBeHotKey,
        /// A hotkey is attempting to do something only senate members can do.
        NotSenateMember,
        /// Faucet is disabled.
        FaucetDisabled,
        /// Not a subnet owner.
        NotSubnetOwner,
        /// Operation is not permitted on the root subnet.
        RegistrationNotPermittedOnRootSubnet,
        /// A hotkey with too little stake is attempting to join the root subnet.
        StakeTooLowForRoot,
        /// All subnets are in the immunity period.
        AllNetworksInImmunity,
        /// Not enough balance to pay swapping hotkey.
        NotEnoughBalanceToPaySwapHotKey,
        /// Netuid does not match for setting root network weights.
        NotRootSubnet,
        /// Can not set weights for the root network.
        CanNotSetRootNetworkWeights,
        /// No neuron ID is available.
        NoNeuronIdAvailable,
        /// Delegate take is too low.
        DelegateTakeTooLow,
        /// Delegate take is too high.
        DelegateTakeTooHigh,
        /// No commit found for the provided hotkey+netuid combination when attempting to reveal the
        /// weights.
        NoWeightsCommitFound,
        /// Committed hash does not equal the hashed reveal data.
        InvalidRevealCommitHashNotMatch,
        /// Attempting to call set_weights when commit/reveal is enabled
        CommitRevealEnabled,
        /// Attemtping to commit/reveal weights when disabled.
        CommitRevealDisabled,
        /// Not able to join the senate.
        CouldNotJoinSenate,
        /// Attempting to set alpha high/low while disabled
        LiquidAlphaDisabled,
        /// Alpha high is too low: alpha_high > 0.8
        AlphaHighTooLow,
        /// Alpha low is out of range: alpha_low > 0 && alpha_low < 0.8
        AlphaLowOutOfRange,
        /// The coldkey has already been swapped
        ColdKeyAlreadyAssociated,
        /// The coldkey balance is not enough to pay for the swap
        NotEnoughBalanceToPaySwapColdKey,
        /// The coldkey is in arbitration
        ColdkeyIsInArbitration,
        /// Attempting to set an invalid child for a hotkey on a network.
        InvalidChild,
        /// Duplicate child when setting children.
        DuplicateChild,
        /// Proportion overflow when setting children.
        ProportionOverflow,
        /// Too many children MAX 5.
        TooManyChildren,
        /// Default transaction rate limit exceeded.
        TxRateLimitExceeded,
        /// Swap already scheduled.
        SwapAlreadyScheduled,
        /// failed to swap coldkey
        FailedToSchedule,
        /// New coldkey is hotkey
        NewColdKeyIsHotkey,
        /// Childkey take is invalid.
        InvalidChildkeyTake,
        /// Childkey take rate limit exceeded.
        TxChildkeyTakeRateLimitExceeded,
        /// Invalid identity.
        InvalidIdentity,
        /// Trying to register a subnet into a mechanism that does not exist.
        MechanismDoesNotExist,
        /// Trying to unstake your lock amount.
        CannotUnstakeLock,
        /// Trying to perform action on non-existent subnet.
        SubnetNotExists,
        /// Maximum commit limit reached
        TooManyUnrevealedCommits,
        /// Attempted to reveal weights that are expired.
        ExpiredWeightCommit,
        /// Attempted to reveal weights too early.
        RevealTooEarly,
        /// Attempted to batch reveal weights with mismatched vector input lenghts.
        InputLengthsUnequal,
        /// A transactor exceeded the rate limit for setting weights.
        CommittingWeightsTooFast,
        /// Stake amount is too low.
        AmountTooLow,
        /// Not enough liquidity.
        InsufficientLiquidity,
        /// Slippage is too high for the transaction.
        SlippageTooHigh,
        /// Subnet disallows transfer.
        TransferDisallowed,
        /// Activity cutoff is being set too low.
        ActivityCutoffTooLow,
        /// Call is disabled
        CallDisabled,
        /// FirstEmissionBlockNumber is already set.
        FirstEmissionBlockNumberAlreadySet,
        /// need wait for more blocks to accept the start call extrinsic.
        NeedWaitingMoreBlocksToStarCall,
        /// Not enough AlphaOut on the subnet to recycle
        NotEnoughAlphaOutToRecycle,
        /// Cannot burn or recycle TAO from root subnet
        CannotBurnOrRecycleOnRootSubnet,
        /// Public key cannot be recovered.
        UnableToRecoverPublicKey,
        /// Recovered public key is invalid.
        InvalidRecoveredPublicKey,
        /// SubToken disabled now
        SubtokenDisabled,
        /// Too frequent hotkey swap on subnet
        HotKeySwapOnSubnetIntervalNotPassed,
        /// Zero max stake amount
        ZeroMaxStakeAmount,
        /// Invalid netuid duplication
        SameNetuid,
        /// The caller does not have enough balance for the operation.
        InsufficientBalance,
<<<<<<< HEAD
        /// Symbol does not exist.
        SymbolDoesNotExist,
        /// Symbol already in use.
        SymbolAlreadyInUse,
=======
        /// Too frequent staking operations
        StakingOperationRateLimitExceeded,
        /// Invalid lease beneficiary to register the leased network.
        InvalidLeaseBeneficiary,
        /// Lease cannot end in the past.
        LeaseCannotEndInThePast,
        /// Couldn't find the lease netuid.
        LeaseNetuidNotFound,
        /// Lease does not exist.
        LeaseDoesNotExist,
        /// Lease has no end block.
        LeaseHasNoEndBlock,
        /// Lease has not ended.
        LeaseHasNotEnded,
        /// An overflow occurred.
        Overflow,
        /// Beneficiary does not own hotkey.
        BeneficiaryDoesNotOwnHotkey,
        /// Expected beneficiary origin.
        ExpectedBeneficiaryOrigin,
>>>>>>> 3ac52600
    }
}<|MERGE_RESOLUTION|>--- conflicted
+++ resolved
@@ -218,12 +218,6 @@
         SameNetuid,
         /// The caller does not have enough balance for the operation.
         InsufficientBalance,
-<<<<<<< HEAD
-        /// Symbol does not exist.
-        SymbolDoesNotExist,
-        /// Symbol already in use.
-        SymbolAlreadyInUse,
-=======
         /// Too frequent staking operations
         StakingOperationRateLimitExceeded,
         /// Invalid lease beneficiary to register the leased network.
@@ -244,6 +238,9 @@
         BeneficiaryDoesNotOwnHotkey,
         /// Expected beneficiary origin.
         ExpectedBeneficiaryOrigin,
->>>>>>> 3ac52600
+        /// Symbol does not exist.
+        SymbolDoesNotExist,
+        /// Symbol already in use.
+        SymbolAlreadyInUse
     }
 }