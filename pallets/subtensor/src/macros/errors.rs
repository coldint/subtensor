use frame_support::pallet_macros::pallet_section;

/// A [`pallet_section`] that defines the errors for a pallet.
/// This can later be imported into the pallet using [`import_section`].
#[pallet_section]
mod errors {
    #[derive(PartialEq)]
    #[pallet::error]
    pub enum Error<T> {
        /// The subnet does not exist.
        SubNetworkDoesNotExist,
        /// The root network does not exist.
        RootNetworkDoesNotExist,
        /// The user is trying to serve an axon which is not of type 4 (IPv4) or 6 (IPv6).
        InvalidIpType,
        /// An invalid IP address is passed to the serve function.
        InvalidIpAddress,
        /// An invalid port is passed to the serve function.
        InvalidPort,
        /// The hotkey is not registered in subnet
        HotKeyNotRegisteredInSubNet,
        /// The hotkey does not exists
        HotKeyAccountNotExists,
        /// The hotkey is not registered in any subnet.
        HotKeyNotRegisteredInNetwork,
        /// Request to stake, unstake or subscribe is made by a coldkey that is not associated with
        /// the hotkey account.
        NonAssociatedColdKey,
        /// DEPRECATED: Stake amount to withdraw is zero.
        // StakeToWithdrawIsZero,
        /// The caller does not have enought stake to perform this action.
        NotEnoughStake,
        /// The caller is requesting removing more stake than there exists in the staking account.
        /// See: "[remove_stake()]".
        NotEnoughStakeToWithdraw,
        /// The caller is requesting to set weights but the caller has less than minimum stake
        /// required to set weights (less than WeightsMinStake).
        NotEnoughStakeToSetWeights,
        /// The parent hotkey doesn't have enough own stake to set childkeys.
        NotEnoughStakeToSetChildkeys,
        /// The caller is requesting adding more stake than there exists in the coldkey account.
        /// See: "[add_stake()]"
        NotEnoughBalanceToStake,
        /// The caller is trying to add stake, but for some reason the requested amount could not be
        /// withdrawn from the coldkey account.
        BalanceWithdrawalError,
        /// Unsuccessfully withdraw, balance could be zero (can not make account exist) after
        /// withdrawal.
        ZeroBalanceAfterWithdrawn,
        /// The caller is attempting to set non-self weights without being a permitted validator.
        NeuronNoValidatorPermit,
        /// The caller is attempting to set the weight keys and values but these vectors have
        /// different size.
        WeightVecNotEqualSize,
        /// The caller is attempting to set weights with duplicate UIDs in the weight matrix.
        DuplicateUids,
        /// The caller is attempting to set weight to at least one UID that does not exist in the
        /// metagraph.
        UidVecContainInvalidOne,
        /// The dispatch is attempting to set weights on chain with fewer elements than are allowed.
        WeightVecLengthIsLow,
        /// Number of registrations in this block exceeds the allowed number (i.e., exceeds the
        /// subnet hyperparameter "max_regs_per_block").
        TooManyRegistrationsThisBlock,
        /// The caller is requesting registering a neuron which already exists in the active set.
        HotKeyAlreadyRegisteredInSubNet,
        /// The new hotkey is the same as old one
        NewHotKeyIsSameWithOld,
        /// The supplied PoW hash block is in the future or negative.
        InvalidWorkBlock,
        /// The supplied PoW hash block does not meet the network difficulty.
        InvalidDifficulty,
        /// The supplied PoW hash seal does not match the supplied work.
        InvalidSeal,
        /// The dispatch is attempting to set weights on chain with weight value exceeding the
        /// MaxWeightLimit (max_weight_limit subnet hyperparameter).
        MaxWeightExceeded,
        /// The hotkey is attempting to become a delegate when the hotkey is already a delegate.
        HotKeyAlreadyDelegate,
        /// A transactor exceeded the rate limit for setting weights.
        SettingWeightsTooFast,
        /// A validator is attempting to set weights from a validator with incorrect weight version.
        IncorrectWeightVersionKey,
        /// An axon or prometheus serving exceeded the rate limit for a registered neuron.
        ServingRateLimitExceeded,
        /// The caller is attempting to set weights with more UIDs than allowed.
        UidsLengthExceedUidsInSubNet, // 32
        /// A transactor exceeded the rate limit for add network transaction.
        NetworkTxRateLimitExceeded,
        /// A transactor exceeded the rate limit for delegate transaction.
        DelegateTxRateLimitExceeded,
        /// A transactor exceeded the rate limit for setting or swapping hotkey.
        HotKeySetTxRateLimitExceeded,
        /// A transactor exceeded the rate limit for staking.
        StakingRateLimitExceeded,
        /// Registration is disabled.
        SubNetRegistrationDisabled,
        /// The number of registration attempts exceeded the allowed number in the interval.
        TooManyRegistrationsThisInterval,
        /// The hotkey is required to be the origin.
        TransactorAccountShouldBeHotKey,
        /// A hotkey is attempting to do something only senate members can do.
        NotSenateMember,
        /// Faucet is disabled.
        FaucetDisabled,
        /// Not a subnet owner.
        NotSubnetOwner,
        /// Operation is not permitted on the root subnet.
        RegistrationNotPermittedOnRootSubnet,
        /// A hotkey with too little stake is attempting to join the root subnet.
        StakeTooLowForRoot,
        /// All subnets are in the immunity period.
        AllNetworksInImmunity,
        /// Not enough balance to pay swapping hotkey.
        NotEnoughBalanceToPaySwapHotKey,
        /// Netuid does not match for setting root network weights.
        NotRootSubnet,
        /// Can not set weights for the root network.
        CanNotSetRootNetworkWeights,
        /// No neuron ID is available.
        NoNeuronIdAvailable,
        /// Delegate take is too low.
        DelegateTakeTooLow,
        /// Delegate take is too high.
        DelegateTakeTooHigh,
        /// No commit found for the provided hotkey+netuid combination when attempting to reveal the
        /// weights.
        NoWeightsCommitFound,
        /// Committed hash does not equal the hashed reveal data.
        InvalidRevealCommitHashNotMatch,
        /// Attempting to call set_weights when commit/reveal is enabled
        CommitRevealEnabled,
        /// Attemtping to commit/reveal weights when disabled.
        CommitRevealDisabled,
        /// Not able to join the senate.
        CouldNotJoinSenate,
        /// Attempting to set alpha high/low while disabled
        LiquidAlphaDisabled,
        /// Alpha high is too low: alpha_high > 0.8
        AlphaHighTooLow,
        /// Alpha low is out of range: alpha_low > 0 && alpha_low < 0.8
        AlphaLowOutOfRange,
        /// The coldkey has already been swapped
        ColdKeyAlreadyAssociated,
        /// The coldkey balance is not enough to pay for the swap
        NotEnoughBalanceToPaySwapColdKey,
        /// The coldkey is in arbitration
        ColdkeyIsInArbitration,
        /// Attempting to set an invalid child for a hotkey on a network.
        InvalidChild,
        /// Duplicate child when setting children.
        DuplicateChild,
        /// Proportion overflow when setting children.
        ProportionOverflow,
        /// Too many children MAX 5.
        TooManyChildren,
        /// Default transaction rate limit exceeded.
        TxRateLimitExceeded,
        /// Swap already scheduled.
        SwapAlreadyScheduled,
        /// failed to swap coldkey
        FailedToSchedule,
        /// New coldkey is hotkey
        NewColdKeyIsHotkey,
        /// Childkey take is invalid.
        InvalidChildkeyTake,
        /// Childkey take rate limit exceeded.
        TxChildkeyTakeRateLimitExceeded,
        /// Invalid identity.
        InvalidIdentity,
        /// Trying to register a subnet into a mechanism that does not exist.
        MechanismDoesNotExist,
        /// Trying to unstake your lock amount.
        CannotUnstakeLock,
        /// Trying to perform action on non-existent subnet.
        SubnetNotExists,
        /// Maximum commit limit reached
        TooManyUnrevealedCommits,
        /// Attempted to reveal weights that are expired.
        ExpiredWeightCommit,
        /// Attempted to reveal weights too early.
        RevealTooEarly,
        /// Attempted to batch reveal weights with mismatched vector input lenghts.
        InputLengthsUnequal,
        /// A transactor exceeded the rate limit for setting weights.
        CommittingWeightsTooFast,
        /// Stake amount is too low.
        AmountTooLow,
        /// Not enough liquidity.
        InsufficientLiquidity,
        /// Slippage is too high for the transaction.
        SlippageTooHigh,
        /// Subnet disallows transfer.
        TransferDisallowed,
        /// Activity cutoff is being set too low.
        ActivityCutoffTooLow,
        /// Call is disabled
        CallDisabled,
        /// FirstEmissionBlockNumber is already set.
        FirstEmissionBlockNumberAlreadySet,
        /// need wait for more blocks to accept the start call extrinsic.
        NeedWaitingMoreBlocksToStarCall,
        /// Not enough AlphaOut on the subnet to recycle
        NotEnoughAlphaOutToRecycle,
        /// Cannot burn or recycle TAO from root subnet
        CannotBurnOrRecycleOnRootSubnet,
        /// Public key cannot be recovered.
        UnableToRecoverPublicKey,
        /// Recovered public key is invalid.
        InvalidRecoveredPublicKey,
        /// SubToken disabled now
        SubtokenDisabled,
        /// Too frequent hotkey swap on subnet
        HotKeySwapOnSubnetIntervalNotPassed,
        /// Zero max stake amount
        ZeroMaxStakeAmount,
        /// Invalid netuid duplication
        SameNetuid,
        /// The caller does not have enough balance for the operation.
        InsufficientBalance,
        /// Too frequent staking operations
        StakingOperationRateLimitExceeded,
        /// Invalid lease beneficiary to register the leased network.
        InvalidLeaseBeneficiary,
        /// Lease cannot end in the past.
        LeaseCannotEndInThePast,
        /// Couldn't find the lease netuid.
        LeaseNetuidNotFound,
        /// Lease does not exist.
        LeaseDoesNotExist,
        /// Lease has no end block.
        LeaseHasNoEndBlock,
        /// Lease has not ended.
        LeaseHasNotEnded,
        /// An overflow occurred.
        Overflow,
        /// Beneficiary does not own hotkey.
        BeneficiaryDoesNotOwnHotkey,
        /// Expected beneficiary origin.
        ExpectedBeneficiaryOrigin,
        /// Symbol does not exist.
        SymbolDoesNotExist,
        /// Symbol already in use.
        SymbolAlreadyInUse,
        /// Incorrect commit-reveal version.
        IncorrectCommitRevealVersion,
<<<<<<< HEAD
        /// Node validator emissions percent cannot exceed 100%.
        NodeValidatorEmissionsPercentTooHigh,
=======
        /// Reveal period is too large.
        RevealPeriodTooLarge,
        /// Reveal period is too small.
        RevealPeriodTooSmall,
>>>>>>> 8b8951d3
        /// Generic error for out-of-range parameter value
        InvalidValue,
    }
}<|MERGE_RESOLUTION|>--- conflicted
+++ resolved
@@ -244,15 +244,12 @@
         SymbolAlreadyInUse,
         /// Incorrect commit-reveal version.
         IncorrectCommitRevealVersion,
-<<<<<<< HEAD
         /// Node validator emissions percent cannot exceed 100%.
         NodeValidatorEmissionsPercentTooHigh,
-=======
         /// Reveal period is too large.
         RevealPeriodTooLarge,
         /// Reveal period is too small.
         RevealPeriodTooSmall,
->>>>>>> 8b8951d3
         /// Generic error for out-of-range parameter value
         InvalidValue,
     }
