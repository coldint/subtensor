use frame_support::pallet_macros::pallet_section;

/// A [`pallet_section`] that defines the events for a pallet.
/// This can later be imported into the pallet using [`import_section`].
#[pallet_section]
mod hooks {
    // ================
    // ==== Hooks =====
    // ================
    #[pallet::hooks]
    impl<T: Config> Hooks<BlockNumberFor<T>> for Pallet<T> {
        // ---- Called on the initialization of this pallet. (the order of on_finalize calls is determined in the runtime)
        //
        // # Args:
        // 	* 'n': (BlockNumberFor<T>):
        // 		- The number of the block we are initializing.
        fn on_initialize(_block_number: BlockNumberFor<T>) -> Weight {
            let block_step_result = Self::block_step();
            match block_step_result {
                Ok(_) => {
                    // --- If the block step was successful, return the weight.
                    log::debug!("Successfully ran block step.");
                    Weight::from_parts(110_634_229_000_u64, 0)
                        .saturating_add(T::DbWeight::get().reads(8304_u64))
                        .saturating_add(T::DbWeight::get().writes(110_u64))
                }
                Err(e) => {
                    // --- If the block step was unsuccessful, return the weight anyway.
                    log::error!("Error while stepping block: {:?}", e);
                    Weight::from_parts(110_634_229_000_u64, 0)
                        .saturating_add(T::DbWeight::get().reads(8304_u64))
                        .saturating_add(T::DbWeight::get().writes(110_u64))
                }
            }
        }

        fn on_runtime_upgrade() -> frame_support::weights::Weight {
            // --- Migrate storage
            let mut weight = frame_support::weights::Weight::from_parts(0, 0);

<<<<<<< HEAD
            // Migrate the chain to RAO.
            weight = weight.saturating_add(migrations::migrate_rao::migrate_rao::<T>());
            //     // Initializes storage version (to 1)
            //     .saturating_add(migrations::migrate_to_v1_separate_emission::migrate_to_v1_separate_emission::<T>())
            //     // Storage version v1 -> v2
            //     .saturating_add(migrations::migrate_to_v2_fixed_total_stake::migrate_to_v2_fixed_total_stake::<T>())
            //     // Doesn't check storage version. TODO: Remove after upgrade
            //     .saturating_add(migrations::migrate_create_root_network::migrate_create_root_network::<T>())
            //     // Storage version v2 -> v3
            //     .saturating_add(migrations::migrate_transfer_ownership_to_foundation::migrate_transfer_ownership_to_foundation::<T>(
            //         hex,
            //     ))
            //     // Storage version v3 -> v4
            //     .saturating_add(migrations::migrate_delete_subnet_21::migrate_delete_subnet_21::<T>())
            //     // Storage version v4 -> v5
            //     .saturating_add(migrations::migrate_delete_subnet_3::migrate_delete_subnet_3::<T>())
            //     // Doesn't check storage version. TODO: Remove after upgrade
            //     // Storage version v5 -> v6
            //     .saturating_add(migrations::migrate_total_issuance::migrate_total_issuance::<T>(false))
            //     // Populate OwnedHotkeys map for coldkey swap. Doesn't update storage vesion.
            //     // Storage version v6 -> v7
            //     .saturating_add(migrations::migrate_populate_owned_hotkeys::migrate_populate_owned::<T>())
            //     // Populate StakingHotkeys map for coldkey swap. Doesn't update storage vesion.
            //     // Storage version v7 -> v8
            //     .saturating_add(migrations::migrate_populate_staking_hotkeys::migrate_populate_staking_hotkeys::<T>())
            //     // Fix total coldkey stake.
            //     // Storage version v8 -> v9
            //     .saturating_add(migrations::migrate_fix_total_coldkey_stake::migrate_fix_total_coldkey_stake::<T>());
=======
            // Hex encoded foundation coldkey
            let hex = hex_literal::hex![
                "feabaafee293d3b76dae304e2f9d885f77d2b17adab9e17e921b321eccd61c77"
            ];
            weight = weight
                // Initializes storage version (to 1)
                .saturating_add(migrations::migrate_to_v1_separate_emission::migrate_to_v1_separate_emission::<T>())
                // Storage version v1 -> v2
                .saturating_add(migrations::migrate_to_v2_fixed_total_stake::migrate_to_v2_fixed_total_stake::<T>())
                // Doesn't check storage version. TODO: Remove after upgrade
                .saturating_add(migrations::migrate_create_root_network::migrate_create_root_network::<T>())
                // Storage version v2 -> v3
                .saturating_add(migrations::migrate_transfer_ownership_to_foundation::migrate_transfer_ownership_to_foundation::<T>(
                    hex,
                ))
                // Storage version v3 -> v4
                .saturating_add(migrations::migrate_delete_subnet_21::migrate_delete_subnet_21::<T>())
                // Storage version v4 -> v5
                .saturating_add(migrations::migrate_delete_subnet_3::migrate_delete_subnet_3::<T>())
                // Doesn't check storage version. TODO: Remove after upgrade
                // Storage version v5 -> v6
                .saturating_add(migrations::migrate_total_issuance::migrate_total_issuance::<T>(false))
                // Populate OwnedHotkeys map for coldkey swap. Doesn't update storage vesion.
                // Storage version v6 -> v7
                .saturating_add(migrations::migrate_populate_owned_hotkeys::migrate_populate_owned::<T>())
                // Populate StakingHotkeys map for coldkey swap. Doesn't update storage vesion.
                // Storage version v7 -> v8
                .saturating_add(migrations::migrate_populate_staking_hotkeys::migrate_populate_staking_hotkeys::<T>())
                // Fix total coldkey stake.
                // Storage version v8 -> v9
                .saturating_add(migrations::migrate_fix_total_coldkey_stake::migrate_fix_total_coldkey_stake::<T>())
                // Migrate Delegate Ids on chain
                .saturating_add(migrations::migrate_chain_identity::migrate_set_hotkey_identities::<T>())
                // Migrate Commit-Reval 2.0
                .saturating_add(migrations::migrate_commit_reveal_v2::migrate_commit_reveal_2::<T>());
>>>>>>> 2ad1381d
            weight
        }

        #[cfg(feature = "try-runtime")]
        fn try_state(_n: BlockNumberFor<T>) -> Result<(), sp_runtime::TryRuntimeError> {
            Self::check_accounting_invariants()?;
            Ok(())
        }
    }
}<|MERGE_RESOLUTION|>--- conflicted
+++ resolved
@@ -38,36 +38,6 @@
             // --- Migrate storage
             let mut weight = frame_support::weights::Weight::from_parts(0, 0);
 
-<<<<<<< HEAD
-            // Migrate the chain to RAO.
-            weight = weight.saturating_add(migrations::migrate_rao::migrate_rao::<T>());
-            //     // Initializes storage version (to 1)
-            //     .saturating_add(migrations::migrate_to_v1_separate_emission::migrate_to_v1_separate_emission::<T>())
-            //     // Storage version v1 -> v2
-            //     .saturating_add(migrations::migrate_to_v2_fixed_total_stake::migrate_to_v2_fixed_total_stake::<T>())
-            //     // Doesn't check storage version. TODO: Remove after upgrade
-            //     .saturating_add(migrations::migrate_create_root_network::migrate_create_root_network::<T>())
-            //     // Storage version v2 -> v3
-            //     .saturating_add(migrations::migrate_transfer_ownership_to_foundation::migrate_transfer_ownership_to_foundation::<T>(
-            //         hex,
-            //     ))
-            //     // Storage version v3 -> v4
-            //     .saturating_add(migrations::migrate_delete_subnet_21::migrate_delete_subnet_21::<T>())
-            //     // Storage version v4 -> v5
-            //     .saturating_add(migrations::migrate_delete_subnet_3::migrate_delete_subnet_3::<T>())
-            //     // Doesn't check storage version. TODO: Remove after upgrade
-            //     // Storage version v5 -> v6
-            //     .saturating_add(migrations::migrate_total_issuance::migrate_total_issuance::<T>(false))
-            //     // Populate OwnedHotkeys map for coldkey swap. Doesn't update storage vesion.
-            //     // Storage version v6 -> v7
-            //     .saturating_add(migrations::migrate_populate_owned_hotkeys::migrate_populate_owned::<T>())
-            //     // Populate StakingHotkeys map for coldkey swap. Doesn't update storage vesion.
-            //     // Storage version v7 -> v8
-            //     .saturating_add(migrations::migrate_populate_staking_hotkeys::migrate_populate_staking_hotkeys::<T>())
-            //     // Fix total coldkey stake.
-            //     // Storage version v8 -> v9
-            //     .saturating_add(migrations::migrate_fix_total_coldkey_stake::migrate_fix_total_coldkey_stake::<T>());
-=======
             // Hex encoded foundation coldkey
             let hex = hex_literal::hex![
                 "feabaafee293d3b76dae304e2f9d885f77d2b17adab9e17e921b321eccd61c77"
@@ -103,7 +73,6 @@
                 .saturating_add(migrations::migrate_chain_identity::migrate_set_hotkey_identities::<T>())
                 // Migrate Commit-Reval 2.0
                 .saturating_add(migrations::migrate_commit_reveal_v2::migrate_commit_reveal_2::<T>());
->>>>>>> 2ad1381d
             weight
         }
 
