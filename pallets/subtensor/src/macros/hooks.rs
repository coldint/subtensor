use frame_support::pallet_macros::pallet_section;

/// A [`pallet_section`] that defines the events for a pallet.
/// This can later be imported into the pallet using [`import_section`].
#[pallet_section]
mod hooks {
    // ================
    // ==== Hooks =====
    // ================
    #[pallet::hooks]
    impl<T: Config> Hooks<BlockNumberFor<T>> for Pallet<T> {
        // ---- Called on the initialization of this pallet. (the order of on_finalize calls is determined in the runtime)
        //
        // # Args:
        // 	* 'n': (BlockNumberFor<T>):
        // 		- The number of the block we are initializing.
        fn on_initialize(block_number: BlockNumberFor<T>) -> Weight {
            let hotkey_swap_clean_up_weight = Self::clean_up_hotkey_swap_records(block_number);

            let block_step_result = Self::block_step();
            match block_step_result {
                Ok(_) => {
                    // --- If the block step was successful, return the weight.
                    log::debug!("Successfully ran block step.");
                    Weight::from_parts(110_634_229_000_u64, 0)
                        .saturating_add(T::DbWeight::get().reads(8304_u64))
                        .saturating_add(T::DbWeight::get().writes(110_u64))
                        .saturating_add(hotkey_swap_clean_up_weight)
                }
                Err(e) => {
                    // --- If the block step was unsuccessful, return the weight anyway.
                    log::error!("Error while stepping block: {:?}", e);
                    Weight::from_parts(110_634_229_000_u64, 0)
                        .saturating_add(T::DbWeight::get().reads(8304_u64))
                        .saturating_add(T::DbWeight::get().writes(110_u64))
                        .saturating_add(hotkey_swap_clean_up_weight)
                }
            }
        }

        // ---- Called on the finalization of this pallet. The code weight must be taken into account prior to the execution of this macro.
        //
        // # Args:
        // 	* 'n': (BlockNumberFor<T>):
        // 		- The number of the block we are finalizing.
        fn on_finalize(_block_number: BlockNumberFor<T>) {
            for _ in StakingOperationRateLimiter::<T>::drain() {
                // Clear all entries each block
            }
        }

        fn on_runtime_upgrade() -> frame_support::weights::Weight {
            // --- Migrate storage
            let mut weight = frame_support::weights::Weight::from_parts(0, 0);

            // Hex encoded foundation coldkey
            let hex = hex_literal::hex![
                "feabaafee293d3b76dae304e2f9d885f77d2b17adab9e17e921b321eccd61c77"
            ];
            weight = weight
                // Initializes storage version (to 1)
                .saturating_add(migrations::migrate_to_v1_separate_emission::migrate_to_v1_separate_emission::<T>())
                // Storage version v1 -> v2
                .saturating_add(migrations::migrate_to_v2_fixed_total_stake::migrate_to_v2_fixed_total_stake::<T>())
                // Doesn't check storage version. TODO: Remove after upgrade
                .saturating_add(migrations::migrate_create_root_network::migrate_create_root_network::<T>())
                // Storage version v2 -> v3
                .saturating_add(migrations::migrate_transfer_ownership_to_foundation::migrate_transfer_ownership_to_foundation::<T>(
                    hex,
                ))
                // Storage version v3 -> v4
                .saturating_add(migrations::migrate_delete_subnet_21::migrate_delete_subnet_21::<T>())
                // Storage version v4 -> v5
                .saturating_add(migrations::migrate_delete_subnet_3::migrate_delete_subnet_3::<T>())
                // Doesn't check storage version. TODO: Remove after upgrade
                // Storage version v5 -> v6
                .saturating_add(migrations::migrate_total_issuance::migrate_total_issuance::<T>(false))
                // Populate OwnedHotkeys map for coldkey swap. Doesn't update storage vesion.
                // Storage version v6 -> v7
                .saturating_add(migrations::migrate_populate_owned_hotkeys::migrate_populate_owned::<T>())
                // Migrate Delegate Ids on chain
                .saturating_add(migrations::migrate_chain_identity::migrate_set_hotkey_identities::<T>())
                // Migrate Commit-Reval 2.0
                .saturating_add(migrations::migrate_commit_reveal_v2::migrate_commit_reveal_2::<T>())
                // Migrate to RAO
                .saturating_add(migrations::migrate_rao::migrate_rao::<T>())
				// Fix the IsNetworkMember map to be consistent with other storage maps
				.saturating_add(migrations::migrate_fix_is_network_member::migrate_fix_is_network_member::<T>())
				.saturating_add(migrations::migrate_subnet_volume::migrate_subnet_volume::<T>())
                // Upgrade identities to V2
                .saturating_add(migrations::migrate_identities_v2::migrate_identities_to_v2::<T>())
				// Set the min burn across all subnets to a new minimum
				.saturating_add(migrations::migrate_set_min_burn::migrate_set_min_burn::<T>())
				// Set the min difficulty across all subnets to a new minimum
				.saturating_add(migrations::migrate_set_min_difficulty::migrate_set_min_difficulty::<T>())
                // Remove Stake map entries
				.saturating_add(migrations::migrate_remove_stake_map::migrate_remove_stake_map::<T>())
                // Remove unused maps entries
				.saturating_add(migrations::migrate_remove_unused_maps_and_values::migrate_remove_unused_maps_and_values::<T>())
                // Set last emission block number for all existed subnets before start call feature applied
                .saturating_add(migrations::migrate_set_first_emission_block_number::migrate_set_first_emission_block_number::<T>())
                // Remove all zero value entries in TotalHotkeyAlpha
                .saturating_add(migrations::migrate_remove_zero_total_hotkey_alpha::migrate_remove_zero_total_hotkey_alpha::<T>())
                // Wipe existing items to prevent bad decoding for new type
                .saturating_add(migrations::migrate_upgrade_revealed_commitments::migrate_upgrade_revealed_commitments::<T>())
                // Set subtoken enabled for all existed subnets
                .saturating_add(migrations::migrate_set_subtoken_enabled::migrate_set_subtoken_enabled::<T>())
                // Remove all entries in TotalHotkeyColdkeyStakesThisInterval
                .saturating_add(migrations::migrate_remove_total_hotkey_coldkey_stakes_this_interval::migrate_remove_total_hotkey_coldkey_stakes_this_interval::<T>())
                // Wipe the deprecated RateLimit storage item in the commitments pallet
                .saturating_add(migrations::migrate_remove_commitments_rate_limit::migrate_remove_commitments_rate_limit::<T>())
                // Remove all entries in orphaned storage items
                .saturating_add(
                    migrations::migrate_orphaned_storage_items::migrate_orphaned_storage_items::<T>(
                    ),
                )
                // Reset bonds moving average
                .saturating_add(migrations::migrate_reset_bonds_moving_average::migrate_reset_bonds_moving_average::<T>())
                // Reset max burn
                .saturating_add(migrations::migrate_reset_max_burn::migrate_reset_max_burn::<T>())
                // Migrate ColdkeySwapScheduled structure to new format
                .saturating_add(migrations::migrate_coldkey_swap_scheduled::migrate_coldkey_swap_scheduled::<T>())
<<<<<<< HEAD
                // Migrate Immunity Period
                .saturating_add(migrations::migrate_network_immunity_period::migrate_network_immunity_period::<T>());
=======
                // Fix the root subnet TAO storage value
                .saturating_add(migrations::migrate_fix_root_subnet_tao::migrate_fix_root_subnet_tao::<T>())
                // Fix the owner disable the registration
                .saturating_add(migrations::migrate_set_registration_enable::migrate_set_registration_enable::<T>())
                // Migrate Subnet Identities to V3
                .saturating_add(migrations::migrate_subnet_identities_to_v3::migrate_subnet_identities_to_v3::<T>())
                // Migrate subnet symbols to fix the shift after subnet 81
                .saturating_add(migrations::migrate_subnet_symbols::migrate_subnet_symbols::<T>())
                // Migrate CRV3 add commit_block
                .saturating_add(migrations::migrate_crv3_commits_add_block::migrate_crv3_commits_add_block::<T>());
>>>>>>> 573717ca
            weight
        }

        #[cfg(feature = "try-runtime")]
        fn try_state(_n: BlockNumberFor<T>) -> Result<(), sp_runtime::TryRuntimeError> {
            Self::check_total_issuance()?;
            // Disabled: https://github.com/opentensor/subtensor/pull/1166
            // Self::check_total_stake()?;
            Ok(())
        }
    }

    impl<T: Config> Pallet<T> {
        // This function is to clean up the old hotkey swap records
        // It just clean up for one subnet at a time, according to the block number
        fn clean_up_hotkey_swap_records(block_number: BlockNumberFor<T>) -> Weight {
            let mut weight = Weight::from_parts(0, 0);
            let hotkey_swap_on_subnet_interval = T::HotkeySwapOnSubnetInterval::get();
            let block_number: u64 = TryInto::try_into(block_number)
                .ok()
                .expect("blockchain will not exceed 2^64 blocks; QED.");
            weight.saturating_accrue(T::DbWeight::get().reads(2_u64));

            let netuids = Self::get_all_subnet_netuids();
            weight.saturating_accrue(T::DbWeight::get().reads(netuids.len() as u64));

            if let Some(slot) = block_number.checked_rem(hotkey_swap_on_subnet_interval) {
                // only handle the subnet with the same residue as current block number by HotkeySwapOnSubnetInterval
                for netuid in netuids.iter().filter(|netuid| {
                    (u16::from(**netuid) as u64).checked_rem(hotkey_swap_on_subnet_interval)
                        == Some(slot)
                }) {
                    // Iterate over all the coldkeys in the subnet
                    for (coldkey, swap_block_number) in
                        LastHotkeySwapOnNetuid::<T>::iter_prefix(netuid)
                    {
                        // Clean up out of date swap records
                        if swap_block_number.saturating_add(hotkey_swap_on_subnet_interval)
                            < block_number
                        {
                            LastHotkeySwapOnNetuid::<T>::remove(netuid, coldkey);
                            weight.saturating_accrue(T::DbWeight::get().writes(1_u64));
                        }
                        weight.saturating_accrue(T::DbWeight::get().reads(1_u64));
                    }
                }
            }
            weight
        }
    }
}<|MERGE_RESOLUTION|>--- conflicted
+++ resolved
@@ -120,10 +120,6 @@
                 .saturating_add(migrations::migrate_reset_max_burn::migrate_reset_max_burn::<T>())
                 // Migrate ColdkeySwapScheduled structure to new format
                 .saturating_add(migrations::migrate_coldkey_swap_scheduled::migrate_coldkey_swap_scheduled::<T>())
-<<<<<<< HEAD
-                // Migrate Immunity Period
-                .saturating_add(migrations::migrate_network_immunity_period::migrate_network_immunity_period::<T>());
-=======
                 // Fix the root subnet TAO storage value
                 .saturating_add(migrations::migrate_fix_root_subnet_tao::migrate_fix_root_subnet_tao::<T>())
                 // Fix the owner disable the registration
@@ -134,7 +130,6 @@
                 .saturating_add(migrations::migrate_subnet_symbols::migrate_subnet_symbols::<T>())
                 // Migrate CRV3 add commit_block
                 .saturating_add(migrations::migrate_crv3_commits_add_block::migrate_crv3_commits_add_block::<T>());
->>>>>>> 573717ca
             weight
         }
 
