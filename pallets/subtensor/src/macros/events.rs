use frame_support::pallet_macros::pallet_section;

/// A [`pallet_section`] that defines the events for a pallet.
/// This can later be imported into the pallet using [`import_section`].
#[pallet_section]
mod events {
    use codec::Compact;

    #[pallet::event]
    #[pallet::generate_deposit(pub(super) fn deposit_event)]
    pub enum Event<T: Config> {
        /// a new network is added.
        NetworkAdded(NetUid, u16),
        /// a network is removed.
        NetworkRemoved(NetUid),
        /// stake has been transferred from the a coldkey account onto the hotkey staking account.
        StakeAdded(T::AccountId, T::AccountId, u64, u64, NetUid, u64),
        /// stake has been removed from the hotkey staking account onto the coldkey account.
        StakeRemoved(T::AccountId, T::AccountId, u64, u64, NetUid, u64),
        /// stake has been moved from origin (hotkey, subnet ID) to destination (hotkey, subnet ID) of this amount (in TAO).
        StakeMoved(
            T::AccountId,
            T::AccountId,
            NetUid,
            T::AccountId,
            NetUid,
            u64,
        ),
        /// a caller successfully sets their weights on a subnetwork.
        WeightsSet(NetUid, u16),
        /// a new neuron account has been registered to the chain.
        NeuronRegistered(NetUid, u16, T::AccountId),
        /// multiple uids have been concurrently registered.
        BulkNeuronsRegistered(u16, u16),
        /// FIXME: Not used yet
        BulkBalancesSet(u16, u16),
        /// max allowed uids has been set for a subnetwork.
        MaxAllowedUidsSet(NetUid, u16),
        /// the max weight limit has been set for a subnetwork.
        MaxWeightLimitSet(NetUid, u16),
        /// the difficulty has been set for a subnet.
        DifficultySet(NetUid, u64),
        /// the adjustment interval is set for a subnet.
        AdjustmentIntervalSet(NetUid, u16),
        /// registration per interval is set for a subnet.
        RegistrationPerIntervalSet(NetUid, u16),
        /// we set max registrations per block.
        MaxRegistrationsPerBlockSet(NetUid, u16),
        /// an activity cutoff is set for a subnet.
        ActivityCutoffSet(NetUid, u16),
        /// Rho value is set.
        RhoSet(NetUid, u16),
        /// steepness of the sigmoid used to compute alpha values.
        AlphaSigmoidSteepnessSet(NetUid, u16),
        /// Kappa is set for a subnet.
        KappaSet(NetUid, u16),
        /// minimum allowed weight is set for a subnet.
        MinAllowedWeightSet(NetUid, u16),
        /// the validator pruning length has been set.
        ValidatorPruneLenSet(NetUid, u64),
        /// the scaling law power has been set for a subnet.
        ScalingLawPowerSet(NetUid, u16),
        /// weights set rate limit has been set for a subnet.
        WeightsSetRateLimitSet(NetUid, u64),
        /// immunity period is set for a subnet.
        ImmunityPeriodSet(NetUid, u16),
        /// bonds moving average is set for a subnet.
        BondsMovingAverageSet(NetUid, u64),
        /// bonds penalty is set for a subnet.
        BondsPenaltySet(NetUid, u16),
        /// bonds reset is set for a subnet.
        BondsResetOnSet(NetUid, bool),
        /// setting the max number of allowed validators on a subnet.
        MaxAllowedValidatorsSet(NetUid, u16),
        /// the axon server information is added to the network.
        AxonServed(NetUid, T::AccountId),
        /// the prometheus server information is added to the network.
        PrometheusServed(NetUid, T::AccountId),
        /// a hotkey has become a delegate.
        DelegateAdded(T::AccountId, T::AccountId, u16),
        /// the default take is set.
        DefaultTakeSet(u16),
        /// weights version key is set for a network.
        WeightsVersionKeySet(NetUid, u64),
        /// setting min difficulty on a network.
        MinDifficultySet(NetUid, u64),
        /// setting max difficulty on a network.
        MaxDifficultySet(NetUid, u64),
        /// setting the prometheus serving rate limit.
        ServingRateLimitSet(NetUid, u64),
        /// setting burn on a network.
        BurnSet(NetUid, u64),
        /// setting max burn on a network.
        MaxBurnSet(NetUid, u64),
        /// setting min burn on a network.
        MinBurnSet(NetUid, u64),
        /// setting the transaction rate limit.
        TxRateLimitSet(u64),
        /// setting the delegate take transaction rate limit.
        TxDelegateTakeRateLimitSet(u64),
        /// setting the childkey take transaction rate limit.
        TxChildKeyTakeRateLimitSet(u64),
        /// minimum childkey take set
        MinChildKeyTakeSet(u16),
        /// maximum childkey take set
        MaxChildKeyTakeSet(u16),
        /// childkey take set
        ChildKeyTakeSet(T::AccountId, u16),
        /// a sudo call is done.
        Sudid(DispatchResult),
        /// registration is allowed/disallowed for a subnet.
        RegistrationAllowed(NetUid, bool),
        /// POW registration is allowed/disallowed for a subnet.
        PowRegistrationAllowed(NetUid, bool),
        /// setting tempo on a network
        TempoSet(NetUid, u16),
        /// setting the RAO recycled for registration.
        RAORecycledForRegistrationSet(NetUid, u64),
        /// min stake is set for validators to set weights.
        StakeThresholdSet(u64),
        /// setting the minimum required stake amount for senate registration.
        SenateRequiredStakePercentSet(u64),
        /// setting the adjustment alpha on a subnet.
        AdjustmentAlphaSet(NetUid, u64),
        /// the faucet it called on the test net.
        Faucet(T::AccountId, u64),
        /// the subnet owner cut is set.
        SubnetOwnerCutSet(u16),
        /// the network creation rate limit is set.
        NetworkRateLimitSet(u64),
        /// the network immunity period is set.
        NetworkImmunityPeriodSet(u64),
        /// the network minimum locking cost is set.
        NetworkMinLockCostSet(u64),
        /// the maximum number of subnets is set
        // SubnetLimitSet(u16),
        /// the lock cost reduction is set
        NetworkLockCostReductionIntervalSet(u64),
        /// the take for a delegate is decreased.
        TakeDecreased(T::AccountId, T::AccountId, u16),
        /// the take for a delegate is increased.
        TakeIncreased(T::AccountId, T::AccountId, u16),
        /// the hotkey is swapped
        HotkeySwapped {
            /// the account ID of coldkey
            coldkey: T::AccountId,
            /// the account ID of old hotkey
            old_hotkey: T::AccountId,
            /// the account ID of new hotkey
            new_hotkey: T::AccountId,
        },
        /// maximum delegate take is set by sudo/admin transaction
        MaxDelegateTakeSet(u16),
        /// minimum delegate take is set by sudo/admin transaction
        MinDelegateTakeSet(u16),
        /// a member of the senate is adjusted
        SenateAdjusted {
            /// the account ID of the old senate member, if any
            old_member: Option<T::AccountId>,
            /// the account ID of the new senate member
            new_member: T::AccountId,
        },
        /// A coldkey has been swapped
        ColdkeySwapped {
            /// the account ID of old coldkey
            old_coldkey: T::AccountId,
            /// the account ID of new coldkey
            new_coldkey: T::AccountId,
            /// the swap cost
            swap_cost: u64,
        },
        /// All balance of a hotkey has been unstaked and transferred to a new coldkey
        AllBalanceUnstakedAndTransferredToNewColdkey {
            /// The account ID of the current coldkey
            current_coldkey: T::AccountId,
            /// The account ID of the new coldkey
            new_coldkey: T::AccountId,
            /// The total balance of the hotkey
            total_balance: <<T as Config>::Currency as fungible::Inspect<
                <T as frame_system::Config>::AccountId,
            >>::Balance,
        },
        /// A coldkey swap has been scheduled
        ColdkeySwapScheduled {
            /// The account ID of the old coldkey
            old_coldkey: T::AccountId,
            /// The account ID of the new coldkey
            new_coldkey: T::AccountId,
            /// The arbitration block for the coldkey swap
            execution_block: BlockNumberFor<T>,
            /// The swap cost
            swap_cost: u64,
        },
        /// The arbitration period has been extended
        ArbitrationPeriodExtended {
            /// The account ID of the coldkey
            coldkey: T::AccountId,
        },
        /// Setting of children of a hotkey have been scheduled
        SetChildrenScheduled(T::AccountId, NetUid, u64, Vec<(u64, T::AccountId)>),
        /// The children of a hotkey have been set
        SetChildren(T::AccountId, NetUid, Vec<(u64, T::AccountId)>),
        // /// The hotkey emission tempo has been set
        // HotkeyEmissionTempoSet(u64),
        // /// The network maximum stake has been set
        // NetworkMaxStakeSet(u16, u64),
        /// The identity of a coldkey has been set
        ChainIdentitySet(T::AccountId),
        /// The identity of a subnet has been set
        SubnetIdentitySet(NetUid),
        /// The identity of a subnet has been removed
        SubnetIdentityRemoved(NetUid),
        /// A dissolve network extrinsic scheduled.
        DissolveNetworkScheduled {
            /// The account ID schedule the dissolve network extrisnic
            account: T::AccountId,
            /// network ID will be dissolved
            netuid: NetUid,
            /// extrinsic execution block number
            execution_block: BlockNumberFor<T>,
        },
        /// The duration of schedule coldkey swap has been set
        ColdkeySwapScheduleDurationSet(BlockNumberFor<T>),
        /// The duration of dissolve network has been set
        DissolveNetworkScheduleDurationSet(BlockNumberFor<T>),
        /// Commit-reveal v3 weights have been successfully committed.
        ///
        /// - **who**: The account ID of the user committing the weights.
        /// - **netuid**: The network identifier.
        /// - **commit_hash**: The hash representing the committed weights.
        CRV3WeightsCommitted(T::AccountId, NetUid, H256),
        /// Weights have been successfully committed.
        ///
        /// - **who**: The account ID of the user committing the weights.
        /// - **netuid**: The network identifier.
        /// - **commit_hash**: The hash representing the committed weights.
        WeightsCommitted(T::AccountId, NetUid, H256),

        /// Weights have been successfully revealed.
        ///
        /// - **who**: The account ID of the user revealing the weights.
        /// - **netuid**: The network identifier.
        /// - **commit_hash**: The hash of the revealed weights.
        WeightsRevealed(T::AccountId, NetUid, H256),

        /// Weights have been successfully batch revealed.
        ///
        /// - **who**: The account ID of the user revealing the weights.
        /// - **netuid**: The network identifier.
        /// - **revealed_hashes**: A vector of hashes representing each revealed weight set.
        WeightsBatchRevealed(T::AccountId, NetUid, Vec<H256>),

        /// A batch of weights (or commits) have been force-set.
        ///
        /// - **netuids**: The netuids these weights were successfully set/committed for.
        /// - **who**: The hotkey that set this batch.
        BatchWeightsCompleted(Vec<Compact<NetUid>>, T::AccountId),

        /// A batch extrinsic completed but with some errors.
        BatchCompletedWithErrors(),

        /// A weight set among a batch of weights failed.
        ///
        /// - **error**: The dispatch error emitted by the failed item.
        BatchWeightItemFailed(sp_runtime::DispatchError),

        /// Stake has been transferred from one coldkey to another on the same subnet.
        /// Parameters:
        /// (origin_coldkey, destination_coldkey, hotkey, origin_netuid, destination_netuid, amount)
        StakeTransferred(
            T::AccountId,
            T::AccountId,
            T::AccountId,
            NetUid,
            NetUid,
            u64,
        ),

        /// Stake has been swapped from one subnet to another for the same coldkey-hotkey pair.
        ///
        /// Parameters:
        /// (coldkey, hotkey, origin_netuid, destination_netuid, amount)
        StakeSwapped(T::AccountId, T::AccountId, NetUid, NetUid, u64),

        /// Event called when transfer is toggled on a subnet.
        ///
        /// Parameters:
        /// (netuid, bool)
        TransferToggle(NetUid, bool),

        /// The owner hotkey for a subnet has been set.
        ///
        /// Parameters:
        /// (netuid, new_hotkey)
        SubnetOwnerHotkeySet(NetUid, T::AccountId),
        /// FirstEmissionBlockNumber is set via start call extrinsic
        ///
        /// Parameters:
        /// netuid
        /// block number
        FirstEmissionBlockNumberSet(NetUid, u64),

        /// Alpha has been recycled, reducing AlphaOut on a subnet.
        ///
        /// Parameters:
        /// (coldkey, hotkey, amount, subnet_id)
        AlphaRecycled(T::AccountId, T::AccountId, u64, NetUid),

        /// Alpha have been burned without reducing AlphaOut.
        ///
        /// Parameters:
        /// (coldkey, hotkey, amount, subnet_id)
        AlphaBurned(T::AccountId, T::AccountId, u64, NetUid),

        /// An EVM key has been associated with a hotkey.
        EvmKeyAssociated {
            /// The subnet that the hotkey belongs to.
            netuid: NetUid,
            /// The hotkey associated with the EVM key.
            hotkey: T::AccountId,
            /// The EVM key being associated with the hotkey.
            evm_key: H160,
            /// The block where the association happened.
            block_associated: u64,
        },

        /// CRV3 Weights have been successfully revealed.
        ///
        /// - **netuid**: The network identifier.
        /// - **who**: The account ID of the user revealing the weights.
        CRV3WeightsRevealed(NetUid, T::AccountId),

        /// Commit-Reveal periods has been successfully set.
        ///
        /// - **netuid**: The network identifier.
        /// - **periods**: The number of epochs before the reveal.
        CommitRevealPeriodsSet(NetUid, u64),

        /// Commit-Reveal has been successfully toggled.
        ///
        /// - **netuid**: The network identifier.
        /// - **Enabled**: Is Commit-Reveal enabled.
<<<<<<< HEAD
        CommitRevealEnabled(u16, bool),

        /// A subnet lease has been created.
        SubnetLeaseCreated {
            /// The beneficiary of the lease.
            beneficiary: T::AccountId,
            /// The lease ID
            lease_id: LeaseId,
            /// The subnet ID
            netuid: u16,
            /// The end block of the lease
            end_block: Option<BlockNumberFor<T>>,
        },

        /// A subnet lease has been terminated.
        SubnetLeaseTerminated {
            /// The beneficiary of the lease.
            beneficiary: T::AccountId,
            /// The subnet ID
            netuid: u16,
=======
        CommitRevealEnabled(NetUid, bool),

        /// the hotkey is swapped
        HotkeySwappedOnSubnet {
            /// the account ID of coldkey
            coldkey: T::AccountId,
            /// the account ID of old hotkey
            old_hotkey: T::AccountId,
            /// the account ID of new hotkey
            new_hotkey: T::AccountId,
            /// the subnet ID
            netuid: NetUid,
>>>>>>> d2469645
        },
    }
}<|MERGE_RESOLUTION|>--- conflicted
+++ resolved
@@ -340,8 +340,19 @@
         ///
         /// - **netuid**: The network identifier.
         /// - **Enabled**: Is Commit-Reveal enabled.
-<<<<<<< HEAD
-        CommitRevealEnabled(u16, bool),
+        CommitRevealEnabled(NetUid, bool),
+        
+        /// the hotkey is swapped
+        HotkeySwappedOnSubnet {
+            /// the account ID of coldkey
+            coldkey: T::AccountId,
+            /// the account ID of old hotkey
+            old_hotkey: T::AccountId,
+            /// the account ID of new hotkey
+            new_hotkey: T::AccountId,
+            /// the subnet ID
+            netuid: NetUid,
+        },
 
         /// A subnet lease has been created.
         SubnetLeaseCreated {
@@ -355,26 +366,11 @@
             end_block: Option<BlockNumberFor<T>>,
         },
 
-        /// A subnet lease has been terminated.
         SubnetLeaseTerminated {
             /// The beneficiary of the lease.
             beneficiary: T::AccountId,
             /// The subnet ID
             netuid: u16,
-=======
-        CommitRevealEnabled(NetUid, bool),
-
-        /// the hotkey is swapped
-        HotkeySwappedOnSubnet {
-            /// the account ID of coldkey
-            coldkey: T::AccountId,
-            /// the account ID of old hotkey
-            old_hotkey: T::AccountId,
-            /// the account ID of new hotkey
-            new_hotkey: T::AccountId,
-            /// the subnet ID
-            netuid: NetUid,
->>>>>>> d2469645
-        },
+        }
     }
 }