--- conflicted
+++ resolved
@@ -400,12 +400,10 @@
         /// - **version**: The required version.
         CommitRevealVersionSet(u16),
 
-<<<<<<< HEAD
         /// Node validator emission percent has been updated.
         ///
         /// - Inner: The new percent set aside for node validators.
         NodeValidatorEmissionsPercentSet(Percent),
-=======
         /// Timelocked weights have been successfully committed.
         ///
         /// - **who**: The account ID of the user committing the weights.
@@ -419,6 +417,5 @@
         /// - **netuid**: The network identifier.
         /// - **who**: The account ID of the user revealing the weights.
         TimelockedWeightsRevealed(NetUid, T::AccountId),
->>>>>>> 0f37b9a4
     }
 }