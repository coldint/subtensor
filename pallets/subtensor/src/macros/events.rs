--- conflicted
+++ resolved
@@ -354,14 +354,6 @@
             netuid: NetUid,
         },
 
-<<<<<<< HEAD
-        /// The symbol for a subnet has been updated.
-        SymbolUpdated {
-            /// The subnet ID
-            netuid: NetUid,
-            /// The symbol that has been updated
-            symbol: Vec<u8>,
-=======
         /// A subnet lease has been created.
         SubnetLeaseCreated {
             /// The beneficiary of the lease.
@@ -380,7 +372,14 @@
             beneficiary: T::AccountId,
             /// The subnet ID
             netuid: NetUid,
->>>>>>> 3ac52600
+        },
+
+        /// The symbol for a subnet has been updated.
+        SymbolUpdated {
+            /// The subnet ID
+            netuid: NetUid,
+            /// The symbol that has been updated.
+            symbol: Vec<u8>,
         },
     }
 }