--- conflicted
+++ resolved
@@ -693,11 +693,7 @@
         /// 	- Attempting to set prometheus information withing the rate limit min.
         ///
         #[pallet::call_index(4)]
-<<<<<<< HEAD
-        #[pallet::weight((Weight::from_parts(28_240_000, 0)
-=======
         #[pallet::weight((Weight::from_parts(26_200_000, 0)
->>>>>>> 7480dff0
 		.saturating_add(T::DbWeight::get().reads(4))
 		.saturating_add(T::DbWeight::get().writes(1)), DispatchClass::Normal, Pays::No))]
         pub fn serve_axon(
@@ -1469,11 +1465,7 @@
         /// 	- The ip type v4 or v6.
         ///
         #[pallet::call_index(68)]
-<<<<<<< HEAD
-        #[pallet::weight((Weight::from_parts(25_120_000, 0)
-=======
         #[pallet::weight((Weight::from_parts(30_550_000, 0)
->>>>>>> 7480dff0
 		.saturating_add(T::DbWeight::get().reads(3))
 		.saturating_add(T::DbWeight::get().writes(1)), DispatchClass::Normal, Pays::Yes))]
         pub fn set_identity(
@@ -1616,11 +1608,7 @@
         /// * `TxRateLimitExceeded`:
         ///     - Thrown if key has hit transaction rate limit
         #[pallet::call_index(84)]
-<<<<<<< HEAD
-        #[pallet::weight((Weight::from_parts(294_800_000, 0)
-=======
         #[pallet::weight((Weight::from_parts(358_500_000, 0)
->>>>>>> 7480dff0
         .saturating_add(T::DbWeight::get().reads(38_u64))
         .saturating_add(T::DbWeight::get().writes(21_u64)), DispatchClass::Operational, Pays::Yes))]
         pub fn unstake_all_alpha(origin: OriginFor<T>, hotkey: T::AccountId) -> DispatchResult {
@@ -1734,11 +1722,7 @@
         /// May emit a `StakeSwapped` event on success.
         #[pallet::call_index(87)]
         #[pallet::weight((
-<<<<<<< HEAD
-            Weight::from_parts(274_400_000, 0)
-=======
             Weight::from_parts(351_300_000, 0)
->>>>>>> 7480dff0
             .saturating_add(T::DbWeight::get().reads(37_u64))
             .saturating_add(T::DbWeight::get().writes(22_u64)),
             DispatchClass::Operational,
@@ -1867,11 +1851,7 @@
         /// 	- Thrown if there is not enough stake on the hotkey to withdwraw this amount.
         ///
         #[pallet::call_index(89)]
-<<<<<<< HEAD
-        #[pallet::weight((Weight::from_parts(300_500_000, 0)
-=======
         #[pallet::weight((Weight::from_parts(377_400_000, 0)
->>>>>>> 7480dff0
 		.saturating_add(T::DbWeight::get().reads(30))
 		.saturating_add(T::DbWeight::get().writes(14)), DispatchClass::Normal, Pays::Yes))]
         pub fn remove_stake_limit(
@@ -1915,11 +1895,7 @@
         /// May emit a `StakeSwapped` event on success.
         #[pallet::call_index(90)]
         #[pallet::weight((
-<<<<<<< HEAD
-            Weight::from_parts(330_400_000, 0)
-=======
             Weight::from_parts(411_500_000, 0)
->>>>>>> 7480dff0
             .saturating_add(T::DbWeight::get().reads(37_u64))
             .saturating_add(T::DbWeight::get().writes(22_u64)),
             DispatchClass::Operational,
@@ -1980,11 +1956,7 @@
         /// Emits a `FirstEmissionBlockNumberSet` event on success.
         #[pallet::call_index(92)]
         #[pallet::weight((
-<<<<<<< HEAD
-            Weight::from_parts(22_560_000, 0).saturating_add(T::DbWeight::get().reads_writes(4, 2)),
-=======
             Weight::from_parts(29_780_000, 0).saturating_add(T::DbWeight::get().reads_writes(4, 2)),
->>>>>>> 7480dff0
             DispatchClass::Operational,
             Pays::Yes
         ))]
