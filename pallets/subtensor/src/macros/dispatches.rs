#![allow(clippy::crate_in_macro_def)]
use frame_support::pallet_macros::pallet_section;

/// A [`pallet_section`] that defines the errors for a pallet.
/// This can later be imported into the pallet using [`import_section`].
#[pallet_section]
mod dispatches {
    use crate::subnets::leasing::SubnetLeasingWeightInfo;
    use frame_support::traits::schedule::DispatchTime;
    use frame_support::traits::schedule::v3::Anon as ScheduleAnon;
    use frame_system::pallet_prelude::BlockNumberFor;
    use sp_core::ecdsa::Signature;
    use sp_runtime::{Percent, traits::Saturating};

    use crate::MAX_CRV3_COMMIT_SIZE_BYTES;
    /// Dispatchable functions allow users to interact with the pallet and invoke state changes.
    /// These functions materialize as "extrinsics", which are often compared to transactions.
    /// Dispatchable functions must be annotated with a weight and must return a DispatchResult.
    #[pallet::call]
    impl<T: Config> Pallet<T> {
        /// --- Sets the caller weights for the incentive mechanism. The call can be
        /// made from the hotkey account so is potentially insecure, however, the damage
        /// of changing weights is minimal if caught early. This function includes all the
        /// checks that the passed weights meet the requirements. Stored as u16s they represent
        /// rational values in the range [0,1] which sum to 1 and can be interpreted as
        /// probabilities. The specific weights determine how inflation propagates outward
        /// from this peer.
        ///
        /// Note: The 16 bit integers weights should represent 1.0 as the max u16.
        /// However, the function normalizes all integers to u16_max anyway. This means that if the sum of all
        /// elements is larger or smaller than the amount of elements * u16_max, all elements
        /// will be corrected for this deviation.
        ///
        /// # Args:
        /// * `origin`: (<T as frame_system::Config>Origin):
        ///     - The caller, a hotkey who wishes to set their weights.
        ///
        /// * `netuid` (u16):
        /// 	- The network uid we are setting these weights on.
        ///
        /// * `dests` (Vec<u16>):
        /// 	- The edge endpoint for the weight, i.e. j for w_ij.
        ///
        /// * 'weights' (Vec<u16>):
        /// 	- The u16 integer encoded weights. Interpreted as rational
        /// 		values in the range [0,1]. They must sum to in32::MAX.
        ///
        /// * 'version_key' ( u64 ):
        /// 	- The network version key to check if the validator is up to date.
        ///
        /// # Event:
        /// * WeightsSet;
        /// 	- On successfully setting the weights on chain.
        ///
        /// # Raises:
        /// * 'SubNetworkDoesNotExist':
        /// 	- Attempting to set weights on a non-existent network.
        ///
        /// * 'NotRegistered':
        /// 	- Attempting to set weights from a non registered account.
        ///
        /// * 'WeightVecNotEqualSize':
        /// 	- Attempting to set weights with uids not of same length.
        ///
        /// * 'DuplicateUids':
        /// 	- Attempting to set weights with duplicate uids.
        ///
        ///     * 'UidsLengthExceedUidsInSubNet':
        /// 	- Attempting to set weights above the max allowed uids.
        ///
        /// * 'UidVecContainInvalidOne':
        /// 	- Attempting to set weights with invalid uids.
        ///
        /// * 'WeightVecLengthIsLow':
        /// 	- Attempting to set weights with fewer weights than min.
        ///
        /// * 'MaxWeightExceeded':
        /// 	- Attempting to set weights with max value exceeding limit.
        #[pallet::call_index(0)]
        #[pallet::weight((Weight::from_parts(15_540_000_000, 0)
        .saturating_add(T::DbWeight::get().reads(4111))
        .saturating_add(T::DbWeight::get().writes(2)), DispatchClass::Normal, Pays::No))]
        pub fn set_weights(
            origin: OriginFor<T>,
            netuid: NetUid,
            dests: Vec<u16>,
            weights: Vec<u16>,
            version_key: u64,
        ) -> DispatchResult {
            if Self::get_commit_reveal_weights_enabled(netuid) {
                Err(Error::<T>::CommitRevealEnabled.into())
            } else {
                Self::do_set_weights(origin, netuid, dests, weights, version_key)
            }
        }

        /// --- Allows a hotkey to set weights for multiple netuids as a batch.
        ///
        /// # Args:
        /// * `origin`: (<T as frame_system::Config>Origin):
        ///     - The caller, a hotkey who wishes to set their weights.
        ///
        /// * `netuids` (Vec<Compact<u16>>):
        /// 	- The network uids we are setting these weights on.
        ///
        /// * `weights` (Vec<Vec<(Compact<u16>, Compact<u16>)>):
        /// 	- The weights to set for each network. [(uid, weight), ...]
        ///
        /// * `version_keys` (Vec<Compact<u64>>):
        /// 	- The network version keys to check if the validator is up to date.
        ///
        /// # Event:
        /// * WeightsSet;
        /// 	- On successfully setting the weights on chain.
        /// * BatchWeightsCompleted;
        /// 	- On success of the batch.
        /// * BatchCompletedWithErrors;
        /// 	- On failure of any of the weights in the batch.
        /// * BatchWeightItemFailed;
        /// 	- On failure for each failed item in the batch.
        ///
        #[pallet::call_index(80)]
        #[pallet::weight((Weight::from_parts(19_330_000, 0)
        .saturating_add(T::DbWeight::get().reads(1_u64))
        .saturating_add(T::DbWeight::get().writes(0_u64)), DispatchClass::Normal, Pays::No))]
        pub fn batch_set_weights(
            origin: OriginFor<T>,
            netuids: Vec<Compact<NetUid>>,
            weights: Vec<Vec<(Compact<u16>, Compact<u16>)>>,
            version_keys: Vec<Compact<u64>>,
        ) -> DispatchResult {
            Self::do_batch_set_weights(origin, netuids, weights, version_keys)
        }

        /// ---- Used to commit a hash of your weight values to later be revealed.
        ///
        /// # Args:
        /// * `origin`: (`<T as frame_system::Config>::RuntimeOrigin`):
        ///   - The signature of the committing hotkey.
        ///
        /// * `netuid` (`u16`):
        ///   - The u16 network identifier.
        ///
        /// * `commit_hash` (`H256`):
        ///   - The hash representing the committed weights.
        ///
        /// # Raises:
        /// * `CommitRevealDisabled`:
        ///   - Attempting to commit when the commit-reveal mechanism is disabled.
        ///
        /// * `TooManyUnrevealedCommits`:
        ///   - Attempting to commit when the user has more than the allowed limit of unrevealed commits.
        ///
        #[pallet::call_index(96)]
        #[pallet::weight((Weight::from_parts(55_130_000, 0)
		.saturating_add(T::DbWeight::get().reads(7))
		.saturating_add(T::DbWeight::get().writes(2)), DispatchClass::Normal, Pays::No))]
        pub fn commit_weights(
            origin: T::RuntimeOrigin,
            netuid: NetUid,
            commit_hash: H256,
        ) -> DispatchResult {
            Self::do_commit_weights(origin, netuid, commit_hash)
        }

        /// --- Allows a hotkey to commit weight hashes for multiple netuids as a batch.
        ///
        /// # Args:
        /// * `origin`: (<T as frame_system::Config>Origin):
        ///     - The caller, a hotkey who wishes to set their weights.
        ///
        /// * `netuids` (Vec<Compact<u16>>):
        /// 	- The network uids we are setting these weights on.
        ///
        /// * `commit_hashes` (Vec<H256>):
        /// 	- The commit hashes to commit.
        ///
        /// # Event:
        /// * WeightsSet;
        /// 	- On successfully setting the weights on chain.
        /// * BatchWeightsCompleted;
        /// 	- On success of the batch.
        /// * BatchCompletedWithErrors;
        /// 	- On failure of any of the weights in the batch.
        /// * BatchWeightItemFailed;
        /// 	- On failure for each failed item in the batch.
        ///
        #[pallet::call_index(100)]
        #[pallet::weight((Weight::from_parts(82_010_000, 0)
        .saturating_add(T::DbWeight::get().reads(8))
        .saturating_add(T::DbWeight::get().writes(2)), DispatchClass::Normal, Pays::No))]
        pub fn batch_commit_weights(
            origin: OriginFor<T>,
            netuids: Vec<Compact<NetUid>>,
            commit_hashes: Vec<H256>,
        ) -> DispatchResult {
            Self::do_batch_commit_weights(origin, netuids, commit_hashes)
        }

        /// ---- Used to reveal the weights for a previously committed hash.
        ///
        /// # Args:
        /// * `origin`: (`<T as frame_system::Config>::RuntimeOrigin`):
        ///   - The signature of the revealing hotkey.
        ///
        /// * `netuid` (`u16`):
        ///   - The u16 network identifier.
        ///
        /// * `uids` (`Vec<u16>`):
        ///   - The uids for the weights being revealed.
        ///
        /// * `values` (`Vec<u16>`):
        ///   - The values of the weights being revealed.
        ///
        /// * `salt` (`Vec<u16>`):
        ///   - The salt used to generate the commit hash.
        ///
        /// * `version_key` (`u64`):
        ///   - The network version key.
        ///
        /// # Raises:
        /// * `CommitRevealDisabled`:
        ///   - Attempting to reveal weights when the commit-reveal mechanism is disabled.
        ///
        /// * `NoWeightsCommitFound`:
        ///   - Attempting to reveal weights without an existing commit.
        ///
        /// * `ExpiredWeightCommit`:
        ///   - Attempting to reveal a weight commit that has expired.
        ///
        /// * `RevealTooEarly`:
        ///   - Attempting to reveal weights outside the valid reveal period.
        ///
        /// * `InvalidRevealCommitHashNotMatch`:
        ///   - The revealed hash does not match any committed hash.
        ///
        #[pallet::call_index(97)]
        #[pallet::weight((Weight::from_parts(122_000_000, 0)
		.saturating_add(T::DbWeight::get().reads(16))
		.saturating_add(T::DbWeight::get().writes(2)), DispatchClass::Normal, Pays::No))]
        pub fn reveal_weights(
            origin: T::RuntimeOrigin,
            netuid: NetUid,
            uids: Vec<u16>,
            values: Vec<u16>,
            salt: Vec<u16>,
            version_key: u64,
        ) -> DispatchResult {
            Self::do_reveal_weights(origin, netuid, uids, values, salt, version_key)
        }

        /// ---- Used to commit encrypted commit-reveal v3 weight values to later be revealed.
        ///
        /// # Args:
        /// * `origin`: (`<T as frame_system::Config>::RuntimeOrigin`):
        ///   - The committing hotkey.
        ///
        /// * `netuid` (`u16`):
        ///   - The u16 network identifier.
        ///
        /// * `commit` (`Vec<u8>`):
        ///   - The encrypted compressed commit.
        ///     The steps for this are:
        ///     1. Instantiate [`WeightsTlockPayload`]
        ///     2. Serialize it using the `parity_scale_codec::Encode` trait
        ///     3. Encrypt it following the steps (here)[https://github.com/ideal-lab5/tle/blob/f8e6019f0fb02c380ebfa6b30efb61786dede07b/timelock/src/tlock.rs#L283-L336]
        ///        to produce a [`TLECiphertext<TinyBLS381>`] type.
        ///     4. Serialize and compress using the `ark-serialize` `CanonicalSerialize` trait.
        ///
        /// * reveal_round (`u64`):
        ///    - The drand reveal round which will be avaliable during epoch `n+1` from the current
        ///      epoch.
        ///
        /// # Raises:
        /// * `CommitRevealV3Disabled`:
        ///   - Attempting to commit when the commit-reveal mechanism is disabled.
        ///
        /// * `TooManyUnrevealedCommits`:
        ///   - Attempting to commit when the user has more than the allowed limit of unrevealed commits.
        ///
        #[pallet::call_index(99)]
        #[pallet::weight((Weight::from_parts(77_750_000, 0)
		.saturating_add(T::DbWeight::get().reads(7_u64))
		.saturating_add(T::DbWeight::get().writes(2)), DispatchClass::Normal, Pays::No))]
        pub fn commit_crv3_weights(
            origin: T::RuntimeOrigin,
            netuid: NetUid,
            commit: BoundedVec<u8, ConstU32<MAX_CRV3_COMMIT_SIZE_BYTES>>,
            reveal_round: u64,
        ) -> DispatchResult {
            Self::do_commit_timelocked_weights(origin, netuid, commit, reveal_round, 4)
        }

        /// ---- The implementation for batch revealing committed weights.
        ///
        /// # Args:
        /// * `origin`: (`<T as frame_system::Config>::RuntimeOrigin`):
        ///   - The signature of the revealing hotkey.
        ///
        /// * `netuid` (`u16`):
        ///   - The u16 network identifier.
        ///
        /// * `uids_list` (`Vec<Vec<u16>>`):
        ///   - A list of uids for each set of weights being revealed.
        ///
        /// * `values_list` (`Vec<Vec<u16>>`):
        ///   - A list of values for each set of weights being revealed.
        ///
        /// * `salts_list` (`Vec<Vec<u16>>`):
        ///   - A list of salts used to generate the commit hashes.
        ///
        /// * `version_keys` (`Vec<u64>`):
        ///   - A list of network version keys.
        ///
        /// # Raises:
        /// * `CommitRevealDisabled`:
        ///   - Attempting to reveal weights when the commit-reveal mechanism is disabled.
        ///
        /// * `NoWeightsCommitFound`:
        ///   - Attempting to reveal weights without an existing commit.
        ///
        /// * `ExpiredWeightCommit`:
        ///   - Attempting to reveal a weight commit that has expired.
        ///
        /// * `RevealTooEarly`:
        ///   - Attempting to reveal weights outside the valid reveal period.
        ///
        /// * `InvalidRevealCommitHashNotMatch`:
        ///   - The revealed hash does not match any committed hash.
        ///
        /// * `InvalidInputLengths`:
        ///   - The input vectors are of mismatched lengths.
        #[pallet::call_index(98)]
        #[pallet::weight((Weight::from_parts(412_000_000, 0)
		.saturating_add(T::DbWeight::get().reads(16))
		.saturating_add(T::DbWeight::get().writes(2_u64)), DispatchClass::Normal, Pays::No))]
        pub fn batch_reveal_weights(
            origin: T::RuntimeOrigin,
            netuid: NetUid,
            uids_list: Vec<Vec<u16>>,
            values_list: Vec<Vec<u16>>,
            salts_list: Vec<Vec<u16>>,
            version_keys: Vec<u64>,
        ) -> DispatchResult {
            Self::do_batch_reveal_weights(
                origin,
                netuid,
                uids_list,
                values_list,
                salts_list,
                version_keys,
            )
        }

        /// # Args:
        /// * `origin`: (<T as frame_system::Config>Origin):
        /// 	- The caller, a hotkey who wishes to set their weights.
        ///
        /// * `netuid` (u16):
        /// 	- The network uid we are setting these weights on.
        ///
        /// * `hotkey` (T::AccountId):
        /// 	- The hotkey associated with the operation and the calling coldkey.
        ///
        /// * `dests` (Vec<u16>):
        /// 	- The edge endpoint for the weight, i.e. j for w_ij.
        ///
        /// * 'weights' (Vec<u16>):
        /// 	- The u16 integer encoded weights. Interpreted as rational
        /// 		values in the range [0,1]. They must sum to in32::MAX.
        ///
        /// * 'version_key' ( u64 ):
        /// 	- The network version key to check if the validator is up to date.
        ///
        /// # Event:
        ///
        /// * WeightsSet;
        /// 	- On successfully setting the weights on chain.
        ///
        /// # Raises:
        ///
        /// * NonAssociatedColdKey;
        /// 	- Attempting to set weights on a non-associated cold key.
        ///
        /// * 'SubNetworkDoesNotExist':
        /// 	- Attempting to set weights on a non-existent network.
        ///
        /// * 'NotRootSubnet':
        /// 	- Attempting to set weights on a subnet that is not the root network.
        ///
        /// * 'WeightVecNotEqualSize':
        /// 	- Attempting to set weights with uids not of same length.
        ///
        /// * 'UidVecContainInvalidOne':
        /// 	- Attempting to set weights with invalid uids.
        ///
        /// * 'NotRegistered':
        /// 	- Attempting to set weights from a non registered account.
        ///
        /// * 'WeightVecLengthIsLow':
        /// 	- Attempting to set weights with fewer weights than min.
        ///
        ///  * 'IncorrectWeightVersionKey':
        ///      - Attempting to set weights with the incorrect network version key.
        ///
        ///  * 'SettingWeightsTooFast':
        ///      - Attempting to set weights too fast.
        ///
        /// * 'WeightVecLengthIsLow':
        /// 	- Attempting to set weights with fewer weights than min.
        ///
        /// * 'MaxWeightExceeded':
        /// 	- Attempting to set weights with max value exceeding limit.
        ///
        #[pallet::call_index(8)]
        #[pallet::weight((Weight::from_parts(3_176_000, 0)
		.saturating_add(T::DbWeight::get().reads(0_u64))
		.saturating_add(T::DbWeight::get().writes(0_u64)), DispatchClass::Normal, Pays::No))]
        pub fn set_tao_weights(
            _origin: OriginFor<T>,
            _netuid: NetUid,
            _hotkey: T::AccountId,
            _dests: Vec<u16>,
            _weights: Vec<u16>,
            _version_key: u64,
        ) -> DispatchResult {
            // DEPRECATED
            // Self::do_set_root_weights(origin, netuid, hotkey, dests, weights, version_key)
            // Self::do_set_tao_weights(origin, netuid, hotkey, dests, weights, version_key)
            Ok(())
        }

        /// --- Sets the key as a delegate.
        ///
        /// # Args:
        /// * 'origin': (<T as frame_system::Config>Origin):
        /// 	- The signature of the caller's coldkey.
        ///
        /// * 'hotkey' (T::AccountId):
        /// 	- The hotkey we are delegating (must be owned by the coldkey.)
        ///
        /// * 'take' (u64):
        /// 	- The stake proportion that this hotkey takes from delegations.
        ///
        /// # Event:
        /// * DelegateAdded;
        /// 	- On successfully setting a hotkey as a delegate.
        ///
        /// # Raises:
        /// * 'NotRegistered':
        /// 	- The hotkey we are delegating is not registered on the network.
        ///
        /// * 'NonAssociatedColdKey':
        /// 	- The hotkey we are delegating is not owned by the calling coldket.
        ///
        #[pallet::call_index(1)]
        #[pallet::weight((Weight::from_parts(3_406_000, 0)
		.saturating_add(T::DbWeight::get().reads(0))
		.saturating_add(T::DbWeight::get().writes(0)), DispatchClass::Normal, Pays::Yes))]
        pub fn become_delegate(_origin: OriginFor<T>, _hotkey: T::AccountId) -> DispatchResult {
            // DEPRECATED
            // Self::do_become_delegate(origin, hotkey, Self::get_default_delegate_take())

            Ok(())
        }

        /// --- Allows delegates to decrease its take value.
        ///
        /// # Args:
        /// * 'origin': (<T as frame_system::Config>::Origin):
        /// 	- The signature of the caller's coldkey.
        ///
        /// * 'hotkey' (T::AccountId):
        /// 	- The hotkey we are delegating (must be owned by the coldkey.)
        ///
        /// * 'netuid' (u16):
        /// 	- Subnet ID to decrease take for
        ///
        /// * 'take' (u16):
        /// 	- The new stake proportion that this hotkey takes from delegations.
        ///        The new value can be between 0 and 11_796 and should be strictly
        ///        lower than the previous value. It T is the new value (rational number),
        ///        the the parameter is calculated as [65535 * T]. For example, 1% would be
        ///        [0.01 * 65535] = [655.35] = 655
        ///
        /// # Event:
        /// * TakeDecreased;
        /// 	- On successfully setting a decreased take for this hotkey.
        ///
        /// # Raises:
        /// * 'NotRegistered':
        /// 	- The hotkey we are delegating is not registered on the network.
        ///
        /// * 'NonAssociatedColdKey':
        /// 	- The hotkey we are delegating is not owned by the calling coldkey.
        ///
        /// * 'DelegateTakeTooLow':
        /// 	- The delegate is setting a take which is not lower than the previous.
        ///
        #[pallet::call_index(65)]
        #[pallet::weight((Weight::from_parts(30_020_000, 0)
		.saturating_add(T::DbWeight::get().reads(3))
		.saturating_add(T::DbWeight::get().writes(2)), DispatchClass::Normal, Pays::No))]
        pub fn decrease_take(
            origin: OriginFor<T>,
            hotkey: T::AccountId,
            take: u16,
        ) -> DispatchResult {
            Self::do_decrease_take(origin, hotkey, take)
        }

        /// --- Allows delegates to increase its take value. This call is rate-limited.
        ///
        /// # Args:
        /// * 'origin': (<T as frame_system::Config>::Origin):
        /// 	- The signature of the caller's coldkey.
        ///
        /// * 'hotkey' (T::AccountId):
        /// 	- The hotkey we are delegating (must be owned by the coldkey.)
        ///
        /// * 'take' (u16):
        /// 	- The new stake proportion that this hotkey takes from delegations.
        ///        The new value can be between 0 and 11_796 and should be strictly
        ///        greater than the previous value. T is the new value (rational number),
        ///        the the parameter is calculated as [65535 * T]. For example, 1% would be
        ///        [0.01 * 65535] = [655.35] = 655
        ///
        /// # Event:
        /// * TakeIncreased;
        /// 	- On successfully setting a increased take for this hotkey.
        ///
        /// # Raises:
        /// * 'NotRegistered':
        /// 	- The hotkey we are delegating is not registered on the network.
        ///
        /// * 'NonAssociatedColdKey':
        /// 	- The hotkey we are delegating is not owned by the calling coldkey.
        ///
        /// * 'DelegateTakeTooHigh':
        /// 	- The delegate is setting a take which is not greater than the previous.
        ///
        #[pallet::call_index(66)]
        #[pallet::weight((Weight::from_parts(36_710_000, 0)
		.saturating_add(T::DbWeight::get().reads(5))
		.saturating_add(T::DbWeight::get().writes(2)), DispatchClass::Normal, Pays::No))]
        pub fn increase_take(
            origin: OriginFor<T>,
            hotkey: T::AccountId,
            take: u16,
        ) -> DispatchResult {
            Self::do_increase_take(origin, hotkey, take)
        }

        /// --- Adds stake to a hotkey. The call is made from a coldkey account.
        /// This delegates stake to the hotkey.
        ///
        /// Note: the coldkey account may own the hotkey, in which case they are
        /// delegating to themselves.
        ///
        /// # Args:
        ///  * 'origin': (<T as frame_system::Config>Origin):
        /// 	- The signature of the caller's coldkey.
        ///
        ///  * 'hotkey' (T::AccountId):
        /// 	- The associated hotkey account.
        ///
        /// * 'netuid' (u16):
        ///     - Subnetwork UID
        ///
        ///  * 'amount_staked' (u64):
        /// 	- The amount of stake to be added to the hotkey staking account.
        ///
        /// # Event:
        ///  * StakeAdded;
        /// 	- On the successfully adding stake to a global account.
        ///
        /// # Raises:
        ///  * 'NotEnoughBalanceToStake':
        /// 	- Not enough balance on the coldkey to add onto the global account.
        ///
        ///  * 'NonAssociatedColdKey':
        /// 	- The calling coldkey is not associated with this hotkey.
        ///
        ///  * 'BalanceWithdrawalError':
        ///  	- Errors stemming from transaction pallet.
        ///
        #[pallet::call_index(2)]
        #[pallet::weight((Weight::from_parts(414_200_000, 0)
		.saturating_add(T::DbWeight::get().reads(26))
		.saturating_add(T::DbWeight::get().writes(15)), DispatchClass::Normal, Pays::Yes))]
        pub fn add_stake(
            origin: OriginFor<T>,
            hotkey: T::AccountId,
            netuid: NetUid,
            amount_staked: TaoCurrency,
        ) -> DispatchResult {
            Self::do_add_stake(origin, hotkey, netuid, amount_staked)
        }

        /// Remove stake from the staking account. The call must be made
        /// from the coldkey account attached to the neuron metadata. Only this key
        /// has permission to make staking and unstaking requests.
        ///
        /// # Args:
        /// * 'origin': (<T as frame_system::Config>Origin):
        /// 	- The signature of the caller's coldkey.
        ///
        /// * 'hotkey' (T::AccountId):
        /// 	- The associated hotkey account.
        ///
        /// * 'netuid' (u16):
        ///     - Subnetwork UID
        ///
        /// * 'amount_unstaked' (u64):
        /// 	- The amount of stake to be added to the hotkey staking account.
        ///
        /// # Event:
        /// * StakeRemoved;
        /// 	- On the successfully removing stake from the hotkey account.
        ///
        /// # Raises:
        /// * 'NotRegistered':
        /// 	- Thrown if the account we are attempting to unstake from is non existent.
        ///
        /// * 'NonAssociatedColdKey':
        /// 	- Thrown if the coldkey does not own the hotkey we are unstaking from.
        ///
        /// * 'NotEnoughStakeToWithdraw':
        /// 	- Thrown if there is not enough stake on the hotkey to withdwraw this amount.
        ///
        #[pallet::call_index(3)]
        #[pallet::weight((Weight::from_parts(196_800_000, 0)
		.saturating_add(T::DbWeight::get().reads(19))
		.saturating_add(T::DbWeight::get().writes(10)), DispatchClass::Normal, Pays::Yes))]
        pub fn remove_stake(
            origin: OriginFor<T>,
            hotkey: T::AccountId,
            netuid: NetUid,
            amount_unstaked: AlphaCurrency,
        ) -> DispatchResult {
            Self::do_remove_stake(origin, hotkey, netuid, amount_unstaked)
        }

        /// Serves or updates axon /prometheus information for the neuron associated with the caller. If the caller is
        /// already registered the metadata is updated. If the caller is not registered this call throws NotRegistered.
        ///
        /// # Args:
        /// * 'origin': (<T as frame_system::Config>Origin):
        /// 	- The signature of the caller.
        ///
        /// * 'netuid' (u16):
        /// 	- The u16 network identifier.
        ///
        /// * 'version' (u64):
        /// 	- The bittensor version identifier.
        ///
        /// * 'ip' (u64):
        /// 	- The endpoint ip information as a u128 encoded integer.
        ///
        /// * 'port' (u16):
        /// 	- The endpoint port information as a u16 encoded integer.
        ///
        /// * 'ip_type' (u8):
        /// 	- The endpoint ip version as a u8, 4 or 6.
        ///
        /// * 'protocol' (u8):
        /// 	- UDP:1 or TCP:0
        ///
        /// * 'placeholder1' (u8):
        /// 	- Placeholder for further extra params.
        ///
        /// * 'placeholder2' (u8):
        /// 	- Placeholder for further extra params.
        ///
        /// # Event:
        /// * AxonServed;
        /// 	- On successfully serving the axon info.
        ///
        /// # Raises:
        /// * 'SubNetworkDoesNotExist':
        /// 	- Attempting to set weights on a non-existent network.
        ///
        /// * 'NotRegistered':
        /// 	- Attempting to set weights from a non registered account.
        ///
        /// * 'InvalidIpType':
        /// 	- The ip type is not 4 or 6.
        ///
        /// * 'InvalidIpAddress':
        /// 	- The numerically encoded ip address does not resolve to a proper ip.
        ///
        /// * 'ServingRateLimitExceeded':
        /// 	- Attempting to set prometheus information withing the rate limit min.
        ///
        #[pallet::call_index(4)]
        #[pallet::weight((Weight::from_parts(33_010_000, 0)
		.saturating_add(T::DbWeight::get().reads(4))
		.saturating_add(T::DbWeight::get().writes(1)), DispatchClass::Normal, Pays::No))]
        pub fn serve_axon(
            origin: OriginFor<T>,
            netuid: NetUid,
            version: u32,
            ip: u128,
            port: u16,
            ip_type: u8,
            protocol: u8,
            placeholder1: u8,
            placeholder2: u8,
        ) -> DispatchResult {
            Self::do_serve_axon(
                origin,
                netuid,
                version,
                ip,
                port,
                ip_type,
                protocol,
                placeholder1,
                placeholder2,
                None,
            )
        }

        /// Same as `serve_axon` but takes a certificate as an extra optional argument.
        /// Serves or updates axon /prometheus information for the neuron associated with the caller. If the caller is
        /// already registered the metadata is updated. If the caller is not registered this call throws NotRegistered.
        ///
        /// # Args:
        /// * 'origin': (<T as frame_system::Config>Origin):
        /// 	- The signature of the caller.
        ///
        /// * 'netuid' (u16):
        /// 	- The u16 network identifier.
        ///
        /// * 'version' (u64):
        /// 	- The bittensor version identifier.
        ///
        /// * 'ip' (u64):
        /// 	- The endpoint ip information as a u128 encoded integer.
        ///
        /// * 'port' (u16):
        /// 	- The endpoint port information as a u16 encoded integer.
        ///
        /// * 'ip_type' (u8):
        /// 	- The endpoint ip version as a u8, 4 or 6.
        ///
        /// * 'protocol' (u8):
        /// 	- UDP:1 or TCP:0
        ///
        /// * 'placeholder1' (u8):
        /// 	- Placeholder for further extra params.
        ///
        /// * 'placeholder2' (u8):
        /// 	- Placeholder for further extra params.
        ///
        /// * 'certificate' (Vec<u8>):
        ///     - TLS certificate for inter neuron communitation.
        ///
        /// # Event:
        /// * AxonServed;
        /// 	- On successfully serving the axon info.
        ///
        /// # Raises:
        /// * 'SubNetworkDoesNotExist':
        /// 	- Attempting to set weights on a non-existent network.
        ///
        /// * 'NotRegistered':
        /// 	- Attempting to set weights from a non registered account.
        ///
        /// * 'InvalidIpType':
        /// 	- The ip type is not 4 or 6.
        ///
        /// * 'InvalidIpAddress':
        /// 	- The numerically encoded ip address does not resolve to a proper ip.
        ///
        /// * 'ServingRateLimitExceeded':
        /// 	- Attempting to set prometheus information withing the rate limit min.
        ///
        #[pallet::call_index(40)]
        #[pallet::weight((Weight::from_parts(41_320_000, 0)
		.saturating_add(T::DbWeight::get().reads(4))
		.saturating_add(T::DbWeight::get().writes(1)), DispatchClass::Normal, Pays::No))]
        pub fn serve_axon_tls(
            origin: OriginFor<T>,
            netuid: NetUid,
            version: u32,
            ip: u128,
            port: u16,
            ip_type: u8,
            protocol: u8,
            placeholder1: u8,
            placeholder2: u8,
            certificate: Vec<u8>,
        ) -> DispatchResult {
            Self::do_serve_axon(
                origin,
                netuid,
                version,
                ip,
                port,
                ip_type,
                protocol,
                placeholder1,
                placeholder2,
                Some(certificate),
            )
        }

        /// ---- Set prometheus information for the neuron.
        /// # Args:
        /// * 'origin': (<T as frame_system::Config>Origin):
        /// 	- The signature of the calling hotkey.
        ///
        /// * 'netuid' (u16):
        /// 	- The u16 network identifier.
        ///
        /// * 'version' (u16):
        /// 	-  The bittensor version identifier.
        ///
        /// * 'ip' (u128):
        /// 	- The prometheus ip information as a u128 encoded integer.
        ///
        /// * 'port' (u16):
        /// 	- The prometheus port information as a u16 encoded integer.
        ///
        /// * 'ip_type' (u8):
        /// 	- The ip type v4 or v6.
        ///
        #[pallet::call_index(5)]
        #[pallet::weight((Weight::from_parts(28_660_000, 0)
		.saturating_add(T::DbWeight::get().reads(4))
		.saturating_add(T::DbWeight::get().writes(1)), DispatchClass::Normal, Pays::No))]
        pub fn serve_prometheus(
            origin: OriginFor<T>,
            netuid: NetUid,
            version: u32,
            ip: u128,
            port: u16,
            ip_type: u8,
        ) -> DispatchResult {
            Self::do_serve_prometheus(origin, netuid, version, ip, port, ip_type)
        }

        /// ---- Registers a new neuron to the subnetwork.
        ///
        /// # Args:
        /// * 'origin': (<T as frame_system::Config>Origin):
        /// 	- The signature of the calling hotkey.
        ///
        /// * 'netuid' (u16):
        /// 	- The u16 network identifier.
        ///
        /// * 'block_number' ( u64 ):
        /// 	- Block hash used to prove work done.
        ///
        /// * 'nonce' ( u64 ):
        /// 	- Positive integer nonce used in POW.
        ///
        /// * 'work' ( Vec<u8> ):
        /// 	- Vector encoded bytes representing work done.
        ///
        /// * 'hotkey' ( T::AccountId ):
        /// 	- Hotkey to be registered to the network.
        ///
        /// * 'coldkey' ( T::AccountId ):
        /// 	- Associated coldkey account.
        ///
        /// # Event:
        /// * NeuronRegistered;
        /// 	- On successfully registering a uid to a neuron slot on a subnetwork.
        ///
        /// # Raises:
        /// * 'SubNetworkDoesNotExist':
        /// 	- Attempting to register to a non existent network.
        ///
        /// * 'TooManyRegistrationsThisBlock':
        /// 	- This registration exceeds the total allowed on this network this block.
        ///
        /// * 'HotKeyAlreadyRegisteredInSubNet':
        /// 	- The hotkey is already registered on this network.
        ///
        /// * 'InvalidWorkBlock':
        /// 	- The work has been performed on a stale, future, or non existent block.
        ///
        /// * 'InvalidDifficulty':
        /// 	- The work does not match the difficulty.
        ///
        /// * 'InvalidSeal':
        /// 	- The seal is incorrect.
        ///
        #[pallet::call_index(6)]
        #[pallet::weight((Weight::from_parts(197_900_000, 0)
		.saturating_add(T::DbWeight::get().reads(26))
		.saturating_add(T::DbWeight::get().writes(23)), DispatchClass::Normal, Pays::Yes))]
        pub fn register(
            origin: OriginFor<T>,
            netuid: NetUid,
            block_number: u64,
            nonce: u64,
            work: Vec<u8>,
            hotkey: T::AccountId,
            coldkey: T::AccountId,
        ) -> DispatchResult {
            Self::do_registration(origin, netuid, block_number, nonce, work, hotkey, coldkey)
        }

        /// Register the hotkey to root network
        #[pallet::call_index(62)]
        #[pallet::weight((Weight::from_parts(111_700_000, 0)
		.saturating_add(T::DbWeight::get().reads(23))
		.saturating_add(T::DbWeight::get().writes(20)), DispatchClass::Normal, Pays::No))]
        pub fn root_register(origin: OriginFor<T>, hotkey: T::AccountId) -> DispatchResult {
            Self::do_root_register(origin, hotkey)
        }

        /// Attempt to adjust the senate membership to include a hotkey
        #[pallet::call_index(63)]
        #[pallet::weight((Weight::from_parts(60_720_000, 0)
		.saturating_add(T::DbWeight::get().reads(7))
		.saturating_add(T::DbWeight::get().writes(4)), DispatchClass::Normal, Pays::Yes))]
        pub fn adjust_senate(origin: OriginFor<T>, hotkey: T::AccountId) -> DispatchResult {
            Self::do_adjust_senate(origin, hotkey)
        }

        /// User register a new subnetwork via burning token
        #[pallet::call_index(7)]
        #[pallet::weight((Weight::from_parts(354_200_000, 0)
		.saturating_add(T::DbWeight::get().reads(49))
		.saturating_add(T::DbWeight::get().writes(43)), DispatchClass::Normal, Pays::Yes))]
        pub fn burned_register(
            origin: OriginFor<T>,
            netuid: NetUid,
            hotkey: T::AccountId,
        ) -> DispatchResult {
            Self::do_burned_registration(origin, netuid, hotkey)
        }

        /// The extrinsic for user to change its hotkey in subnet or all subnets.
        #[pallet::call_index(70)]
        #[pallet::weight((Weight::from_parts(275_300_000, 0)
        .saturating_add(T::DbWeight::get().reads(47))
        .saturating_add(T::DbWeight::get().writes(37)), DispatchClass::Normal, Pays::No))]
        pub fn swap_hotkey(
            origin: OriginFor<T>,
            hotkey: T::AccountId,
            new_hotkey: T::AccountId,
            netuid: Option<NetUid>,
        ) -> DispatchResultWithPostInfo {
            Self::do_swap_hotkey(origin, &hotkey, &new_hotkey, netuid)
        }

        /// The extrinsic for user to change the coldkey associated with their account.
        ///
        /// # Arguments
        ///
        /// * `origin` - The origin of the call, must be signed by the old coldkey.
        /// * `old_coldkey` - The current coldkey associated with the account.
        /// * `new_coldkey` - The new coldkey to be associated with the account.
        ///
        /// # Returns
        ///
        /// Returns a `DispatchResultWithPostInfo` indicating success or failure of the operation.
        ///
        /// # Weight
        ///
        /// Weight is calculated based on the number of database reads and writes.
        #[pallet::call_index(71)]
        #[pallet::weight((Weight::from_parts(161_700_000, 0)
        .saturating_add(T::DbWeight::get().reads(14))
        .saturating_add(T::DbWeight::get().writes(9)), DispatchClass::Operational, Pays::No))]
        pub fn swap_coldkey(
            origin: OriginFor<T>,
            old_coldkey: T::AccountId,
            new_coldkey: T::AccountId,
            swap_cost: TaoCurrency,
        ) -> DispatchResultWithPostInfo {
            // Ensure it's called with root privileges (scheduler has root privileges)
            ensure_root(origin)?;
            log::debug!("swap_coldkey: {:?} -> {:?}", old_coldkey, new_coldkey);

            Self::do_swap_coldkey(&old_coldkey, &new_coldkey, swap_cost)
        }

        /// Sets the childkey take for a given hotkey.
        ///
        /// This function allows a coldkey to set the childkey take for a given hotkey.
        /// The childkey take determines the proportion of stake that the hotkey keeps for itself
        /// when distributing stake to its children.
        ///
        /// # Arguments:
        /// * `origin` (<T as frame_system::Config>::RuntimeOrigin):
        ///     - The signature of the calling coldkey. Setting childkey take can only be done by the coldkey.
        ///
        /// * `hotkey` (T::AccountId):
        ///     - The hotkey for which the childkey take will be set.
        ///
        /// * `take` (u16):
        ///     - The new childkey take value. This is a percentage represented as a value between 0 and 10000,
        ///       where 10000 represents 100%.
        ///
        /// # Events:
        /// * `ChildkeyTakeSet`:
        ///     - On successfully setting the childkey take for a hotkey.
        ///
        /// # Errors:
        /// * `NonAssociatedColdKey`:
        ///     - The coldkey does not own the hotkey.
        /// * `InvalidChildkeyTake`:
        ///     - The provided take value is invalid (greater than the maximum allowed take).
        /// * `TxChildkeyTakeRateLimitExceeded`:
        ///     - The rate limit for changing childkey take has been exceeded.
        ///
        #[pallet::call_index(75)]
        #[pallet::weight((
            Weight::from_parts(45_360_000, 0)
            .saturating_add(T::DbWeight::get().reads(5))
            .saturating_add(T::DbWeight::get().writes(2)),
            DispatchClass::Normal,
            Pays::Yes
        ))]
        pub fn set_childkey_take(
            origin: OriginFor<T>,
            hotkey: T::AccountId,
            netuid: NetUid,
            take: u16,
        ) -> DispatchResult {
            let coldkey = ensure_signed(origin)?;

            // Call the utility function to set the childkey take
            Self::do_set_childkey_take(coldkey, hotkey, netuid, take)
        }

        // ---- SUDO ONLY FUNCTIONS ------------------------------------------------------------

        /// Sets the transaction rate limit for changing childkey take.
        ///
        /// This function can only be called by the root origin.
        ///
        /// # Arguments:
        /// * `origin` - The origin of the call, must be root.
        /// * `tx_rate_limit` - The new rate limit in blocks.
        ///
        /// # Errors:
        /// * `BadOrigin` - If the origin is not root.
        ///
        #[pallet::call_index(69)]
        #[pallet::weight((
            Weight::from_parts(5_912_000, 0)
            .saturating_add(T::DbWeight::get().reads(0))
            .saturating_add(T::DbWeight::get().writes(1)),
            DispatchClass::Operational,
            Pays::No
        ))]
        pub fn sudo_set_tx_childkey_take_rate_limit(
            origin: OriginFor<T>,
            tx_rate_limit: u64,
        ) -> DispatchResult {
            ensure_root(origin)?;
            Self::set_tx_childkey_take_rate_limit(tx_rate_limit);
            Ok(())
        }

        /// Sets the minimum allowed childkey take.
        ///
        /// This function can only be called by the root origin.
        ///
        /// # Arguments:
        /// * `origin` - The origin of the call, must be root.
        /// * `take` - The new minimum childkey take value.
        ///
        /// # Errors:
        /// * `BadOrigin` - If the origin is not root.
        ///
        #[pallet::call_index(76)]
        #[pallet::weight((
            Weight::from_parts(6_000, 0)
            .saturating_add(T::DbWeight::get().reads(1))
            .saturating_add(T::DbWeight::get().writes(1)),
            DispatchClass::Operational,
            Pays::No
        ))]
        pub fn sudo_set_min_childkey_take(origin: OriginFor<T>, take: u16) -> DispatchResult {
            ensure_root(origin)?;
            Self::set_min_childkey_take(take);
            Ok(())
        }

        /// Sets the maximum allowed childkey take.
        ///
        /// This function can only be called by the root origin.
        ///
        /// # Arguments:
        /// * `origin` - The origin of the call, must be root.
        /// * `take` - The new maximum childkey take value.
        ///
        /// # Errors:
        /// * `BadOrigin` - If the origin is not root.
        ///
        #[pallet::call_index(77)]
        #[pallet::weight((
            Weight::from_parts(6_000, 0)
            .saturating_add(T::DbWeight::get().reads(1))
            .saturating_add(T::DbWeight::get().writes(1)),
            DispatchClass::Operational,
            Pays::No
        ))]
        pub fn sudo_set_max_childkey_take(origin: OriginFor<T>, take: u16) -> DispatchResult {
            ensure_root(origin)?;
            Self::set_max_childkey_take(take);
            Ok(())
        }
        // ==================================
        // ==== Parameter Sudo calls ========
        // ==================================
        // Each function sets the corresponding hyper paramter on the specified network
        // Args:
        // 	* 'origin': (<T as frame_system::Config>Origin):
        // 		- The caller, must be sudo.
        //
        // 	* `netuid` (u16):
        // 		- The network identifier.
        //
        // 	* `hyperparameter value` (u16):
        // 		- The value of the hyper parameter.
        //

        /// Authenticates a council proposal and dispatches a function call with `Root` origin.
        ///
        /// The dispatch origin for this call must be a council majority.
        ///
        /// ## Complexity
        /// - O(1).
        #[pallet::call_index(51)]
        #[pallet::weight((Weight::from_parts(111_100_000, 0), DispatchClass::Operational, Pays::No))]
        pub fn sudo(
            origin: OriginFor<T>,
            call: Box<T::SudoRuntimeCall>,
        ) -> DispatchResultWithPostInfo {
            // This is a public call, so we ensure that the origin is a council majority.
            T::CouncilOrigin::ensure_origin(origin)?;

            let result = call.dispatch_bypass_filter(frame_system::RawOrigin::Root.into());
            let error = result.map(|_| ()).map_err(|e| e.error);
            Self::deposit_event(Event::Sudid(error));

            return result;
        }

        /// Authenticates a council proposal and dispatches a function call with `Root` origin.
        /// This function does not check the weight of the call, and instead allows the
        /// user to specify the weight of the call.
        ///
        /// The dispatch origin for this call must be a council majority.
        ///
        /// ## Complexity
        /// - O(1).
        #[allow(deprecated)]
        #[pallet::call_index(52)]
        #[pallet::weight((*weight, call.get_dispatch_info().class, Pays::No))]
        pub fn sudo_unchecked_weight(
            origin: OriginFor<T>,
            call: Box<T::SudoRuntimeCall>,
            weight: Weight,
        ) -> DispatchResultWithPostInfo {
            // We dont need to check the weight witness, suppress warning.
            // See https://github.com/paritytech/polkadot-sdk/pull/1818.
            let _ = weight;

            // This is a public call, so we ensure that the origin is a council majority.
            T::CouncilOrigin::ensure_origin(origin)?;

            let result = call.dispatch_bypass_filter(frame_system::RawOrigin::Root.into());
            let error = result.map(|_| ()).map_err(|e| e.error);
            Self::deposit_event(Event::Sudid(error));

            return result;
        }

        /// User vote on a proposal
        #[pallet::call_index(55)]
        #[pallet::weight((Weight::from_parts(111_100_000, 0)
		.saturating_add(T::DbWeight::get().reads(0))
		.saturating_add(T::DbWeight::get().writes(0)), DispatchClass::Operational))]
        pub fn vote(
            origin: OriginFor<T>,
            hotkey: T::AccountId,
            proposal: T::Hash,
            #[pallet::compact] index: u32,
            approve: bool,
        ) -> DispatchResultWithPostInfo {
            Self::do_vote_root(origin, &hotkey, proposal, index, approve)
        }

        /// User register a new subnetwork
        #[pallet::call_index(59)]
        #[pallet::weight((Weight::from_parts(235_400_000, 0)
		.saturating_add(T::DbWeight::get().reads(37_u64))
		.saturating_add(T::DbWeight::get().writes(59_u64)), DispatchClass::Normal, Pays::No))]
        pub fn register_network(origin: OriginFor<T>, hotkey: T::AccountId) -> DispatchResult {
            Self::do_register_network(origin, &hotkey, 1, None)
        }

        /// Facility extrinsic for user to get taken from faucet
        /// It is only available when pow-faucet feature enabled
        /// Just deployed in testnet and devnet for testing purpose
        #[pallet::call_index(60)]
        #[pallet::weight((Weight::from_parts(91_000_000, 0)
        .saturating_add(T::DbWeight::get().reads(27))
		.saturating_add(T::DbWeight::get().writes(22)), DispatchClass::Normal, Pays::No))]
        pub fn faucet(
            origin: OriginFor<T>,
            block_number: u64,
            nonce: u64,
            work: Vec<u8>,
        ) -> DispatchResult {
            if cfg!(feature = "pow-faucet") {
                return Self::do_faucet(origin, block_number, nonce, work);
            }

            Err(Error::<T>::FaucetDisabled.into())
        }

        /// Remove a user's subnetwork
        /// The caller must be the owner of the network
        #[pallet::call_index(61)]
        #[pallet::weight((Weight::from_parts(119_000_000, 0)
		.saturating_add(T::DbWeight::get().reads(6))
		.saturating_add(T::DbWeight::get().writes(31)), DispatchClass::Operational, Pays::No))]
        pub fn dissolve_network(
            origin: OriginFor<T>,
            _coldkey: T::AccountId,
            netuid: NetUid,
        ) -> DispatchResult {
            ensure_root(origin)?;
            Self::do_dissolve_network(netuid)
        }

        /// Set a single child for a given hotkey on a specified network.
        ///
        /// This function allows a coldkey to set a single child for a given hotkey on a specified network.
        /// The proportion of the hotkey's stake to be allocated to the child is also specified.
        ///
        /// # Arguments:
        /// * `origin` (<T as frame_system::Config>::RuntimeOrigin):
        ///     - The signature of the calling coldkey. Setting a hotkey child can only be done by the coldkey.
        ///
        /// * `hotkey` (T::AccountId):
        ///     - The hotkey which will be assigned the child.
        ///
        /// * `child` (T::AccountId):
        ///     - The child which will be assigned to the hotkey.
        ///
        /// * `netuid` (u16):
        ///     - The u16 network identifier where the childkey will exist.
        ///
        /// * `proportion` (u64):
        ///     - Proportion of the hotkey's stake to be given to the child, the value must be u64 normalized.
        ///
        /// # Events:
        /// * `ChildAddedSingular`:
        ///     - On successfully registering a child to a hotkey.
        ///
        /// # Errors:
        /// * `SubNetworkDoesNotExist`:
        ///     - Attempting to register to a non-existent network.
        /// * `RegistrationNotPermittedOnRootSubnet`:
        ///     - Attempting to register a child on the root network.
        /// * `NonAssociatedColdKey`:
        ///     - The coldkey does not own the hotkey or the child is the same as the hotkey.
        /// * `HotKeyAccountNotExists`:
        ///     - The hotkey account does not exist.
        ///
        /// # Detailed Explanation of Checks:
        /// 1. **Signature Verification**: Ensures that the caller has signed the transaction, verifying the coldkey.
        /// 2. **Root Network Check**: Ensures that the delegation is not on the root network, as child hotkeys are not valid on the root.
        /// 3. **Network Existence Check**: Ensures that the specified network exists.
        /// 4. **Ownership Verification**: Ensures that the coldkey owns the hotkey.
        /// 5. **Hotkey Account Existence Check**: Ensures that the hotkey account already exists.
        /// 6. **Child-Hotkey Distinction**: Ensures that the child is not the same as the hotkey.
        /// 7. **Old Children Cleanup**: Removes the hotkey from the parent list of its old children.
        /// 8. **New Children Assignment**: Assigns the new child to the hotkey and updates the parent list for the new child.
        // TODO: Benchmark this call
        #[pallet::call_index(67)]
        #[pallet::weight((Weight::from_parts(119_000_000, 0)
		.saturating_add(T::DbWeight::get().reads(6))
		.saturating_add(T::DbWeight::get().writes(31)), DispatchClass::Normal, Pays::Yes))]
        pub fn set_children(
            origin: T::RuntimeOrigin,
            hotkey: T::AccountId,
            netuid: NetUid,
            children: Vec<(u64, T::AccountId)>,
        ) -> DispatchResultWithPostInfo {
            Self::do_schedule_children(origin, hotkey, netuid, children)?;
            Ok(().into())
        }

        /// Schedules a coldkey swap operation to be executed at a future block.
        ///
        /// This function allows a user to schedule the swapping of their coldkey to a new one
        /// at a specified future block. The swap is not executed immediately but is scheduled
        /// to occur at the specified block number.
        ///
        /// # Arguments
        ///
        /// * `origin` - The origin of the call, which should be signed by the current coldkey owner.
        /// * `new_coldkey` - The account ID of the new coldkey that will replace the current one.
        /// * `when` - The block number at which the coldkey swap should be executed.
        ///
        /// # Returns
        ///
        /// Returns a `DispatchResultWithPostInfo` indicating whether the scheduling was successful.
        ///
        /// # Errors
        ///
        /// This function may return an error if:
        /// * The origin is not signed.
        /// * The scheduling fails due to conflicts or system constraints.
        ///
        /// # Notes
        ///
        /// - The actual swap is not performed by this function. It merely schedules the swap operation.
        /// - The weight of this call is set to a fixed value and may need adjustment based on benchmarking.
        ///
        /// # TODO
        ///
        /// - Implement proper weight calculation based on the complexity of the operation.
        /// - Consider adding checks to prevent scheduling too far into the future.
        /// TODO: Benchmark this call
        #[pallet::call_index(73)]
        #[pallet::weight((Weight::from_parts(37_830_000, 0)
		.saturating_add(T::DbWeight::get().reads(4))
		.saturating_add(T::DbWeight::get().writes(2)), DispatchClass::Normal, Pays::Yes))]
        pub fn schedule_swap_coldkey(
            origin: OriginFor<T>,
            new_coldkey: T::AccountId,
        ) -> DispatchResultWithPostInfo {
            let who = ensure_signed(origin)?;
            let current_block = <frame_system::Pallet<T>>::block_number();

            // If the coldkey has a scheduled swap, check if we can reschedule it
            if ColdkeySwapScheduled::<T>::contains_key(&who) {
                let (scheduled_block, _scheduled_coldkey) = ColdkeySwapScheduled::<T>::get(&who);
                let reschedule_duration = ColdkeySwapRescheduleDuration::<T>::get();
                let redo_when = scheduled_block.saturating_add(reschedule_duration);
                ensure!(redo_when <= current_block, Error::<T>::SwapAlreadyScheduled);
            }

            // Calculate the swap cost and ensure sufficient balance
            let swap_cost = Self::get_key_swap_cost();
            ensure!(
                Self::can_remove_balance_from_coldkey_account(&who, swap_cost.into()),
                Error::<T>::NotEnoughBalanceToPaySwapColdKey
            );

            let current_block: BlockNumberFor<T> = <frame_system::Pallet<T>>::block_number();
            let duration: BlockNumberFor<T> = ColdkeySwapScheduleDuration::<T>::get();
            let when: BlockNumberFor<T> = current_block.saturating_add(duration);

            let call = Call::<T>::swap_coldkey {
                old_coldkey: who.clone(),
                new_coldkey: new_coldkey.clone(),
                swap_cost,
            };

            let bound_call = <T as Config>::Preimages::bound(LocalCallOf::<T>::from(call.clone()))
                .map_err(|_| Error::<T>::FailedToSchedule)?;

            T::Scheduler::schedule(
                DispatchTime::At(when),
                None,
                63,
                frame_system::RawOrigin::Root.into(),
                bound_call,
            )
            .map_err(|_| Error::<T>::FailedToSchedule)?;

            ColdkeySwapScheduled::<T>::insert(&who, (when, new_coldkey.clone()));
            // Emit the SwapScheduled event
            Self::deposit_event(Event::ColdkeySwapScheduled {
                old_coldkey: who.clone(),
                new_coldkey: new_coldkey.clone(),
                execution_block: when,
                swap_cost,
            });

            Ok(().into())
        }

        /// Schedule the dissolution of a network at a specified block number.
        ///
        /// # Arguments
        ///
        /// * `origin` - The origin of the call, must be signed by the sender.
        /// * `netuid` - The u16 network identifier to be dissolved.
        ///
        /// # Returns
        ///
        /// Returns a `DispatchResultWithPostInfo` indicating success or failure of the operation.
        ///
        /// # Weight
        ///
        /// Weight is calculated based on the number of database reads and writes.

        #[pallet::call_index(74)]
        #[pallet::weight((Weight::from_parts(119_000_000, 0)
		.saturating_add(T::DbWeight::get().reads(6))
		.saturating_add(T::DbWeight::get().writes(31)), DispatchClass::Normal, Pays::Yes))]
        pub fn schedule_dissolve_network(
            _origin: OriginFor<T>,
            _netuid: NetUid,
        ) -> DispatchResultWithPostInfo {
            Err(Error::<T>::CallDisabled.into())

            // let who = ensure_signed(origin)?;

            // let current_block: BlockNumberFor<T> = <frame_system::Pallet<T>>::block_number();
            // let duration: BlockNumberFor<T> = DissolveNetworkScheduleDuration::<T>::get();
            // let when: BlockNumberFor<T> = current_block.saturating_add(duration);

            // let call = Call::<T>::dissolve_network {
            //     coldkey: who.clone(),
            //     netuid,
            // };

            // let bound_call = T::Preimages::bound(LocalCallOf::<T>::from(call.clone()))
            //     .map_err(|_| Error::<T>::FailedToSchedule)?;

            // T::Scheduler::schedule(
            //     DispatchTime::At(when),
            //     None,
            //     63,
            //     frame_system::RawOrigin::Root.into(),
            //     bound_call,
            // )
            // .map_err(|_| Error::<T>::FailedToSchedule)?;

            // // Emit the SwapScheduled event
            // Self::deposit_event(Event::DissolveNetworkScheduled {
            //     account: who.clone(),
            //     netuid,
            //     execution_block: when,
            // });

            // Ok(().into())
        }

        /// ---- Set prometheus information for the neuron.
        /// # Args:
        /// * 'origin': (<T as frame_system::Config>Origin):
        /// 	- The signature of the calling hotkey.
        ///
        /// * 'netuid' (u16):
        /// 	- The u16 network identifier.
        ///
        /// * 'version' (u16):
        /// 	-  The bittensor version identifier.
        ///
        /// * 'ip' (u128):
        /// 	- The prometheus ip information as a u128 encoded integer.
        ///
        /// * 'port' (u16):
        /// 	- The prometheus port information as a u16 encoded integer.
        ///
        /// * 'ip_type' (u8):
        /// 	- The ip type v4 or v6.
        ///
        #[pallet::call_index(68)]
        #[pallet::weight((Weight::from_parts(30_550_000, 0)
		.saturating_add(T::DbWeight::get().reads(3))
		.saturating_add(T::DbWeight::get().writes(1)), DispatchClass::Normal, Pays::Yes))]
        pub fn set_identity(
            origin: OriginFor<T>,
            name: Vec<u8>,
            url: Vec<u8>,
            github_repo: Vec<u8>,
            image: Vec<u8>,
            discord: Vec<u8>,
            description: Vec<u8>,
            additional: Vec<u8>,
        ) -> DispatchResult {
            Self::do_set_identity(
                origin,
                name,
                url,
                github_repo,
                image,
                discord,
                description,
                additional,
            )
        }

        /// ---- Set the identity information for a subnet.
        /// # Args:
        /// * `origin` - (<T as frame_system::Config>::Origin):
        ///     - The signature of the calling coldkey, which must be the owner of the subnet.
        ///
        /// * `netuid` (u16):
        ///     - The unique network identifier of the subnet.
        ///
        /// * `subnet_name` (Vec<u8>):
        ///     - The name of the subnet.
        ///
        /// * `github_repo` (Vec<u8>):
        ///     - The GitHub repository associated with the subnet identity.
        ///
        /// * `subnet_contact` (Vec<u8>):
        ///     - The contact information for the subnet.
        #[pallet::call_index(78)]
        #[pallet::weight((Weight::from_parts(18_980_000, 0)
		.saturating_add(T::DbWeight::get().reads(1))
		.saturating_add(T::DbWeight::get().writes(1)), DispatchClass::Normal, Pays::Yes))]
        pub fn set_subnet_identity(
            origin: OriginFor<T>,
            netuid: NetUid,
            subnet_name: Vec<u8>,
            github_repo: Vec<u8>,
            subnet_contact: Vec<u8>,
            subnet_url: Vec<u8>,
            discord: Vec<u8>,
            description: Vec<u8>,
            logo_url: Vec<u8>,
            additional: Vec<u8>,
        ) -> DispatchResult {
            Self::do_set_subnet_identity(
                origin,
                netuid,
                subnet_name,
                github_repo,
                subnet_contact,
                subnet_url,
                discord,
                description,
                logo_url,
                additional,
            )
        }

        /// User register a new subnetwork
        #[pallet::call_index(79)]
        #[pallet::weight((Weight::from_parts(234_200_000, 0)
                .saturating_add(T::DbWeight::get().reads(36_u64))
                .saturating_add(T::DbWeight::get().writes(58_u64)), DispatchClass::Normal, Pays::No))]
        pub fn register_network_with_identity(
            origin: OriginFor<T>,
            hotkey: T::AccountId,
            identity: Option<SubnetIdentityOfV3>,
        ) -> DispatchResult {
            Self::do_register_network(origin, &hotkey, 1, identity)
        }

        /// ---- The implementation for the extrinsic unstake_all: Removes all stake from a hotkey account across all subnets and adds it onto a coldkey.
        ///
        /// # Args:
        /// * `origin` - (<T as frame_system::Config>::Origin):
        ///     - The signature of the caller's coldkey.
        ///
        /// * `hotkey` (T::AccountId):
        ///     - The associated hotkey account.
        ///
        /// # Event:
        /// * StakeRemoved;
        ///     - On the successfully removing stake from the hotkey account.
        ///
        /// # Raises:
        /// * `NotRegistered`:
        ///     - Thrown if the account we are attempting to unstake from is non existent.
        ///
        /// * `NonAssociatedColdKey`:
        ///     - Thrown if the coldkey does not own the hotkey we are unstaking from.
        ///
        /// * `NotEnoughStakeToWithdraw`:
        ///     - Thrown if there is not enough stake on the hotkey to withdraw this amount.
        ///
        /// * `TxRateLimitExceeded`:
        ///     - Thrown if key has hit transaction rate limit
        #[pallet::call_index(83)]
        #[pallet::weight((Weight::from_parts(28_830_000, 0)
        .saturating_add(T::DbWeight::get().reads(6))
        .saturating_add(T::DbWeight::get().writes(0)), DispatchClass::Normal, Pays::Yes))]
        pub fn unstake_all(origin: OriginFor<T>, hotkey: T::AccountId) -> DispatchResult {
            Self::do_unstake_all(origin, hotkey)
        }

        /// ---- The implementation for the extrinsic unstake_all: Removes all stake from a hotkey account across all subnets and adds it onto a coldkey.
        ///
        /// # Args:
        /// * `origin` - (<T as frame_system::Config>::Origin):
        ///     - The signature of the caller's coldkey.
        ///
        /// * `hotkey` (T::AccountId):
        ///     - The associated hotkey account.
        ///
        /// # Event:
        /// * StakeRemoved;
        ///     - On the successfully removing stake from the hotkey account.
        ///
        /// # Raises:
        /// * `NotRegistered`:
        ///     - Thrown if the account we are attempting to unstake from is non existent.
        ///
        /// * `NonAssociatedColdKey`:
        ///     - Thrown if the coldkey does not own the hotkey we are unstaking from.
        ///
        /// * `NotEnoughStakeToWithdraw`:
        ///     - Thrown if there is not enough stake on the hotkey to withdraw this amount.
        ///
        /// * `TxRateLimitExceeded`:
        ///     - Thrown if key has hit transaction rate limit
        #[pallet::call_index(84)]
        #[pallet::weight((Weight::from_parts(358_500_000, 0)
        .saturating_add(T::DbWeight::get().reads(38_u64))
        .saturating_add(T::DbWeight::get().writes(21_u64)), DispatchClass::Operational, Pays::Yes))]
        pub fn unstake_all_alpha(origin: OriginFor<T>, hotkey: T::AccountId) -> DispatchResult {
            Self::do_unstake_all_alpha(origin, hotkey)
        }

        /// ---- The implementation for the extrinsic move_stake: Moves specified amount of stake from a hotkey to another across subnets.
        ///
        /// # Args:
        /// * `origin` - (<T as frame_system::Config>::Origin):
        ///     - The signature of the caller's coldkey.
        ///
        /// * `origin_hotkey` (T::AccountId):
        ///     - The hotkey account to move stake from.
        ///
        /// * `destination_hotkey` (T::AccountId):
        ///     - The hotkey account to move stake to.
        ///
        /// * `origin_netuid` (T::AccountId):
        ///     - The subnet ID to move stake from.
        ///
        /// * `destination_netuid` (T::AccountId):
        ///     - The subnet ID to move stake to.
        ///
        /// * `alpha_amount` (T::AccountId):
        ///     - The alpha stake amount to move.
        ///
        #[pallet::call_index(85)]
        #[pallet::weight((Weight::from_parts(164_300_000, 0)
        .saturating_add(T::DbWeight::get().reads(15_u64))
        .saturating_add(T::DbWeight::get().writes(7_u64)), DispatchClass::Normal, Pays::Yes))]
        pub fn move_stake(
            origin: T::RuntimeOrigin,
            origin_hotkey: T::AccountId,
            destination_hotkey: T::AccountId,
            origin_netuid: NetUid,
            destination_netuid: NetUid,
            alpha_amount: AlphaCurrency,
        ) -> DispatchResult {
            Self::do_move_stake(
                origin,
                origin_hotkey,
                destination_hotkey,
                origin_netuid,
                destination_netuid,
                alpha_amount,
            )
        }

        /// Transfers a specified amount of stake from one coldkey to another, optionally across subnets,
        /// while keeping the same hotkey.
        ///
        /// # Arguments
        /// * `origin` - The origin of the transaction, which must be signed by the `origin_coldkey`.
        /// * `destination_coldkey` - The coldkey to which the stake is transferred.
        /// * `hotkey` - The hotkey associated with the stake.
        /// * `origin_netuid` - The network/subnet ID to move stake from.
        /// * `destination_netuid` - The network/subnet ID to move stake to (for cross-subnet transfer).
        /// * `alpha_amount` - The amount of stake to transfer.
        ///
        /// # Errors
        /// Returns an error if:
        /// * The origin is not signed by the correct coldkey.
        /// * Either subnet does not exist.
        /// * The hotkey does not exist.
        /// * There is insufficient stake on `(origin_coldkey, hotkey, origin_netuid)`.
        /// * The transfer amount is below the minimum stake requirement.
        ///
        /// # Events
        /// May emit a `StakeTransferred` event on success.
        #[pallet::call_index(86)]
        #[pallet::weight((Weight::from_parts(160_300_000, 0)
        .saturating_add(T::DbWeight::get().reads(13_u64))
        .saturating_add(T::DbWeight::get().writes(6_u64)), DispatchClass::Normal, Pays::Yes))]
        pub fn transfer_stake(
            origin: T::RuntimeOrigin,
            destination_coldkey: T::AccountId,
            hotkey: T::AccountId,
            origin_netuid: NetUid,
            destination_netuid: NetUid,
            alpha_amount: AlphaCurrency,
        ) -> DispatchResult {
            Self::do_transfer_stake(
                origin,
                destination_coldkey,
                hotkey,
                origin_netuid,
                destination_netuid,
                alpha_amount,
            )
        }

        /// Swaps a specified amount of stake from one subnet to another, while keeping the same coldkey and hotkey.
        ///
        /// # Arguments
        /// * `origin` - The origin of the transaction, which must be signed by the coldkey that owns the `hotkey`.
        /// * `hotkey` - The hotkey whose stake is being swapped.
        /// * `origin_netuid` - The network/subnet ID from which stake is removed.
        /// * `destination_netuid` - The network/subnet ID to which stake is added.
        /// * `alpha_amount` - The amount of stake to swap.
        ///
        /// # Errors
        /// Returns an error if:
        /// * The transaction is not signed by the correct coldkey (i.e., `coldkey_owns_hotkey` fails).
        /// * Either `origin_netuid` or `destination_netuid` does not exist.
        /// * The hotkey does not exist.
        /// * There is insufficient stake on `(coldkey, hotkey, origin_netuid)`.
        /// * The swap amount is below the minimum stake requirement.
        ///
        /// # Events
        /// May emit a `StakeSwapped` event on success.
        #[pallet::call_index(87)]
        #[pallet::weight((
            Weight::from_parts(351_300_000, 0)
            .saturating_add(T::DbWeight::get().reads(37_u64))
            .saturating_add(T::DbWeight::get().writes(22_u64)),
            DispatchClass::Normal,
            Pays::Yes
        ))]
        pub fn swap_stake(
            origin: T::RuntimeOrigin,
            hotkey: T::AccountId,
            origin_netuid: NetUid,
            destination_netuid: NetUid,
            alpha_amount: AlphaCurrency,
        ) -> DispatchResult {
            Self::do_swap_stake(
                origin,
                hotkey,
                origin_netuid,
                destination_netuid,
                alpha_amount,
            )
        }

        /// --- Adds stake to a hotkey on a subnet with a price limit.
        /// This extrinsic allows to specify the limit price for alpha token
        /// at which or better (lower) the staking should execute.
        ///
        /// In case if slippage occurs and the price shall move beyond the limit
        /// price, the staking order may execute only partially or not execute
        /// at all.
        ///
        /// # Args:
        ///  * 'origin': (<T as frame_system::Config>Origin):
        /// 	- The signature of the caller's coldkey.
        ///
        ///  * 'hotkey' (T::AccountId):
        /// 	- The associated hotkey account.
        ///
        /// * 'netuid' (u16):
        ///     - Subnetwork UID
        ///
        ///  * 'amount_staked' (u64):
        /// 	- The amount of stake to be added to the hotkey staking account.
        ///
        ///  * 'limit_price' (u64):
        /// 	- The limit price expressed in units of RAO per one Alpha.
        ///
        ///  * 'allow_partial' (bool):
        /// 	- Allows partial execution of the amount. If set to false, this becomes
        ///       fill or kill type or order.
        ///
        /// # Event:
        ///  * StakeAdded;
        /// 	- On the successfully adding stake to a global account.
        ///
        /// # Raises:
        ///  * 'NotEnoughBalanceToStake':
        /// 	- Not enough balance on the coldkey to add onto the global account.
        ///
        ///  * 'NonAssociatedColdKey':
        /// 	- The calling coldkey is not associated with this hotkey.
        ///
        ///  * 'BalanceWithdrawalError':
        ///  	- Errors stemming from transaction pallet.
        ///
        #[pallet::call_index(88)]
        #[pallet::weight((Weight::from_parts(402_900_000, 0)
		.saturating_add(T::DbWeight::get().reads(26))
		.saturating_add(T::DbWeight::get().writes(15)), DispatchClass::Normal, Pays::Yes))]
        pub fn add_stake_limit(
            origin: OriginFor<T>,
            hotkey: T::AccountId,
            netuid: NetUid,
            amount_staked: TaoCurrency,
            limit_price: TaoCurrency,
            allow_partial: bool,
        ) -> DispatchResult {
            Self::do_add_stake_limit(
                origin,
                hotkey,
                netuid,
                amount_staked,
                limit_price,
                allow_partial,
            )
        }

        /// --- Removes stake from a hotkey on a subnet with a price limit.
        /// This extrinsic allows to specify the limit price for alpha token
        /// at which or better (higher) the staking should execute.
        ///
        /// In case if slippage occurs and the price shall move beyond the limit
        /// price, the staking order may execute only partially or not execute
        /// at all.
        ///
        /// # Args:
        /// * 'origin': (<T as frame_system::Config>Origin):
        /// 	- The signature of the caller's coldkey.
        ///
        /// * 'hotkey' (T::AccountId):
        /// 	- The associated hotkey account.
        ///
        /// * 'netuid' (u16):
        ///     - Subnetwork UID
        ///
        /// * 'amount_unstaked' (u64):
        /// 	- The amount of stake to be added to the hotkey staking account.
        ///
        ///  * 'limit_price' (u64):
        ///     - The limit price expressed in units of RAO per one Alpha.
        ///
        ///  * 'allow_partial' (bool):
        ///     - Allows partial execution of the amount. If set to false, this becomes
        ///       fill or kill type or order.
        ///
        /// # Event:
        /// * StakeRemoved;
        /// 	- On the successfully removing stake from the hotkey account.
        ///
        /// # Raises:
        /// * 'NotRegistered':
        /// 	- Thrown if the account we are attempting to unstake from is non existent.
        ///
        /// * 'NonAssociatedColdKey':
        /// 	- Thrown if the coldkey does not own the hotkey we are unstaking from.
        ///
        /// * 'NotEnoughStakeToWithdraw':
        /// 	- Thrown if there is not enough stake on the hotkey to withdwraw this amount.
        ///
        #[pallet::call_index(89)]
        #[pallet::weight((Weight::from_parts(377_400_000, 0)
		.saturating_add(T::DbWeight::get().reads(30))
		.saturating_add(T::DbWeight::get().writes(14)), DispatchClass::Normal, Pays::Yes))]
        pub fn remove_stake_limit(
            origin: OriginFor<T>,
            hotkey: T::AccountId,
            netuid: NetUid,
            amount_unstaked: AlphaCurrency,
            limit_price: TaoCurrency,
            allow_partial: bool,
        ) -> DispatchResult {
            Self::do_remove_stake_limit(
                origin,
                hotkey,
                netuid,
                amount_unstaked,
                limit_price,
                allow_partial,
            )
        }

        /// Swaps a specified amount of stake from one subnet to another, while keeping the same coldkey and hotkey.
        ///
        /// # Arguments
        /// * `origin` - The origin of the transaction, which must be signed by the coldkey that owns the `hotkey`.
        /// * `hotkey` - The hotkey whose stake is being swapped.
        /// * `origin_netuid` - The network/subnet ID from which stake is removed.
        /// * `destination_netuid` - The network/subnet ID to which stake is added.
        /// * `alpha_amount` - The amount of stake to swap.
        /// * `limit_price` - The limit price expressed in units of RAO per one Alpha.
        /// * `allow_partial` - Allows partial execution of the amount. If set to false, this becomes fill or kill type or order.
        ///
        /// # Errors
        /// Returns an error if:
        /// * The transaction is not signed by the correct coldkey (i.e., `coldkey_owns_hotkey` fails).
        /// * Either `origin_netuid` or `destination_netuid` does not exist.
        /// * The hotkey does not exist.
        /// * There is insufficient stake on `(coldkey, hotkey, origin_netuid)`.
        /// * The swap amount is below the minimum stake requirement.
        ///
        /// # Events
        /// May emit a `StakeSwapped` event on success.
        #[pallet::call_index(90)]
        #[pallet::weight((
            Weight::from_parts(411_500_000, 0)
            .saturating_add(T::DbWeight::get().reads(37_u64))
            .saturating_add(T::DbWeight::get().writes(22_u64)),
            DispatchClass::Normal,
            Pays::Yes
        ))]
        pub fn swap_stake_limit(
            origin: T::RuntimeOrigin,
            hotkey: T::AccountId,
            origin_netuid: NetUid,
            destination_netuid: NetUid,
            alpha_amount: AlphaCurrency,
            limit_price: TaoCurrency,
            allow_partial: bool,
        ) -> DispatchResult {
            Self::do_swap_stake_limit(
                origin,
                hotkey,
                origin_netuid,
                destination_netuid,
                alpha_amount,
                limit_price,
                allow_partial,
            )
        }

        /// Attempts to associate a hotkey with a coldkey.
        ///
        /// # Arguments
        /// * `origin` - The origin of the transaction, which must be signed by the coldkey that owns the `hotkey`.
        /// * `hotkey` - The hotkey to associate with the coldkey.
        ///
        /// # Note
        /// Will charge based on the weight even if the hotkey is already associated with a coldkey.
        #[pallet::call_index(91)]
        #[pallet::weight((
            Weight::from_parts(27_150_000, 0).saturating_add(T::DbWeight::get().reads_writes(3, 3)),
            DispatchClass::Normal,
            Pays::Yes
        ))]
        pub fn try_associate_hotkey(
            origin: T::RuntimeOrigin,
            hotkey: T::AccountId,
        ) -> DispatchResult {
            let coldkey = ensure_signed(origin)?;

            let _ = Self::do_try_associate_hotkey(&coldkey, &hotkey);

            Ok(())
        }

        /// Initiates a call on a subnet.
        ///
        /// # Arguments
        /// * `origin` - The origin of the call, which must be signed by the subnet owner.
        /// * `netuid` - The unique identifier of the subnet on which the call is being initiated.
        ///
        /// # Events
        /// Emits a `FirstEmissionBlockNumberSet` event on success.
        #[pallet::call_index(92)]
        #[pallet::weight((
            Weight::from_parts(29_780_000, 0).saturating_add(T::DbWeight::get().reads_writes(4, 2)),
            DispatchClass::Normal,
            Pays::Yes
        ))]
        pub fn start_call(origin: T::RuntimeOrigin, netuid: NetUid) -> DispatchResult {
            Self::do_start_call(origin, netuid)?;
            Ok(())
        }

        /// Attempts to associate a hotkey with an EVM key.
        ///
        /// The signature will be checked to see if the recovered public key matches the `evm_key` provided.
        ///
        /// The EVM key is expected to sign the message according to this formula to produce the signature:
        /// ```text
        /// keccak_256(hotkey ++ keccak_256(block_number))
        /// ```
        ///
        /// # Arguments
        /// * `origin` - The origin of the transaction, which must be signed by the coldkey that owns the `hotkey`.
        /// * `netuid` - The netuid that the `hotkey` belongs to.
        /// * `hotkey` - The hotkey associated with the `origin`.
        /// * `evm_key` - The EVM key to associate with the `hotkey`.
        /// * `block_number` - The block number used in the `signature`.
        /// * `signature` - A signed message by the `evm_key` containing the `hotkey` and the hashed `block_number`.
        ///
        /// # Errors
        /// Returns an error if:
        /// * The transaction is not signed.
        /// * The hotkey is not owned by the origin coldkey.
        /// * The hotkey does not belong to the subnet identified by the netuid.
        /// * The EVM key cannot be recovered from the signature.
        /// * The EVM key recovered from the signature does not match the given EVM key.
        ///
        /// # Events
        /// May emit a `EvmKeyAssociated` event on success
        #[pallet::call_index(93)]
        #[pallet::weight((
            Weight::from_parts(3_000_000, 0).saturating_add(T::DbWeight::get().reads_writes(2, 1)),
            DispatchClass::Normal,
            Pays::Yes
        ))]
        pub fn associate_evm_key(
            origin: T::RuntimeOrigin,
            netuid: NetUid,
            evm_key: H160,
            block_number: u64,
            signature: Signature,
        ) -> DispatchResult {
            Self::do_associate_evm_key(origin, netuid, evm_key, block_number, signature)
        }

        /// Recycles alpha from a cold/hot key pair, reducing AlphaOut on a subnet
        ///
        /// # Arguments
        /// * `origin` - The origin of the call (must be signed by the coldkey)
        /// * `hotkey` - The hotkey account
        /// * `amount` - The amount of alpha to recycle
        /// * `netuid` - The subnet ID
        ///
        /// # Events
        /// Emits a `TokensRecycled` event on success.
        #[pallet::call_index(101)]
        #[pallet::weight((
            Weight::from_parts(92_600_000, 0).saturating_add(T::DbWeight::get().reads_writes(7, 4)),
            DispatchClass::Normal,
            Pays::Yes
        ))]
        pub fn recycle_alpha(
            origin: T::RuntimeOrigin,
            hotkey: T::AccountId,
            amount: AlphaCurrency,
            netuid: NetUid,
        ) -> DispatchResult {
            Self::do_recycle_alpha(origin, hotkey, amount, netuid)
        }

        /// Burns alpha from a cold/hot key pair without reducing `AlphaOut`
        ///
        /// # Arguments
        /// * `origin` - The origin of the call (must be signed by the coldkey)
        /// * `hotkey` - The hotkey account
        /// * `amount` - The amount of alpha to burn
        /// * `netuid` - The subnet ID
        ///
        /// # Events
        /// Emits a `TokensBurned` event on success.
        #[pallet::call_index(102)]
        #[pallet::weight((
            Weight::from_parts(90_880_000, 0).saturating_add(T::DbWeight::get().reads_writes(7, 3)),
            DispatchClass::Normal,
            Pays::Yes
        ))]
        pub fn burn_alpha(
            origin: T::RuntimeOrigin,
            hotkey: T::AccountId,
            amount: AlphaCurrency,
            netuid: NetUid,
        ) -> DispatchResult {
            Self::do_burn_alpha(origin, hotkey, amount, netuid)
        }

        /// Sets the pending childkey cooldown (in blocks). Root only.
        #[pallet::call_index(109)]
        #[pallet::weight((Weight::from_parts(10_000, 0), DispatchClass::Operational, Pays::No))]
        pub fn set_pending_childkey_cooldown(
            origin: OriginFor<T>,
            cooldown: u64,
        ) -> DispatchResult {
            ensure_root(origin)?;
            PendingChildKeyCooldown::<T>::put(cooldown);
            Ok(())
        }

        /// Removes all stake from a hotkey on a subnet with a price limit.
        /// This extrinsic allows to specify the limit price for alpha token
        /// at which or better (higher) the staking should execute.
        /// Without limit_price it remove all the stake similar to `remove_stake` extrinsic
        #[pallet::call_index(103)]
        #[pallet::weight((Weight::from_parts(395_300_000, 10142)
			.saturating_add(T::DbWeight::get().reads(30_u64))
			.saturating_add(T::DbWeight::get().writes(14_u64)), DispatchClass::Normal, Pays::Yes))]
        pub fn remove_stake_full_limit(
            origin: T::RuntimeOrigin,
            hotkey: T::AccountId,
            netuid: NetUid,
            limit_price: Option<TaoCurrency>,
        ) -> DispatchResult {
            Self::do_remove_stake_full_limit(origin, hotkey, netuid, limit_price)
        }

        /// Register a new leased network.
        ///
        /// The crowdloan's contributions are used to compute the share of the emissions that the contributors
        /// will receive as dividends.
        ///
        /// The leftover cap is refunded to the contributors and the beneficiary.
        ///
        /// # Args:
        /// * `origin` - (<T as frame_system::Config>::Origin):
        ///     - The signature of the caller's coldkey.
        ///
        /// * `emissions_share` (Percent):
        ///     - The share of the emissions that the contributors will receive as dividends.
        ///
        /// * `end_block` (Option<BlockNumberFor<T>>):
        ///     - The block at which the lease will end. If not defined, the lease is perpetual.
        #[pallet::call_index(110)]
        #[pallet::weight(SubnetLeasingWeightInfo::<T>::do_register_leased_network(T::MaxContributors::get()))]
        pub fn register_leased_network(
            origin: T::RuntimeOrigin,
            emissions_share: Percent,
            end_block: Option<BlockNumberFor<T>>,
        ) -> DispatchResultWithPostInfo {
            Self::do_register_leased_network(origin, emissions_share, end_block)
        }

        /// Terminate a lease.
        ///
        /// The beneficiary can terminate the lease after the end block has passed and get the subnet ownership.
        /// The subnet is transferred to the beneficiary and the lease is removed from storage.
        ///
        /// **The hotkey must be owned by the beneficiary coldkey.**
        ///
        /// # Args:
        /// * `origin` - (<T as frame_system::Config>::Origin):
        ///     - The signature of the caller's coldkey.
        ///
        /// * `lease_id` (LeaseId):
        ///     - The ID of the lease to terminate.
        ///
        /// * `hotkey` (T::AccountId):
        ///     - The hotkey of the beneficiary to mark as subnet owner hotkey.
        #[pallet::call_index(111)]
        #[pallet::weight(SubnetLeasingWeightInfo::<T>::do_terminate_lease(T::MaxContributors::get()))]
        pub fn terminate_lease(
            origin: T::RuntimeOrigin,
            lease_id: LeaseId,
            hotkey: T::AccountId,
        ) -> DispatchResultWithPostInfo {
            Self::do_terminate_lease(origin, lease_id, hotkey)
        }

        /// Updates the symbol for a subnet.
        ///
        /// # Arguments
        /// * `origin` - The origin of the call, which must be the subnet owner or root.
        /// * `netuid` - The unique identifier of the subnet on which the symbol is being set.
        /// * `symbol` - The symbol to set for the subnet.
        ///
        /// # Errors
        /// Returns an error if:
        /// * The transaction is not signed by the subnet owner.
        /// * The symbol does not exist.
        /// * The symbol is already in use by another subnet.
        ///
        /// # Events
        /// Emits a `SymbolUpdated` event on success.
        #[pallet::call_index(112)]
        #[pallet::weight((
<<<<<<< HEAD
            Weight::from_parts(26_930_000, 0).saturating_add(T::DbWeight::get().reads_writes(4, 1)),
=======
            Weight::from_parts(26_200_000, 0).saturating_add(T::DbWeight::get().reads_writes(4, 1)),
>>>>>>> 121964fc
            DispatchClass::Operational,
            Pays::Yes
        ))]
        pub fn update_symbol(
            origin: OriginFor<T>,
            netuid: NetUid,
            symbol: Vec<u8>,
        ) -> DispatchResult {
            Self::ensure_subnet_owner_or_root(origin, netuid)?;

            Self::ensure_symbol_exists(&symbol)?;
            Self::ensure_symbol_available(&symbol)?;

            TokenSymbol::<T>::insert(netuid, symbol.clone());

            Self::deposit_event(Event::SymbolUpdated { netuid, symbol });
            Ok(())
        }

        /// ---- Used to commit timelock encrypted commit-reveal weight values to later be revealed.
        ///
        /// # Args:
        /// * `origin`: (`<T as frame_system::Config>::RuntimeOrigin`):
        ///   - The committing hotkey.
        ///
        /// * `netuid` (`u16`):
        ///   - The u16 network identifier.
        ///
        /// * `commit` (`Vec<u8>`):
        ///   - The encrypted compressed commit.
        ///     The steps for this are:
        ///     1. Instantiate [`WeightsTlockPayload`]
        ///     2. Serialize it using the `parity_scale_codec::Encode` trait
        ///     3. Encrypt it following the steps (here)[https://github.com/ideal-lab5/tle/blob/f8e6019f0fb02c380ebfa6b30efb61786dede07b/timelock/src/tlock.rs#L283-L336]
        ///        to produce a [`TLECiphertext<TinyBLS381>`] type.
        ///     4. Serialize and compress using the `ark-serialize` `CanonicalSerialize` trait.
        ///
        /// * reveal_round (`u64`):
        ///    - The drand reveal round which will be avaliable during epoch `n+1` from the current
        ///      epoch.
        ///
        /// * commit_reveal_version (`u16`):
        ///     - The client (bittensor-drand) version
        #[pallet::call_index(113)]
        #[pallet::weight((Weight::from_parts(64_530_000, 0)
		.saturating_add(T::DbWeight::get().reads(7_u64))
		.saturating_add(T::DbWeight::get().writes(2)), DispatchClass::Normal, Pays::No))]
        pub fn commit_timelocked_weights(
            origin: T::RuntimeOrigin,
            netuid: NetUid,
            commit: BoundedVec<u8, ConstU32<MAX_CRV3_COMMIT_SIZE_BYTES>>,
            reveal_round: u64,
            commit_reveal_version: u16,
        ) -> DispatchResult {
            Self::do_commit_timelocked_weights(
                origin,
                netuid,
                commit,
                reveal_round,
                commit_reveal_version,
            )
        }

        /// Remove a user's subnetwork
        /// The caller must be root
        #[pallet::call_index(114)]
        #[pallet::weight((Weight::from_parts(119_000_000, 0)
		.saturating_add(T::DbWeight::get().reads(6))
		.saturating_add(T::DbWeight::get().writes(31)), DispatchClass::Operational, Pays::No))]
        pub fn root_dissolve_network(origin: OriginFor<T>, netuid: NetUid) -> DispatchResult {
            ensure_root(origin)?;
            Self::do_dissolve_network(netuid)
        }
    }
}<|MERGE_RESOLUTION|>--- conflicted
+++ resolved
@@ -2156,11 +2156,7 @@
         /// Emits a `SymbolUpdated` event on success.
         #[pallet::call_index(112)]
         #[pallet::weight((
-<<<<<<< HEAD
-            Weight::from_parts(26_930_000, 0).saturating_add(T::DbWeight::get().reads_writes(4, 1)),
-=======
             Weight::from_parts(26_200_000, 0).saturating_add(T::DbWeight::get().reads_writes(4, 1)),
->>>>>>> 121964fc
             DispatchClass::Operational,
             Pays::Yes
         ))]
