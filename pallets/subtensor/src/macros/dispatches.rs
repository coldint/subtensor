#![allow(clippy::crate_in_macro_def)]
use frame_support::pallet_macros::pallet_section;

/// A [`pallet_section`] that defines the errors for a pallet.
/// This can later be imported into the pallet using [`import_section`].
#[pallet_section]
mod dispatches {
    use crate::subnets::leasing::SubnetLeasingWeightInfo;
    use frame_support::traits::schedule::DispatchTime;
    use frame_support::traits::schedule::v3::Anon as ScheduleAnon;
    use frame_system::pallet_prelude::BlockNumberFor;
    use sp_core::ecdsa::Signature;
    use sp_runtime::{Percent, traits::Saturating};

    use crate::MAX_CRV3_COMMIT_SIZE_BYTES;
    /// Dispatchable functions allow users to interact with the pallet and invoke state changes.
    /// These functions materialize as "extrinsics", which are often compared to transactions.
    /// Dispatchable functions must be annotated with a weight and must return a DispatchResult.
    #[pallet::call]
    impl<T: Config> Pallet<T> {
        /// --- Sets the caller weights for the incentive mechanism. The call can be
        /// made from the hotkey account so is potentially insecure, however, the damage
        /// of changing weights is minimal if caught early. This function includes all the
        /// checks that the passed weights meet the requirements. Stored as u16s they represent
        /// rational values in the range [0,1] which sum to 1 and can be interpreted as
        /// probabilities. The specific weights determine how inflation propagates outward
        /// from this peer.
        ///
        /// Note: The 16 bit integers weights should represent 1.0 as the max u16.
        /// However, the function normalizes all integers to u16_max anyway. This means that if the sum of all
        /// elements is larger or smaller than the amount of elements * u16_max, all elements
        /// will be corrected for this deviation.
        ///
        /// # Args:
        /// * `origin`: (<T as frame_system::Config>Origin):
        ///     - The caller, a hotkey who wishes to set their weights.
        ///
        /// * `netuid` (u16):
        /// 	- The network uid we are setting these weights on.
        ///
        /// * `dests` (Vec<u16>):
        /// 	- The edge endpoint for the weight, i.e. j for w_ij.
        ///
        /// * 'weights' (Vec<u16>):
        /// 	- The u16 integer encoded weights. Interpreted as rational
        /// 		values in the range [0,1]. They must sum to in32::MAX.
        ///
        /// * 'version_key' ( u64 ):
        /// 	- The network version key to check if the validator is up to date.
        ///
        /// # Event:
        /// * WeightsSet;
        /// 	- On successfully setting the weights on chain.
        ///
        /// # Raises:
        /// * 'SubNetworkDoesNotExist':
        /// 	- Attempting to set weights on a non-existent network.
        ///
        /// * 'NotRegistered':
        /// 	- Attempting to set weights from a non registered account.
        ///
        /// * 'WeightVecNotEqualSize':
        /// 	- Attempting to set weights with uids not of same length.
        ///
        /// * 'DuplicateUids':
        /// 	- Attempting to set weights with duplicate uids.
        ///
        ///     * 'UidsLengthExceedUidsInSubNet':
        /// 	- Attempting to set weights above the max allowed uids.
        ///
        /// * 'UidVecContainInvalidOne':
        /// 	- Attempting to set weights with invalid uids.
        ///
        /// * 'WeightVecLengthIsLow':
        /// 	- Attempting to set weights with fewer weights than min.
        ///
        /// * 'MaxWeightExceeded':
        /// 	- Attempting to set weights with max value exceeding limit.
        #[pallet::call_index(0)]
        #[pallet::weight((Weight::from_parts(15_540_000_000, 0)
        .saturating_add(T::DbWeight::get().reads(4111))
        .saturating_add(T::DbWeight::get().writes(2)), DispatchClass::Normal, Pays::No))]
        pub fn set_weights(
            origin: OriginFor<T>,
            netuid: NetUid,
            dests: Vec<u16>,
            weights: Vec<u16>,
            version_key: u64,
        ) -> DispatchResult {
            if Self::get_commit_reveal_weights_enabled(netuid) {
                Err(Error::<T>::CommitRevealEnabled.into())
            } else {
                Self::do_set_weights(origin, netuid, dests, weights, version_key)
            }
        }

        /// --- Allows a hotkey to set weights for multiple netuids as a batch.
        ///
        /// # Args:
        /// * `origin`: (<T as frame_system::Config>Origin):
        ///     - The caller, a hotkey who wishes to set their weights.
        ///
        /// * `netuids` (Vec<Compact<u16>>):
        /// 	- The network uids we are setting these weights on.
        ///
        /// * `weights` (Vec<Vec<(Compact<u16>, Compact<u16>)>):
        /// 	- The weights to set for each network. [(uid, weight), ...]
        ///
        /// * `version_keys` (Vec<Compact<u64>>):
        /// 	- The network version keys to check if the validator is up to date.
        ///
        /// # Event:
        /// * WeightsSet;
        /// 	- On successfully setting the weights on chain.
        /// * BatchWeightsCompleted;
        /// 	- On success of the batch.
        /// * BatchCompletedWithErrors;
        /// 	- On failure of any of the weights in the batch.
        /// * BatchWeightItemFailed;
        /// 	- On failure for each failed item in the batch.
        ///
        #[pallet::call_index(80)]
        #[pallet::weight((Weight::from_parts(95_160_000, 0)
        .saturating_add(T::DbWeight::get().reads(14))
        .saturating_add(T::DbWeight::get().writes(2)), DispatchClass::Normal, Pays::No))]
        pub fn batch_set_weights(
            origin: OriginFor<T>,
            netuids: Vec<Compact<NetUid>>,
            weights: Vec<Vec<(Compact<u16>, Compact<u16>)>>,
            version_keys: Vec<Compact<u64>>,
        ) -> DispatchResult {
            Self::do_batch_set_weights(origin, netuids, weights, version_keys)
        }

        /// ---- Used to commit a hash of your weight values to later be revealed.
        ///
        /// # Args:
        /// * `origin`: (`<T as frame_system::Config>::RuntimeOrigin`):
        ///   - The signature of the committing hotkey.
        ///
        /// * `netuid` (`u16`):
        ///   - The u16 network identifier.
        ///
        /// * `commit_hash` (`H256`):
        ///   - The hash representing the committed weights.
        ///
        /// # Raises:
        /// * `CommitRevealDisabled`:
        ///   - Attempting to commit when the commit-reveal mechanism is disabled.
        ///
        /// * `TooManyUnrevealedCommits`:
        ///   - Attempting to commit when the user has more than the allowed limit of unrevealed commits.
        ///
        #[pallet::call_index(96)]
        #[pallet::weight((Weight::from_parts(55_130_000, 0)
		.saturating_add(T::DbWeight::get().reads(7))
		.saturating_add(T::DbWeight::get().writes(2)), DispatchClass::Normal, Pays::No))]
        pub fn commit_weights(
            origin: T::RuntimeOrigin,
            netuid: NetUid,
            commit_hash: H256,
        ) -> DispatchResult {
            Self::do_commit_weights(origin, netuid, commit_hash)
        }

        /// --- Allows a hotkey to commit weight hashes for multiple netuids as a batch.
        ///
        /// # Args:
        /// * `origin`: (<T as frame_system::Config>Origin):
        ///     - The caller, a hotkey who wishes to set their weights.
        ///
        /// * `netuids` (Vec<Compact<u16>>):
        /// 	- The network uids we are setting these weights on.
        ///
        /// * `commit_hashes` (Vec<H256>):
        /// 	- The commit hashes to commit.
        ///
        /// # Event:
        /// * WeightsSet;
        /// 	- On successfully setting the weights on chain.
        /// * BatchWeightsCompleted;
        /// 	- On success of the batch.
        /// * BatchCompletedWithErrors;
        /// 	- On failure of any of the weights in the batch.
        /// * BatchWeightItemFailed;
        /// 	- On failure for each failed item in the batch.
        ///
        #[pallet::call_index(100)]
        #[pallet::weight((Weight::from_parts(82_010_000, 0)
        .saturating_add(T::DbWeight::get().reads(8))
        .saturating_add(T::DbWeight::get().writes(2)), DispatchClass::Normal, Pays::No))]
        pub fn batch_commit_weights(
            origin: OriginFor<T>,
            netuids: Vec<Compact<NetUid>>,
            commit_hashes: Vec<H256>,
        ) -> DispatchResult {
            Self::do_batch_commit_weights(origin, netuids, commit_hashes)
        }

        /// ---- Used to reveal the weights for a previously committed hash.
        ///
        /// # Args:
        /// * `origin`: (`<T as frame_system::Config>::RuntimeOrigin`):
        ///   - The signature of the revealing hotkey.
        ///
        /// * `netuid` (`u16`):
        ///   - The u16 network identifier.
        ///
        /// * `uids` (`Vec<u16>`):
        ///   - The uids for the weights being revealed.
        ///
        /// * `values` (`Vec<u16>`):
        ///   - The values of the weights being revealed.
        ///
        /// * `salt` (`Vec<u16>`):
        ///   - The salt used to generate the commit hash.
        ///
        /// * `version_key` (`u64`):
        ///   - The network version key.
        ///
        /// # Raises:
        /// * `CommitRevealDisabled`:
        ///   - Attempting to reveal weights when the commit-reveal mechanism is disabled.
        ///
        /// * `NoWeightsCommitFound`:
        ///   - Attempting to reveal weights without an existing commit.
        ///
        /// * `ExpiredWeightCommit`:
        ///   - Attempting to reveal a weight commit that has expired.
        ///
        /// * `RevealTooEarly`:
        ///   - Attempting to reveal weights outside the valid reveal period.
        ///
        /// * `InvalidRevealCommitHashNotMatch`:
        ///   - The revealed hash does not match any committed hash.
        ///
        #[pallet::call_index(97)]
        #[pallet::weight((Weight::from_parts(122_000_000, 0)
		.saturating_add(T::DbWeight::get().reads(16))
		.saturating_add(T::DbWeight::get().writes(2)), DispatchClass::Normal, Pays::No))]
        pub fn reveal_weights(
            origin: T::RuntimeOrigin,
            netuid: NetUid,
            uids: Vec<u16>,
            values: Vec<u16>,
            salt: Vec<u16>,
            version_key: u64,
        ) -> DispatchResult {
            Self::do_reveal_weights(origin, netuid, uids, values, salt, version_key)
        }

        /// ---- Used to commit encrypted commit-reveal v3 weight values to later be revealed.
        ///
        /// # Args:
        /// * `origin`: (`<T as frame_system::Config>::RuntimeOrigin`):
        ///   - The committing hotkey.
        ///
        /// * `netuid` (`u16`):
        ///   - The u16 network identifier.
        ///
        /// * `commit` (`Vec<u8>`):
        ///   - The encrypted compressed commit.
        ///     The steps for this are:
        ///     1. Instantiate [`WeightsTlockPayload`]
        ///     2. Serialize it using the `parity_scale_codec::Encode` trait
        ///     3. Encrypt it following the steps (here)[https://github.com/ideal-lab5/tle/blob/f8e6019f0fb02c380ebfa6b30efb61786dede07b/timelock/src/tlock.rs#L283-L336]
        ///        to produce a [`TLECiphertext<TinyBLS381>`] type.
        ///     4. Serialize and compress using the `ark-serialize` `CanonicalSerialize` trait.
        ///
        /// * reveal_round (`u64`):
        ///    - The drand reveal round which will be avaliable during epoch `n+1` from the current
        ///      epoch.
        ///
        /// # Raises:
        /// * `CommitRevealV3Disabled`:
        ///   - Attempting to commit when the commit-reveal mechanism is disabled.
        ///
        /// * `TooManyUnrevealedCommits`:
        ///   - Attempting to commit when the user has more than the allowed limit of unrevealed commits.
        ///
        #[pallet::call_index(99)]
        #[pallet::weight((Weight::from_parts(62_300_000, 0)
		.saturating_add(T::DbWeight::get().reads(7_u64))
		.saturating_add(T::DbWeight::get().writes(2)), DispatchClass::Normal, Pays::No))]
        pub fn commit_crv3_weights(
            origin: T::RuntimeOrigin,
            netuid: NetUid,
            commit: BoundedVec<u8, ConstU32<MAX_CRV3_COMMIT_SIZE_BYTES>>,
            reveal_round: u64,
        ) -> DispatchResult {
            Self::do_commit_timelocked_weights(origin, netuid, commit, reveal_round, 4)
        }

        /// ---- The implementation for batch revealing committed weights.
        ///
        /// # Args:
        /// * `origin`: (`<T as frame_system::Config>::RuntimeOrigin`):
        ///   - The signature of the revealing hotkey.
        ///
        /// * `netuid` (`u16`):
        ///   - The u16 network identifier.
        ///
        /// * `uids_list` (`Vec<Vec<u16>>`):
        ///   - A list of uids for each set of weights being revealed.
        ///
        /// * `values_list` (`Vec<Vec<u16>>`):
        ///   - A list of values for each set of weights being revealed.
        ///
        /// * `salts_list` (`Vec<Vec<u16>>`):
        ///   - A list of salts used to generate the commit hashes.
        ///
        /// * `version_keys` (`Vec<u64>`):
        ///   - A list of network version keys.
        ///
        /// # Raises:
        /// * `CommitRevealDisabled`:
        ///   - Attempting to reveal weights when the commit-reveal mechanism is disabled.
        ///
        /// * `NoWeightsCommitFound`:
        ///   - Attempting to reveal weights without an existing commit.
        ///
        /// * `ExpiredWeightCommit`:
        ///   - Attempting to reveal a weight commit that has expired.
        ///
        /// * `RevealTooEarly`:
        ///   - Attempting to reveal weights outside the valid reveal period.
        ///
        /// * `InvalidRevealCommitHashNotMatch`:
        ///   - The revealed hash does not match any committed hash.
        ///
        /// * `InvalidInputLengths`:
        ///   - The input vectors are of mismatched lengths.
        #[pallet::call_index(98)]
        #[pallet::weight((Weight::from_parts(412_000_000, 0)
		.saturating_add(T::DbWeight::get().reads(16))
		.saturating_add(T::DbWeight::get().writes(2_u64)), DispatchClass::Normal, Pays::No))]
        pub fn batch_reveal_weights(
            origin: T::RuntimeOrigin,
            netuid: NetUid,
            uids_list: Vec<Vec<u16>>,
            values_list: Vec<Vec<u16>>,
            salts_list: Vec<Vec<u16>>,
            version_keys: Vec<u64>,
        ) -> DispatchResult {
            Self::do_batch_reveal_weights(
                origin,
                netuid,
                uids_list,
                values_list,
                salts_list,
                version_keys,
            )
        }

        /// # Args:
        /// * `origin`: (<T as frame_system::Config>Origin):
        /// 	- The caller, a hotkey who wishes to set their weights.
        ///
        /// * `netuid` (u16):
        /// 	- The network uid we are setting these weights on.
        ///
        /// * `hotkey` (T::AccountId):
        /// 	- The hotkey associated with the operation and the calling coldkey.
        ///
        /// * `dests` (Vec<u16>):
        /// 	- The edge endpoint for the weight, i.e. j for w_ij.
        ///
        /// * 'weights' (Vec<u16>):
        /// 	- The u16 integer encoded weights. Interpreted as rational
        /// 		values in the range [0,1]. They must sum to in32::MAX.
        ///
        /// * 'version_key' ( u64 ):
        /// 	- The network version key to check if the validator is up to date.
        ///
        /// # Event:
        ///
        /// * WeightsSet;
        /// 	- On successfully setting the weights on chain.
        ///
        /// # Raises:
        ///
        /// * NonAssociatedColdKey;
        /// 	- Attempting to set weights on a non-associated cold key.
        ///
        /// * 'SubNetworkDoesNotExist':
        /// 	- Attempting to set weights on a non-existent network.
        ///
        /// * 'NotRootSubnet':
        /// 	- Attempting to set weights on a subnet that is not the root network.
        ///
        /// * 'WeightVecNotEqualSize':
        /// 	- Attempting to set weights with uids not of same length.
        ///
        /// * 'UidVecContainInvalidOne':
        /// 	- Attempting to set weights with invalid uids.
        ///
        /// * 'NotRegistered':
        /// 	- Attempting to set weights from a non registered account.
        ///
        /// * 'WeightVecLengthIsLow':
        /// 	- Attempting to set weights with fewer weights than min.
        ///
        ///  * 'IncorrectWeightVersionKey':
        ///      - Attempting to set weights with the incorrect network version key.
        ///
        ///  * 'SettingWeightsTooFast':
        ///      - Attempting to set weights too fast.
        ///
        /// * 'WeightVecLengthIsLow':
        /// 	- Attempting to set weights with fewer weights than min.
        ///
        /// * 'MaxWeightExceeded':
        /// 	- Attempting to set weights with max value exceeding limit.
        ///
        #[pallet::call_index(8)]
        #[pallet::weight((Weight::from_parts(3_176_000, 0)
		.saturating_add(T::DbWeight::get().reads(0_u64))
		.saturating_add(T::DbWeight::get().writes(0_u64)), DispatchClass::Normal, Pays::No))]
        pub fn set_tao_weights(
            _origin: OriginFor<T>,
            _netuid: NetUid,
            _hotkey: T::AccountId,
            _dests: Vec<u16>,
            _weights: Vec<u16>,
            _version_key: u64,
        ) -> DispatchResult {
            // DEPRECATED
            // Self::do_set_root_weights(origin, netuid, hotkey, dests, weights, version_key)
            // Self::do_set_tao_weights(origin, netuid, hotkey, dests, weights, version_key)
            Ok(())
        }

        /// --- Sets the key as a delegate.
        ///
        /// # Args:
        /// * 'origin': (<T as frame_system::Config>Origin):
        /// 	- The signature of the caller's coldkey.
        ///
        /// * 'hotkey' (T::AccountId):
        /// 	- The hotkey we are delegating (must be owned by the coldkey.)
        ///
        /// * 'take' (u64):
        /// 	- The stake proportion that this hotkey takes from delegations.
        ///
        /// # Event:
        /// * DelegateAdded;
        /// 	- On successfully setting a hotkey as a delegate.
        ///
        /// # Raises:
        /// * 'NotRegistered':
        /// 	- The hotkey we are delegating is not registered on the network.
        ///
        /// * 'NonAssociatedColdKey':
        /// 	- The hotkey we are delegating is not owned by the calling coldket.
        ///
        #[pallet::call_index(1)]
<<<<<<< HEAD
        #[pallet::weight((Weight::from_parts(2_900_000, 0)
=======
        #[pallet::weight((Weight::from_parts(3_406_000, 0)
>>>>>>> a99df56f
		.saturating_add(T::DbWeight::get().reads(0))
		.saturating_add(T::DbWeight::get().writes(0)), DispatchClass::Normal, Pays::Yes))]
        pub fn become_delegate(_origin: OriginFor<T>, _hotkey: T::AccountId) -> DispatchResult {
            // DEPRECATED
            // Self::do_become_delegate(origin, hotkey, Self::get_default_delegate_take())

            Ok(())
        }

        /// --- Allows delegates to decrease its take value.
        ///
        /// # Args:
        /// * 'origin': (<T as frame_system::Config>::Origin):
        /// 	- The signature of the caller's coldkey.
        ///
        /// * 'hotkey' (T::AccountId):
        /// 	- The hotkey we are delegating (must be owned by the coldkey.)
        ///
        /// * 'netuid' (u16):
        /// 	- Subnet ID to decrease take for
        ///
        /// * 'take' (u16):
        /// 	- The new stake proportion that this hotkey takes from delegations.
        ///        The new value can be between 0 and 11_796 and should be strictly
        ///        lower than the previous value. It T is the new value (rational number),
        ///        the the parameter is calculated as [65535 * T]. For example, 1% would be
        ///        [0.01 * 65535] = [655.35] = 655
        ///
        /// # Event:
        /// * TakeDecreased;
        /// 	- On successfully setting a decreased take for this hotkey.
        ///
        /// # Raises:
        /// * 'NotRegistered':
        /// 	- The hotkey we are delegating is not registered on the network.
        ///
        /// * 'NonAssociatedColdKey':
        /// 	- The hotkey we are delegating is not owned by the calling coldkey.
        ///
        /// * 'DelegateTakeTooLow':
        /// 	- The delegate is setting a take which is not lower than the previous.
        ///
        #[pallet::call_index(65)]
        #[pallet::weight((Weight::from_parts(30_020_000, 0)
		.saturating_add(T::DbWeight::get().reads(3))
		.saturating_add(T::DbWeight::get().writes(2)), DispatchClass::Normal, Pays::No))]
        pub fn decrease_take(
            origin: OriginFor<T>,
            hotkey: T::AccountId,
            take: u16,
        ) -> DispatchResult {
            Self::do_decrease_take(origin, hotkey, take)
        }

        /// --- Allows delegates to increase its take value. This call is rate-limited.
        ///
        /// # Args:
        /// * 'origin': (<T as frame_system::Config>::Origin):
        /// 	- The signature of the caller's coldkey.
        ///
        /// * 'hotkey' (T::AccountId):
        /// 	- The hotkey we are delegating (must be owned by the coldkey.)
        ///
        /// * 'take' (u16):
        /// 	- The new stake proportion that this hotkey takes from delegations.
        ///        The new value can be between 0 and 11_796 and should be strictly
        ///        greater than the previous value. T is the new value (rational number),
        ///        the the parameter is calculated as [65535 * T]. For example, 1% would be
        ///        [0.01 * 65535] = [655.35] = 655
        ///
        /// # Event:
        /// * TakeIncreased;
        /// 	- On successfully setting a increased take for this hotkey.
        ///
        /// # Raises:
        /// * 'NotRegistered':
        /// 	- The hotkey we are delegating is not registered on the network.
        ///
        /// * 'NonAssociatedColdKey':
        /// 	- The hotkey we are delegating is not owned by the calling coldkey.
        ///
        /// * 'DelegateTakeTooHigh':
        /// 	- The delegate is setting a take which is not greater than the previous.
        ///
        #[pallet::call_index(66)]
        #[pallet::weight((Weight::from_parts(36_710_000, 0)
		.saturating_add(T::DbWeight::get().reads(5))
		.saturating_add(T::DbWeight::get().writes(2)), DispatchClass::Normal, Pays::No))]
        pub fn increase_take(
            origin: OriginFor<T>,
            hotkey: T::AccountId,
            take: u16,
        ) -> DispatchResult {
            Self::do_increase_take(origin, hotkey, take)
        }

        /// --- Adds stake to a hotkey. The call is made from a coldkey account.
        /// This delegates stake to the hotkey.
        ///
        /// Note: the coldkey account may own the hotkey, in which case they are
        /// delegating to themselves.
        ///
        /// # Args:
        ///  * 'origin': (<T as frame_system::Config>Origin):
        /// 	- The signature of the caller's coldkey.
        ///
        ///  * 'hotkey' (T::AccountId):
        /// 	- The associated hotkey account.
        ///
        /// * 'netuid' (u16):
        ///     - Subnetwork UID
        ///
        ///  * 'amount_staked' (u64):
        /// 	- The amount of stake to be added to the hotkey staking account.
        ///
        /// # Event:
        ///  * StakeAdded;
        /// 	- On the successfully adding stake to a global account.
        ///
        /// # Raises:
        ///  * 'NotEnoughBalanceToStake':
        /// 	- Not enough balance on the coldkey to add onto the global account.
        ///
        ///  * 'NonAssociatedColdKey':
        /// 	- The calling coldkey is not associated with this hotkey.
        ///
        ///  * 'BalanceWithdrawalError':
        ///  	- Errors stemming from transaction pallet.
        ///
        #[pallet::call_index(2)]
        #[pallet::weight((Weight::from_parts(340_400_000, 0)
		.saturating_add(T::DbWeight::get().reads(26))
		.saturating_add(T::DbWeight::get().writes(15)), DispatchClass::Normal, Pays::Yes))]
        pub fn add_stake(
            origin: OriginFor<T>,
            hotkey: T::AccountId,
            netuid: NetUid,
            amount_staked: TaoCurrency,
        ) -> DispatchResult {
            Self::do_add_stake(origin, hotkey, netuid, amount_staked)
        }

        /// Remove stake from the staking account. The call must be made
        /// from the coldkey account attached to the neuron metadata. Only this key
        /// has permission to make staking and unstaking requests.
        ///
        /// # Args:
        /// * 'origin': (<T as frame_system::Config>Origin):
        /// 	- The signature of the caller's coldkey.
        ///
        /// * 'hotkey' (T::AccountId):
        /// 	- The associated hotkey account.
        ///
        /// * 'netuid' (u16):
        ///     - Subnetwork UID
        ///
        /// * 'amount_unstaked' (u64):
        /// 	- The amount of stake to be added to the hotkey staking account.
        ///
        /// # Event:
        /// * StakeRemoved;
        /// 	- On the successfully removing stake from the hotkey account.
        ///
        /// # Raises:
        /// * 'NotRegistered':
        /// 	- Thrown if the account we are attempting to unstake from is non existent.
        ///
        /// * 'NonAssociatedColdKey':
        /// 	- Thrown if the coldkey does not own the hotkey we are unstaking from.
        ///
        /// * 'NotEnoughStakeToWithdraw':
        /// 	- Thrown if there is not enough stake on the hotkey to withdwraw this amount.
        ///
        #[pallet::call_index(3)]
        #[pallet::weight((Weight::from_parts(196_800_000, 0)
		.saturating_add(T::DbWeight::get().reads(19))
		.saturating_add(T::DbWeight::get().writes(10)), DispatchClass::Normal, Pays::Yes))]
        pub fn remove_stake(
            origin: OriginFor<T>,
            hotkey: T::AccountId,
            netuid: NetUid,
            amount_unstaked: AlphaCurrency,
        ) -> DispatchResult {
            Self::do_remove_stake(origin, hotkey, netuid, amount_unstaked)
        }

        /// Serves or updates axon /prometheus information for the neuron associated with the caller. If the caller is
        /// already registered the metadata is updated. If the caller is not registered this call throws NotRegistered.
        ///
        /// # Args:
        /// * 'origin': (<T as frame_system::Config>Origin):
        /// 	- The signature of the caller.
        ///
        /// * 'netuid' (u16):
        /// 	- The u16 network identifier.
        ///
        /// * 'version' (u64):
        /// 	- The bittensor version identifier.
        ///
        /// * 'ip' (u64):
        /// 	- The endpoint ip information as a u128 encoded integer.
        ///
        /// * 'port' (u16):
        /// 	- The endpoint port information as a u16 encoded integer.
        ///
        /// * 'ip_type' (u8):
        /// 	- The endpoint ip version as a u8, 4 or 6.
        ///
        /// * 'protocol' (u8):
        /// 	- UDP:1 or TCP:0
        ///
        /// * 'placeholder1' (u8):
        /// 	- Placeholder for further extra params.
        ///
        /// * 'placeholder2' (u8):
        /// 	- Placeholder for further extra params.
        ///
        /// # Event:
        /// * AxonServed;
        /// 	- On successfully serving the axon info.
        ///
        /// # Raises:
        /// * 'SubNetworkDoesNotExist':
        /// 	- Attempting to set weights on a non-existent network.
        ///
        /// * 'NotRegistered':
        /// 	- Attempting to set weights from a non registered account.
        ///
        /// * 'InvalidIpType':
        /// 	- The ip type is not 4 or 6.
        ///
        /// * 'InvalidIpAddress':
        /// 	- The numerically encoded ip address does not resolve to a proper ip.
        ///
        /// * 'ServingRateLimitExceeded':
        /// 	- Attempting to set prometheus information withing the rate limit min.
        ///
        #[pallet::call_index(4)]
        #[pallet::weight((Weight::from_parts(36_090_000, 0)
		.saturating_add(T::DbWeight::get().reads(4))
		.saturating_add(T::DbWeight::get().writes(1)), DispatchClass::Normal, Pays::No))]
        pub fn serve_axon(
            origin: OriginFor<T>,
            netuid: NetUid,
            version: u32,
            ip: u128,
            port: u16,
            ip_type: u8,
            protocol: u8,
            placeholder1: u8,
            placeholder2: u8,
        ) -> DispatchResult {
            Self::do_serve_axon(
                origin,
                netuid,
                version,
                ip,
                port,
                ip_type,
                protocol,
                placeholder1,
                placeholder2,
                None,
            )
        }

        /// Same as `serve_axon` but takes a certificate as an extra optional argument.
        /// Serves or updates axon /prometheus information for the neuron associated with the caller. If the caller is
        /// already registered the metadata is updated. If the caller is not registered this call throws NotRegistered.
        ///
        /// # Args:
        /// * 'origin': (<T as frame_system::Config>Origin):
        /// 	- The signature of the caller.
        ///
        /// * 'netuid' (u16):
        /// 	- The u16 network identifier.
        ///
        /// * 'version' (u64):
        /// 	- The bittensor version identifier.
        ///
        /// * 'ip' (u64):
        /// 	- The endpoint ip information as a u128 encoded integer.
        ///
        /// * 'port' (u16):
        /// 	- The endpoint port information as a u16 encoded integer.
        ///
        /// * 'ip_type' (u8):
        /// 	- The endpoint ip version as a u8, 4 or 6.
        ///
        /// * 'protocol' (u8):
        /// 	- UDP:1 or TCP:0
        ///
        /// * 'placeholder1' (u8):
        /// 	- Placeholder for further extra params.
        ///
        /// * 'placeholder2' (u8):
        /// 	- Placeholder for further extra params.
        ///
        /// * 'certificate' (Vec<u8>):
        ///     - TLS certificate for inter neuron communitation.
        ///
        /// # Event:
        /// * AxonServed;
        /// 	- On successfully serving the axon info.
        ///
        /// # Raises:
        /// * 'SubNetworkDoesNotExist':
        /// 	- Attempting to set weights on a non-existent network.
        ///
        /// * 'NotRegistered':
        /// 	- Attempting to set weights from a non registered account.
        ///
        /// * 'InvalidIpType':
        /// 	- The ip type is not 4 or 6.
        ///
        /// * 'InvalidIpAddress':
        /// 	- The numerically encoded ip address does not resolve to a proper ip.
        ///
        /// * 'ServingRateLimitExceeded':
        /// 	- Attempting to set prometheus information withing the rate limit min.
        ///
        #[pallet::call_index(40)]
<<<<<<< HEAD
        #[pallet::weight((Weight::from_parts(32_230_000, 0)
=======
        #[pallet::weight((Weight::from_parts(32_310_000, 0)
>>>>>>> a99df56f
		.saturating_add(T::DbWeight::get().reads(4))
		.saturating_add(T::DbWeight::get().writes(1)), DispatchClass::Normal, Pays::No))]
        pub fn serve_axon_tls(
            origin: OriginFor<T>,
            netuid: NetUid,
            version: u32,
            ip: u128,
            port: u16,
            ip_type: u8,
            protocol: u8,
            placeholder1: u8,
            placeholder2: u8,
            certificate: Vec<u8>,
        ) -> DispatchResult {
            Self::do_serve_axon(
                origin,
                netuid,
                version,
                ip,
                port,
                ip_type,
                protocol,
                placeholder1,
                placeholder2,
                Some(certificate),
            )
        }

        /// ---- Set prometheus information for the neuron.
        /// # Args:
        /// * 'origin': (<T as frame_system::Config>Origin):
        /// 	- The signature of the calling hotkey.
        ///
        /// * 'netuid' (u16):
        /// 	- The u16 network identifier.
        ///
        /// * 'version' (u16):
        /// 	-  The bittensor version identifier.
        ///
        /// * 'ip' (u128):
        /// 	- The prometheus ip information as a u128 encoded integer.
        ///
        /// * 'port' (u16):
        /// 	- The prometheus port information as a u16 encoded integer.
        ///
        /// * 'ip_type' (u8):
        /// 	- The ip type v4 or v6.
        ///
        #[pallet::call_index(5)]
        #[pallet::weight((Weight::from_parts(28_660_000, 0)
		.saturating_add(T::DbWeight::get().reads(4))
		.saturating_add(T::DbWeight::get().writes(1)), DispatchClass::Normal, Pays::No))]
        pub fn serve_prometheus(
            origin: OriginFor<T>,
            netuid: NetUid,
            version: u32,
            ip: u128,
            port: u16,
            ip_type: u8,
        ) -> DispatchResult {
            Self::do_serve_prometheus(origin, netuid, version, ip, port, ip_type)
        }

        /// ---- Registers a new neuron to the subnetwork.
        ///
        /// # Args:
        /// * 'origin': (<T as frame_system::Config>Origin):
        /// 	- The signature of the calling hotkey.
        ///
        /// * 'netuid' (u16):
        /// 	- The u16 network identifier.
        ///
        /// * 'block_number' ( u64 ):
        /// 	- Block hash used to prove work done.
        ///
        /// * 'nonce' ( u64 ):
        /// 	- Positive integer nonce used in POW.
        ///
        /// * 'work' ( Vec<u8> ):
        /// 	- Vector encoded bytes representing work done.
        ///
        /// * 'hotkey' ( T::AccountId ):
        /// 	- Hotkey to be registered to the network.
        ///
        /// * 'coldkey' ( T::AccountId ):
        /// 	- Associated coldkey account.
        ///
        /// # Event:
        /// * NeuronRegistered;
        /// 	- On successfully registering a uid to a neuron slot on a subnetwork.
        ///
        /// # Raises:
        /// * 'SubNetworkDoesNotExist':
        /// 	- Attempting to register to a non existent network.
        ///
        /// * 'TooManyRegistrationsThisBlock':
        /// 	- This registration exceeds the total allowed on this network this block.
        ///
        /// * 'HotKeyAlreadyRegisteredInSubNet':
        /// 	- The hotkey is already registered on this network.
        ///
        /// * 'InvalidWorkBlock':
        /// 	- The work has been performed on a stale, future, or non existent block.
        ///
        /// * 'InvalidDifficulty':
        /// 	- The work does not match the difficulty.
        ///
        /// * 'InvalidSeal':
        /// 	- The seal is incorrect.
        ///
        #[pallet::call_index(6)]
        #[pallet::weight((Weight::from_parts(197_900_000, 0)
		.saturating_add(T::DbWeight::get().reads(26))
		.saturating_add(T::DbWeight::get().writes(23)), DispatchClass::Normal, Pays::Yes))]
        pub fn register(
            origin: OriginFor<T>,
            netuid: NetUid,
            block_number: u64,
            nonce: u64,
            work: Vec<u8>,
            hotkey: T::AccountId,
            coldkey: T::AccountId,
        ) -> DispatchResult {
            Self::do_registration(origin, netuid, block_number, nonce, work, hotkey, coldkey)
        }

        /// Register the hotkey to root network
        #[pallet::call_index(62)]
        #[pallet::weight((Weight::from_parts(111_700_000, 0)
		.saturating_add(T::DbWeight::get().reads(23))
		.saturating_add(T::DbWeight::get().writes(20)), DispatchClass::Normal, Pays::No))]
        pub fn root_register(origin: OriginFor<T>, hotkey: T::AccountId) -> DispatchResult {
            Self::do_root_register(origin, hotkey)
        }

        /// Attempt to adjust the senate membership to include a hotkey
        #[pallet::call_index(63)]
        #[pallet::weight((Weight::from_parts(60_720_000, 0)
		.saturating_add(T::DbWeight::get().reads(7))
		.saturating_add(T::DbWeight::get().writes(4)), DispatchClass::Normal, Pays::Yes))]
        pub fn adjust_senate(origin: OriginFor<T>, hotkey: T::AccountId) -> DispatchResult {
            Self::do_adjust_senate(origin, hotkey)
        }

        /// User register a new subnetwork via burning token
        #[pallet::call_index(7)]
        #[pallet::weight((Weight::from_parts(354_200_000, 0)
		.saturating_add(T::DbWeight::get().reads(49))
		.saturating_add(T::DbWeight::get().writes(43)), DispatchClass::Normal, Pays::Yes))]
        pub fn burned_register(
            origin: OriginFor<T>,
            netuid: NetUid,
            hotkey: T::AccountId,
        ) -> DispatchResult {
            Self::do_burned_registration(origin, netuid, hotkey)
        }

        /// The extrinsic for user to change its hotkey in subnet or all subnets.
        #[pallet::call_index(70)]
        #[pallet::weight((Weight::from_parts(275_300_000, 0)
        .saturating_add(T::DbWeight::get().reads(47))
        .saturating_add(T::DbWeight::get().writes(37)), DispatchClass::Operational, Pays::No))]
        pub fn swap_hotkey(
            origin: OriginFor<T>,
            hotkey: T::AccountId,
            new_hotkey: T::AccountId,
            netuid: Option<NetUid>,
        ) -> DispatchResultWithPostInfo {
            Self::do_swap_hotkey(origin, &hotkey, &new_hotkey, netuid)
        }

        /// The extrinsic for user to change the coldkey associated with their account.
        ///
        /// # Arguments
        ///
        /// * `origin` - The origin of the call, must be signed by the old coldkey.
        /// * `old_coldkey` - The current coldkey associated with the account.
        /// * `new_coldkey` - The new coldkey to be associated with the account.
        ///
        /// # Returns
        ///
        /// Returns a `DispatchResultWithPostInfo` indicating success or failure of the operation.
        ///
        /// # Weight
        ///
        /// Weight is calculated based on the number of database reads and writes.
        #[pallet::call_index(71)]
        #[pallet::weight((Weight::from_parts(161_700_000, 0)
        .saturating_add(T::DbWeight::get().reads(14))
        .saturating_add(T::DbWeight::get().writes(9)), DispatchClass::Operational, Pays::No))]
        pub fn swap_coldkey(
            origin: OriginFor<T>,
            old_coldkey: T::AccountId,
            new_coldkey: T::AccountId,
            swap_cost: TaoCurrency,
        ) -> DispatchResultWithPostInfo {
            // Ensure it's called with root privileges (scheduler has root privileges)
            ensure_root(origin)?;
            log::debug!("swap_coldkey: {:?} -> {:?}", old_coldkey, new_coldkey);

            Self::do_swap_coldkey(&old_coldkey, &new_coldkey, swap_cost)
        }

        /// Sets the childkey take for a given hotkey.
        ///
        /// This function allows a coldkey to set the childkey take for a given hotkey.
        /// The childkey take determines the proportion of stake that the hotkey keeps for itself
        /// when distributing stake to its children.
        ///
        /// # Arguments:
        /// * `origin` (<T as frame_system::Config>::RuntimeOrigin):
        ///     - The signature of the calling coldkey. Setting childkey take can only be done by the coldkey.
        ///
        /// * `hotkey` (T::AccountId):
        ///     - The hotkey for which the childkey take will be set.
        ///
        /// * `take` (u16):
        ///     - The new childkey take value. This is a percentage represented as a value between 0 and 10000,
        ///       where 10000 represents 100%.
        ///
        /// # Events:
        /// * `ChildkeyTakeSet`:
        ///     - On successfully setting the childkey take for a hotkey.
        ///
        /// # Errors:
        /// * `NonAssociatedColdKey`:
        ///     - The coldkey does not own the hotkey.
        /// * `InvalidChildkeyTake`:
        ///     - The provided take value is invalid (greater than the maximum allowed take).
        /// * `TxChildkeyTakeRateLimitExceeded`:
        ///     - The rate limit for changing childkey take has been exceeded.
        ///
        #[pallet::call_index(75)]
        #[pallet::weight((
            Weight::from_parts(45_360_000, 0)
            .saturating_add(T::DbWeight::get().reads(5))
            .saturating_add(T::DbWeight::get().writes(2)),
            DispatchClass::Normal,
            Pays::Yes
        ))]
        pub fn set_childkey_take(
            origin: OriginFor<T>,
            hotkey: T::AccountId,
            netuid: NetUid,
            take: u16,
        ) -> DispatchResult {
            let coldkey = ensure_signed(origin)?;

            // Call the utility function to set the childkey take
            Self::do_set_childkey_take(coldkey, hotkey, netuid, take)
        }

        // ---- SUDO ONLY FUNCTIONS ------------------------------------------------------------

        /// Sets the transaction rate limit for changing childkey take.
        ///
        /// This function can only be called by the root origin.
        ///
        /// # Arguments:
        /// * `origin` - The origin of the call, must be root.
        /// * `tx_rate_limit` - The new rate limit in blocks.
        ///
        /// # Errors:
        /// * `BadOrigin` - If the origin is not root.
        ///
        #[pallet::call_index(69)]
        #[pallet::weight((
<<<<<<< HEAD
            Weight::from_parts(3_690_000, 0)
=======
            Weight::from_parts(5_912_000, 0)
>>>>>>> a99df56f
            .saturating_add(T::DbWeight::get().reads(0))
            .saturating_add(T::DbWeight::get().writes(1)),
            DispatchClass::Operational,
            Pays::No
        ))]
        pub fn sudo_set_tx_childkey_take_rate_limit(
            origin: OriginFor<T>,
            tx_rate_limit: u64,
        ) -> DispatchResult {
            ensure_root(origin)?;
            Self::set_tx_childkey_take_rate_limit(tx_rate_limit);
            Ok(())
        }

        /// Sets the minimum allowed childkey take.
        ///
        /// This function can only be called by the root origin.
        ///
        /// # Arguments:
        /// * `origin` - The origin of the call, must be root.
        /// * `take` - The new minimum childkey take value.
        ///
        /// # Errors:
        /// * `BadOrigin` - If the origin is not root.
        ///
        #[pallet::call_index(76)]
        #[pallet::weight((
            Weight::from_parts(6_000, 0)
            .saturating_add(T::DbWeight::get().reads(1))
            .saturating_add(T::DbWeight::get().writes(1)),
            DispatchClass::Operational,
            Pays::No
        ))]
        pub fn sudo_set_min_childkey_take(origin: OriginFor<T>, take: u16) -> DispatchResult {
            ensure_root(origin)?;
            Self::set_min_childkey_take(take);
            Ok(())
        }

        /// Sets the maximum allowed childkey take.
        ///
        /// This function can only be called by the root origin.
        ///
        /// # Arguments:
        /// * `origin` - The origin of the call, must be root.
        /// * `take` - The new maximum childkey take value.
        ///
        /// # Errors:
        /// * `BadOrigin` - If the origin is not root.
        ///
        #[pallet::call_index(77)]
        #[pallet::weight((
            Weight::from_parts(6_000, 0)
            .saturating_add(T::DbWeight::get().reads(1))
            .saturating_add(T::DbWeight::get().writes(1)),
            DispatchClass::Operational,
            Pays::No
        ))]
        pub fn sudo_set_max_childkey_take(origin: OriginFor<T>, take: u16) -> DispatchResult {
            ensure_root(origin)?;
            Self::set_max_childkey_take(take);
            Ok(())
        }
        // ==================================
        // ==== Parameter Sudo calls ========
        // ==================================
        // Each function sets the corresponding hyper paramter on the specified network
        // Args:
        // 	* 'origin': (<T as frame_system::Config>Origin):
        // 		- The caller, must be sudo.
        //
        // 	* `netuid` (u16):
        // 		- The network identifier.
        //
        // 	* `hyperparameter value` (u16):
        // 		- The value of the hyper parameter.
        //

        /// Authenticates a council proposal and dispatches a function call with `Root` origin.
        ///
        /// The dispatch origin for this call must be a council majority.
        ///
        /// ## Complexity
        /// - O(1).
        #[pallet::call_index(51)]
        #[pallet::weight((Weight::from_parts(111_100_000, 0), DispatchClass::Operational, Pays::No))]
        pub fn sudo(
            origin: OriginFor<T>,
            call: Box<T::SudoRuntimeCall>,
        ) -> DispatchResultWithPostInfo {
            // This is a public call, so we ensure that the origin is a council majority.
            T::CouncilOrigin::ensure_origin(origin)?;

            let result = call.dispatch_bypass_filter(frame_system::RawOrigin::Root.into());
            let error = result.map(|_| ()).map_err(|e| e.error);
            Self::deposit_event(Event::Sudid(error));

            return result;
        }

        /// Authenticates a council proposal and dispatches a function call with `Root` origin.
        /// This function does not check the weight of the call, and instead allows the
        /// user to specify the weight of the call.
        ///
        /// The dispatch origin for this call must be a council majority.
        ///
        /// ## Complexity
        /// - O(1).
        #[allow(deprecated)]
        #[pallet::call_index(52)]
        #[pallet::weight((*weight, call.get_dispatch_info().class, Pays::No))]
        pub fn sudo_unchecked_weight(
            origin: OriginFor<T>,
            call: Box<T::SudoRuntimeCall>,
            weight: Weight,
        ) -> DispatchResultWithPostInfo {
            // We dont need to check the weight witness, suppress warning.
            // See https://github.com/paritytech/polkadot-sdk/pull/1818.
            let _ = weight;

            // This is a public call, so we ensure that the origin is a council majority.
            T::CouncilOrigin::ensure_origin(origin)?;

            let result = call.dispatch_bypass_filter(frame_system::RawOrigin::Root.into());
            let error = result.map(|_| ()).map_err(|e| e.error);
            Self::deposit_event(Event::Sudid(error));

            return result;
        }

        /// User vote on a proposal
        #[pallet::call_index(55)]
        #[pallet::weight((Weight::from_parts(111_100_000, 0)
		.saturating_add(T::DbWeight::get().reads(0))
		.saturating_add(T::DbWeight::get().writes(0)), DispatchClass::Operational))]
        pub fn vote(
            origin: OriginFor<T>,
            hotkey: T::AccountId,
            proposal: T::Hash,
            #[pallet::compact] index: u32,
            approve: bool,
        ) -> DispatchResultWithPostInfo {
            Self::do_vote_root(origin, &hotkey, proposal, index, approve)
        }

        /// User register a new subnetwork
        #[pallet::call_index(59)]
        #[pallet::weight((Weight::from_parts(235_400_000, 0)
		.saturating_add(T::DbWeight::get().reads(36))
		.saturating_add(T::DbWeight::get().writes(52)), DispatchClass::Operational, Pays::No))]
        pub fn register_network(origin: OriginFor<T>, hotkey: T::AccountId) -> DispatchResult {
            Self::do_register_network(origin, &hotkey, 1, None)
        }

        /// Facility extrinsic for user to get taken from faucet
        /// It is only available when pow-faucet feature enabled
        /// Just deployed in testnet and devnet for testing purpose
        #[pallet::call_index(60)]
        #[pallet::weight((Weight::from_parts(91_000_000, 0)
        .saturating_add(T::DbWeight::get().reads(27))
		.saturating_add(T::DbWeight::get().writes(22)), DispatchClass::Normal, Pays::No))]
        pub fn faucet(
            origin: OriginFor<T>,
            block_number: u64,
            nonce: u64,
            work: Vec<u8>,
        ) -> DispatchResult {
            if cfg!(feature = "pow-faucet") {
                return Self::do_faucet(origin, block_number, nonce, work);
            }

            Err(Error::<T>::FaucetDisabled.into())
        }

        /// Remove a user's subnetwork
        /// The caller must be the owner of the network
        #[pallet::call_index(61)]
        #[pallet::weight((Weight::from_parts(119_000_000, 0)
		.saturating_add(T::DbWeight::get().reads(6))
		.saturating_add(T::DbWeight::get().writes(31)), DispatchClass::Operational, Pays::No))]
        pub fn dissolve_network(
            origin: OriginFor<T>,
            coldkey: T::AccountId,
            netuid: NetUid,
        ) -> DispatchResult {
            ensure_root(origin)?;
            Self::user_remove_network(coldkey, netuid)
        }

        /// Set a single child for a given hotkey on a specified network.
        ///
        /// This function allows a coldkey to set a single child for a given hotkey on a specified network.
        /// The proportion of the hotkey's stake to be allocated to the child is also specified.
        ///
        /// # Arguments:
        /// * `origin` (<T as frame_system::Config>::RuntimeOrigin):
        ///     - The signature of the calling coldkey. Setting a hotkey child can only be done by the coldkey.
        ///
        /// * `hotkey` (T::AccountId):
        ///     - The hotkey which will be assigned the child.
        ///
        /// * `child` (T::AccountId):
        ///     - The child which will be assigned to the hotkey.
        ///
        /// * `netuid` (u16):
        ///     - The u16 network identifier where the childkey will exist.
        ///
        /// * `proportion` (u64):
        ///     - Proportion of the hotkey's stake to be given to the child, the value must be u64 normalized.
        ///
        /// # Events:
        /// * `ChildAddedSingular`:
        ///     - On successfully registering a child to a hotkey.
        ///
        /// # Errors:
        /// * `SubNetworkDoesNotExist`:
        ///     - Attempting to register to a non-existent network.
        /// * `RegistrationNotPermittedOnRootSubnet`:
        ///     - Attempting to register a child on the root network.
        /// * `NonAssociatedColdKey`:
        ///     - The coldkey does not own the hotkey or the child is the same as the hotkey.
        /// * `HotKeyAccountNotExists`:
        ///     - The hotkey account does not exist.
        ///
        /// # Detailed Explanation of Checks:
        /// 1. **Signature Verification**: Ensures that the caller has signed the transaction, verifying the coldkey.
        /// 2. **Root Network Check**: Ensures that the delegation is not on the root network, as child hotkeys are not valid on the root.
        /// 3. **Network Existence Check**: Ensures that the specified network exists.
        /// 4. **Ownership Verification**: Ensures that the coldkey owns the hotkey.
        /// 5. **Hotkey Account Existence Check**: Ensures that the hotkey account already exists.
        /// 6. **Child-Hotkey Distinction**: Ensures that the child is not the same as the hotkey.
        /// 7. **Old Children Cleanup**: Removes the hotkey from the parent list of its old children.
        /// 8. **New Children Assignment**: Assigns the new child to the hotkey and updates the parent list for the new child.
        // TODO: Benchmark this call
        #[pallet::call_index(67)]
        #[pallet::weight((Weight::from_parts(119_000_000, 0)
		.saturating_add(T::DbWeight::get().reads(6))
		.saturating_add(T::DbWeight::get().writes(31)), DispatchClass::Operational, Pays::Yes))]
        pub fn set_children(
            origin: T::RuntimeOrigin,
            hotkey: T::AccountId,
            netuid: NetUid,
            children: Vec<(u64, T::AccountId)>,
        ) -> DispatchResultWithPostInfo {
            Self::do_schedule_children(origin, hotkey, netuid, children)?;
            Ok(().into())
        }

        /// Schedules a coldkey swap operation to be executed at a future block.
        ///
        /// This function allows a user to schedule the swapping of their coldkey to a new one
        /// at a specified future block. The swap is not executed immediately but is scheduled
        /// to occur at the specified block number.
        ///
        /// # Arguments
        ///
        /// * `origin` - The origin of the call, which should be signed by the current coldkey owner.
        /// * `new_coldkey` - The account ID of the new coldkey that will replace the current one.
        /// * `when` - The block number at which the coldkey swap should be executed.
        ///
        /// # Returns
        ///
        /// Returns a `DispatchResultWithPostInfo` indicating whether the scheduling was successful.
        ///
        /// # Errors
        ///
        /// This function may return an error if:
        /// * The origin is not signed.
        /// * The scheduling fails due to conflicts or system constraints.
        ///
        /// # Notes
        ///
        /// - The actual swap is not performed by this function. It merely schedules the swap operation.
        /// - The weight of this call is set to a fixed value and may need adjustment based on benchmarking.
        ///
        /// # TODO
        ///
        /// - Implement proper weight calculation based on the complexity of the operation.
        /// - Consider adding checks to prevent scheduling too far into the future.
        /// TODO: Benchmark this call
        #[pallet::call_index(73)]
<<<<<<< HEAD
        #[pallet::weight((Weight::from_parts(26_720_000, 0)
=======
        #[pallet::weight((Weight::from_parts(37_830_000, 0)
>>>>>>> a99df56f
		.saturating_add(T::DbWeight::get().reads(4))
		.saturating_add(T::DbWeight::get().writes(2)), DispatchClass::Operational, Pays::Yes))]
        pub fn schedule_swap_coldkey(
            origin: OriginFor<T>,
            new_coldkey: T::AccountId,
        ) -> DispatchResultWithPostInfo {
            let who = ensure_signed(origin)?;
            let current_block = <frame_system::Pallet<T>>::block_number();

            // If the coldkey has a scheduled swap, check if we can reschedule it
            if ColdkeySwapScheduled::<T>::contains_key(&who) {
                let (scheduled_block, _scheduled_coldkey) = ColdkeySwapScheduled::<T>::get(&who);
                let reschedule_duration = ColdkeySwapRescheduleDuration::<T>::get();
                let redo_when = scheduled_block.saturating_add(reschedule_duration);
                ensure!(redo_when <= current_block, Error::<T>::SwapAlreadyScheduled);
            }

            // Calculate the swap cost and ensure sufficient balance
            let swap_cost = Self::get_key_swap_cost();
            ensure!(
                Self::can_remove_balance_from_coldkey_account(&who, swap_cost.into()),
                Error::<T>::NotEnoughBalanceToPaySwapColdKey
            );

            let current_block: BlockNumberFor<T> = <frame_system::Pallet<T>>::block_number();
            let duration: BlockNumberFor<T> = ColdkeySwapScheduleDuration::<T>::get();
            let when: BlockNumberFor<T> = current_block.saturating_add(duration);

            let call = Call::<T>::swap_coldkey {
                old_coldkey: who.clone(),
                new_coldkey: new_coldkey.clone(),
                swap_cost,
            };

            let bound_call = <T as Config>::Preimages::bound(LocalCallOf::<T>::from(call.clone()))
                .map_err(|_| Error::<T>::FailedToSchedule)?;

            T::Scheduler::schedule(
                DispatchTime::At(when),
                None,
                63,
                frame_system::RawOrigin::Root.into(),
                bound_call,
            )
            .map_err(|_| Error::<T>::FailedToSchedule)?;

            ColdkeySwapScheduled::<T>::insert(&who, (when, new_coldkey.clone()));
            // Emit the SwapScheduled event
            Self::deposit_event(Event::ColdkeySwapScheduled {
                old_coldkey: who.clone(),
                new_coldkey: new_coldkey.clone(),
                execution_block: when,
                swap_cost,
            });

            Ok(().into())
        }

        /// Schedule the dissolution of a network at a specified block number.
        ///
        /// # Arguments
        ///
        /// * `origin` - The origin of the call, must be signed by the sender.
        /// * `netuid` - The u16 network identifier to be dissolved.
        ///
        /// # Returns
        ///
        /// Returns a `DispatchResultWithPostInfo` indicating success or failure of the operation.
        ///
        /// # Weight
        ///
        /// Weight is calculated based on the number of database reads and writes.

        #[pallet::call_index(74)]
        #[pallet::weight((Weight::from_parts(119_000_000, 0)
		.saturating_add(T::DbWeight::get().reads(6))
		.saturating_add(T::DbWeight::get().writes(31)), DispatchClass::Operational, Pays::Yes))]
        pub fn schedule_dissolve_network(
            _origin: OriginFor<T>,
            _netuid: NetUid,
        ) -> DispatchResultWithPostInfo {
            Err(Error::<T>::CallDisabled.into())

            // let who = ensure_signed(origin)?;

            // let current_block: BlockNumberFor<T> = <frame_system::Pallet<T>>::block_number();
            // let duration: BlockNumberFor<T> = DissolveNetworkScheduleDuration::<T>::get();
            // let when: BlockNumberFor<T> = current_block.saturating_add(duration);

            // let call = Call::<T>::dissolve_network {
            //     coldkey: who.clone(),
            //     netuid,
            // };

            // let bound_call = T::Preimages::bound(LocalCallOf::<T>::from(call.clone()))
            //     .map_err(|_| Error::<T>::FailedToSchedule)?;

            // T::Scheduler::schedule(
            //     DispatchTime::At(when),
            //     None,
            //     63,
            //     frame_system::RawOrigin::Root.into(),
            //     bound_call,
            // )
            // .map_err(|_| Error::<T>::FailedToSchedule)?;

            // // Emit the SwapScheduled event
            // Self::deposit_event(Event::DissolveNetworkScheduled {
            //     account: who.clone(),
            //     netuid,
            //     execution_block: when,
            // });

            // Ok(().into())
        }

        /// ---- Set prometheus information for the neuron.
        /// # Args:
        /// * 'origin': (<T as frame_system::Config>Origin):
        /// 	- The signature of the calling hotkey.
        ///
        /// * 'netuid' (u16):
        /// 	- The u16 network identifier.
        ///
        /// * 'version' (u16):
        /// 	-  The bittensor version identifier.
        ///
        /// * 'ip' (u128):
        /// 	- The prometheus ip information as a u128 encoded integer.
        ///
        /// * 'port' (u16):
        /// 	- The prometheus port information as a u16 encoded integer.
        ///
        /// * 'ip_type' (u8):
        /// 	- The ip type v4 or v6.
        ///
        #[pallet::call_index(68)]
        #[pallet::weight((Weight::from_parts(30_550_000, 0)
		.saturating_add(T::DbWeight::get().reads(3))
		.saturating_add(T::DbWeight::get().writes(1)), DispatchClass::Normal, Pays::Yes))]
        pub fn set_identity(
            origin: OriginFor<T>,
            name: Vec<u8>,
            url: Vec<u8>,
            github_repo: Vec<u8>,
            image: Vec<u8>,
            discord: Vec<u8>,
            description: Vec<u8>,
            additional: Vec<u8>,
        ) -> DispatchResult {
            Self::do_set_identity(
                origin,
                name,
                url,
                github_repo,
                image,
                discord,
                description,
                additional,
            )
        }

        /// ---- Set the identity information for a subnet.
        /// # Args:
        /// * `origin` - (<T as frame_system::Config>::Origin):
        ///     - The signature of the calling coldkey, which must be the owner of the subnet.
        ///
        /// * `netuid` (u16):
        ///     - The unique network identifier of the subnet.
        ///
        /// * `subnet_name` (Vec<u8>):
        ///     - The name of the subnet.
        ///
        /// * `github_repo` (Vec<u8>):
        ///     - The GitHub repository associated with the subnet identity.
        ///
        /// * `subnet_contact` (Vec<u8>):
        ///     - The contact information for the subnet.
        #[pallet::call_index(78)]
        #[pallet::weight((Weight::from_parts(18_980_000, 0)
		.saturating_add(T::DbWeight::get().reads(1))
		.saturating_add(T::DbWeight::get().writes(1)), DispatchClass::Normal, Pays::Yes))]
        pub fn set_subnet_identity(
            origin: OriginFor<T>,
            netuid: NetUid,
            subnet_name: Vec<u8>,
            github_repo: Vec<u8>,
            subnet_contact: Vec<u8>,
            subnet_url: Vec<u8>,
            discord: Vec<u8>,
            description: Vec<u8>,
            logo_url: Vec<u8>,
            additional: Vec<u8>,
        ) -> DispatchResult {
            Self::do_set_subnet_identity(
                origin,
                netuid,
                subnet_name,
                github_repo,
                subnet_contact,
                subnet_url,
                discord,
                description,
                logo_url,
                additional,
            )
        }

        /// User register a new subnetwork
        #[pallet::call_index(79)]
        #[pallet::weight((Weight::from_parts(234_200_000, 0)
                .saturating_add(T::DbWeight::get().reads(35))
                .saturating_add(T::DbWeight::get().writes(51)), DispatchClass::Operational, Pays::No))]
        pub fn register_network_with_identity(
            origin: OriginFor<T>,
            hotkey: T::AccountId,
            identity: Option<SubnetIdentityOfV3>,
        ) -> DispatchResult {
            Self::do_register_network(origin, &hotkey, 1, identity)
        }

        /// ---- The implementation for the extrinsic unstake_all: Removes all stake from a hotkey account across all subnets and adds it onto a coldkey.
        ///
        /// # Args:
        /// * `origin` - (<T as frame_system::Config>::Origin):
        ///     - The signature of the caller's coldkey.
        ///
        /// * `hotkey` (T::AccountId):
        ///     - The associated hotkey account.
        ///
        /// # Event:
        /// * StakeRemoved;
        ///     - On the successfully removing stake from the hotkey account.
        ///
        /// # Raises:
        /// * `NotRegistered`:
        ///     - Thrown if the account we are attempting to unstake from is non existent.
        ///
        /// * `NonAssociatedColdKey`:
        ///     - Thrown if the coldkey does not own the hotkey we are unstaking from.
        ///
        /// * `NotEnoughStakeToWithdraw`:
        ///     - Thrown if there is not enough stake on the hotkey to withdraw this amount.
        ///
        /// * `TxRateLimitExceeded`:
        ///     - Thrown if key has hit transaction rate limit
        #[pallet::call_index(83)]
        #[pallet::weight((Weight::from_parts(28_830_000, 0)
        .saturating_add(T::DbWeight::get().reads(6))
        .saturating_add(T::DbWeight::get().writes(0)), DispatchClass::Operational, Pays::Yes))]
        pub fn unstake_all(origin: OriginFor<T>, hotkey: T::AccountId) -> DispatchResult {
            Self::do_unstake_all(origin, hotkey)
        }

        /// ---- The implementation for the extrinsic unstake_all: Removes all stake from a hotkey account across all subnets and adds it onto a coldkey.
        ///
        /// # Args:
        /// * `origin` - (<T as frame_system::Config>::Origin):
        ///     - The signature of the caller's coldkey.
        ///
        /// * `hotkey` (T::AccountId):
        ///     - The associated hotkey account.
        ///
        /// # Event:
        /// * StakeRemoved;
        ///     - On the successfully removing stake from the hotkey account.
        ///
        /// # Raises:
        /// * `NotRegistered`:
        ///     - Thrown if the account we are attempting to unstake from is non existent.
        ///
        /// * `NonAssociatedColdKey`:
        ///     - Thrown if the coldkey does not own the hotkey we are unstaking from.
        ///
        /// * `NotEnoughStakeToWithdraw`:
        ///     - Thrown if there is not enough stake on the hotkey to withdraw this amount.
        ///
        /// * `TxRateLimitExceeded`:
        ///     - Thrown if key has hit transaction rate limit
        #[pallet::call_index(84)]
        #[pallet::weight((Weight::from_parts(358_500_000, 0)
        .saturating_add(T::DbWeight::get().reads(38_u64))
        .saturating_add(T::DbWeight::get().writes(21_u64)), DispatchClass::Operational, Pays::Yes))]
        pub fn unstake_all_alpha(origin: OriginFor<T>, hotkey: T::AccountId) -> DispatchResult {
            Self::do_unstake_all_alpha(origin, hotkey)
        }

        /// ---- The implementation for the extrinsic move_stake: Moves specified amount of stake from a hotkey to another across subnets.
        ///
        /// # Args:
        /// * `origin` - (<T as frame_system::Config>::Origin):
        ///     - The signature of the caller's coldkey.
        ///
        /// * `origin_hotkey` (T::AccountId):
        ///     - The hotkey account to move stake from.
        ///
        /// * `destination_hotkey` (T::AccountId):
        ///     - The hotkey account to move stake to.
        ///
        /// * `origin_netuid` (T::AccountId):
        ///     - The subnet ID to move stake from.
        ///
        /// * `destination_netuid` (T::AccountId):
        ///     - The subnet ID to move stake to.
        ///
        /// * `alpha_amount` (T::AccountId):
        ///     - The alpha stake amount to move.
        ///
        #[pallet::call_index(85)]
        #[pallet::weight((Weight::from_parts(164_300_000, 0)
        .saturating_add(T::DbWeight::get().reads(15_u64))
        .saturating_add(T::DbWeight::get().writes(7_u64)), DispatchClass::Operational, Pays::Yes))]
        pub fn move_stake(
            origin: T::RuntimeOrigin,
            origin_hotkey: T::AccountId,
            destination_hotkey: T::AccountId,
            origin_netuid: NetUid,
            destination_netuid: NetUid,
            alpha_amount: AlphaCurrency,
        ) -> DispatchResult {
            Self::do_move_stake(
                origin,
                origin_hotkey,
                destination_hotkey,
                origin_netuid,
                destination_netuid,
                alpha_amount,
            )
        }

        /// Transfers a specified amount of stake from one coldkey to another, optionally across subnets,
        /// while keeping the same hotkey.
        ///
        /// # Arguments
        /// * `origin` - The origin of the transaction, which must be signed by the `origin_coldkey`.
        /// * `destination_coldkey` - The coldkey to which the stake is transferred.
        /// * `hotkey` - The hotkey associated with the stake.
        /// * `origin_netuid` - The network/subnet ID to move stake from.
        /// * `destination_netuid` - The network/subnet ID to move stake to (for cross-subnet transfer).
        /// * `alpha_amount` - The amount of stake to transfer.
        ///
        /// # Errors
        /// Returns an error if:
        /// * The origin is not signed by the correct coldkey.
        /// * Either subnet does not exist.
        /// * The hotkey does not exist.
        /// * There is insufficient stake on `(origin_coldkey, hotkey, origin_netuid)`.
        /// * The transfer amount is below the minimum stake requirement.
        ///
        /// # Events
        /// May emit a `StakeTransferred` event on success.
        #[pallet::call_index(86)]
        #[pallet::weight((Weight::from_parts(160_300_000, 0)
        .saturating_add(T::DbWeight::get().reads(13_u64))
        .saturating_add(T::DbWeight::get().writes(6_u64)), DispatchClass::Operational, Pays::Yes))]
        pub fn transfer_stake(
            origin: T::RuntimeOrigin,
            destination_coldkey: T::AccountId,
            hotkey: T::AccountId,
            origin_netuid: NetUid,
            destination_netuid: NetUid,
            alpha_amount: AlphaCurrency,
        ) -> DispatchResult {
            Self::do_transfer_stake(
                origin,
                destination_coldkey,
                hotkey,
                origin_netuid,
                destination_netuid,
                alpha_amount,
            )
        }

        /// Swaps a specified amount of stake from one subnet to another, while keeping the same coldkey and hotkey.
        ///
        /// # Arguments
        /// * `origin` - The origin of the transaction, which must be signed by the coldkey that owns the `hotkey`.
        /// * `hotkey` - The hotkey whose stake is being swapped.
        /// * `origin_netuid` - The network/subnet ID from which stake is removed.
        /// * `destination_netuid` - The network/subnet ID to which stake is added.
        /// * `alpha_amount` - The amount of stake to swap.
        ///
        /// # Errors
        /// Returns an error if:
        /// * The transaction is not signed by the correct coldkey (i.e., `coldkey_owns_hotkey` fails).
        /// * Either `origin_netuid` or `destination_netuid` does not exist.
        /// * The hotkey does not exist.
        /// * There is insufficient stake on `(coldkey, hotkey, origin_netuid)`.
        /// * The swap amount is below the minimum stake requirement.
        ///
        /// # Events
        /// May emit a `StakeSwapped` event on success.
        #[pallet::call_index(87)]
        #[pallet::weight((
            Weight::from_parts(351_300_000, 0)
            .saturating_add(T::DbWeight::get().reads(37_u64))
            .saturating_add(T::DbWeight::get().writes(22_u64)),
            DispatchClass::Operational,
            Pays::Yes
        ))]
        pub fn swap_stake(
            origin: T::RuntimeOrigin,
            hotkey: T::AccountId,
            origin_netuid: NetUid,
            destination_netuid: NetUid,
            alpha_amount: AlphaCurrency,
        ) -> DispatchResult {
            Self::do_swap_stake(
                origin,
                hotkey,
                origin_netuid,
                destination_netuid,
                alpha_amount,
            )
        }

        /// --- Adds stake to a hotkey on a subnet with a price limit.
        /// This extrinsic allows to specify the limit price for alpha token
        /// at which or better (lower) the staking should execute.
        ///
        /// In case if slippage occurs and the price shall move beyond the limit
        /// price, the staking order may execute only partially or not execute
        /// at all.
        ///
        /// # Args:
        ///  * 'origin': (<T as frame_system::Config>Origin):
        /// 	- The signature of the caller's coldkey.
        ///
        ///  * 'hotkey' (T::AccountId):
        /// 	- The associated hotkey account.
        ///
        /// * 'netuid' (u16):
        ///     - Subnetwork UID
        ///
        ///  * 'amount_staked' (u64):
        /// 	- The amount of stake to be added to the hotkey staking account.
        ///
        ///  * 'limit_price' (u64):
        /// 	- The limit price expressed in units of RAO per one Alpha.
        ///
        ///  * 'allow_partial' (bool):
        /// 	- Allows partial execution of the amount. If set to false, this becomes
        ///       fill or kill type or order.
        ///
        /// # Event:
        ///  * StakeAdded;
        /// 	- On the successfully adding stake to a global account.
        ///
        /// # Raises:
        ///  * 'NotEnoughBalanceToStake':
        /// 	- Not enough balance on the coldkey to add onto the global account.
        ///
        ///  * 'NonAssociatedColdKey':
        /// 	- The calling coldkey is not associated with this hotkey.
        ///
        ///  * 'BalanceWithdrawalError':
        ///  	- Errors stemming from transaction pallet.
        ///
        #[pallet::call_index(88)]
        #[pallet::weight((Weight::from_parts(402_900_000, 0)
		.saturating_add(T::DbWeight::get().reads(26))
		.saturating_add(T::DbWeight::get().writes(15)), DispatchClass::Normal, Pays::Yes))]
        pub fn add_stake_limit(
            origin: OriginFor<T>,
            hotkey: T::AccountId,
            netuid: NetUid,
            amount_staked: TaoCurrency,
            limit_price: TaoCurrency,
            allow_partial: bool,
        ) -> DispatchResult {
            Self::do_add_stake_limit(
                origin,
                hotkey,
                netuid,
                amount_staked,
                limit_price,
                allow_partial,
            )
        }

        /// --- Removes stake from a hotkey on a subnet with a price limit.
        /// This extrinsic allows to specify the limit price for alpha token
        /// at which or better (higher) the staking should execute.
        ///
        /// In case if slippage occurs and the price shall move beyond the limit
        /// price, the staking order may execute only partially or not execute
        /// at all.
        ///
        /// # Args:
        /// * 'origin': (<T as frame_system::Config>Origin):
        /// 	- The signature of the caller's coldkey.
        ///
        /// * 'hotkey' (T::AccountId):
        /// 	- The associated hotkey account.
        ///
        /// * 'netuid' (u16):
        ///     - Subnetwork UID
        ///
        /// * 'amount_unstaked' (u64):
        /// 	- The amount of stake to be added to the hotkey staking account.
        ///
        ///  * 'limit_price' (u64):
        ///     - The limit price expressed in units of RAO per one Alpha.
        ///
        ///  * 'allow_partial' (bool):
        ///     - Allows partial execution of the amount. If set to false, this becomes
        ///       fill or kill type or order.
        ///
        /// # Event:
        /// * StakeRemoved;
        /// 	- On the successfully removing stake from the hotkey account.
        ///
        /// # Raises:
        /// * 'NotRegistered':
        /// 	- Thrown if the account we are attempting to unstake from is non existent.
        ///
        /// * 'NonAssociatedColdKey':
        /// 	- Thrown if the coldkey does not own the hotkey we are unstaking from.
        ///
        /// * 'NotEnoughStakeToWithdraw':
        /// 	- Thrown if there is not enough stake on the hotkey to withdwraw this amount.
        ///
        #[pallet::call_index(89)]
        #[pallet::weight((Weight::from_parts(377_400_000, 0)
		.saturating_add(T::DbWeight::get().reads(30))
		.saturating_add(T::DbWeight::get().writes(14)), DispatchClass::Normal, Pays::Yes))]
        pub fn remove_stake_limit(
            origin: OriginFor<T>,
            hotkey: T::AccountId,
            netuid: NetUid,
            amount_unstaked: AlphaCurrency,
            limit_price: TaoCurrency,
            allow_partial: bool,
        ) -> DispatchResult {
            Self::do_remove_stake_limit(
                origin,
                hotkey,
                netuid,
                amount_unstaked,
                limit_price,
                allow_partial,
            )
        }

        /// Swaps a specified amount of stake from one subnet to another, while keeping the same coldkey and hotkey.
        ///
        /// # Arguments
        /// * `origin` - The origin of the transaction, which must be signed by the coldkey that owns the `hotkey`.
        /// * `hotkey` - The hotkey whose stake is being swapped.
        /// * `origin_netuid` - The network/subnet ID from which stake is removed.
        /// * `destination_netuid` - The network/subnet ID to which stake is added.
        /// * `alpha_amount` - The amount of stake to swap.
        /// * `limit_price` - The limit price expressed in units of RAO per one Alpha.
        /// * `allow_partial` - Allows partial execution of the amount. If set to false, this becomes fill or kill type or order.
        ///
        /// # Errors
        /// Returns an error if:
        /// * The transaction is not signed by the correct coldkey (i.e., `coldkey_owns_hotkey` fails).
        /// * Either `origin_netuid` or `destination_netuid` does not exist.
        /// * The hotkey does not exist.
        /// * There is insufficient stake on `(coldkey, hotkey, origin_netuid)`.
        /// * The swap amount is below the minimum stake requirement.
        ///
        /// # Events
        /// May emit a `StakeSwapped` event on success.
        #[pallet::call_index(90)]
        #[pallet::weight((
            Weight::from_parts(411_500_000, 0)
            .saturating_add(T::DbWeight::get().reads(37_u64))
            .saturating_add(T::DbWeight::get().writes(22_u64)),
            DispatchClass::Operational,
            Pays::Yes
        ))]
        pub fn swap_stake_limit(
            origin: T::RuntimeOrigin,
            hotkey: T::AccountId,
            origin_netuid: NetUid,
            destination_netuid: NetUid,
            alpha_amount: AlphaCurrency,
            limit_price: TaoCurrency,
            allow_partial: bool,
        ) -> DispatchResult {
            Self::do_swap_stake_limit(
                origin,
                hotkey,
                origin_netuid,
                destination_netuid,
                alpha_amount,
                limit_price,
                allow_partial,
            )
        }

        /// Attempts to associate a hotkey with a coldkey.
        ///
        /// # Arguments
        /// * `origin` - The origin of the transaction, which must be signed by the coldkey that owns the `hotkey`.
        /// * `hotkey` - The hotkey to associate with the coldkey.
        ///
        /// # Note
        /// Will charge based on the weight even if the hotkey is already associated with a coldkey.
        #[pallet::call_index(91)]
        #[pallet::weight((
            Weight::from_parts(27_150_000, 0).saturating_add(T::DbWeight::get().reads_writes(3, 3)),
            DispatchClass::Operational,
            Pays::Yes
        ))]
        pub fn try_associate_hotkey(
            origin: T::RuntimeOrigin,
            hotkey: T::AccountId,
        ) -> DispatchResult {
            let coldkey = ensure_signed(origin)?;

            let _ = Self::do_try_associate_hotkey(&coldkey, &hotkey);

            Ok(())
        }

        /// Initiates a call on a subnet.
        ///
        /// # Arguments
        /// * `origin` - The origin of the call, which must be signed by the subnet owner.
        /// * `netuid` - The unique identifier of the subnet on which the call is being initiated.
        ///
        /// # Events
        /// Emits a `FirstEmissionBlockNumberSet` event on success.
        #[pallet::call_index(92)]
        #[pallet::weight((
            Weight::from_parts(29_780_000, 0).saturating_add(T::DbWeight::get().reads_writes(4, 2)),
            DispatchClass::Operational,
            Pays::Yes
        ))]
        pub fn start_call(origin: T::RuntimeOrigin, netuid: NetUid) -> DispatchResult {
            Self::do_start_call(origin, netuid)?;
            Ok(())
        }

        /// Attempts to associate a hotkey with an EVM key.
        ///
        /// The signature will be checked to see if the recovered public key matches the `evm_key` provided.
        ///
        /// The EVM key is expected to sign the message according to this formula to produce the signature:
        /// ```text
        /// keccak_256(hotkey ++ keccak_256(block_number))
        /// ```
        ///
        /// # Arguments
        /// * `origin` - The origin of the transaction, which must be signed by the coldkey that owns the `hotkey`.
        /// * `netuid` - The netuid that the `hotkey` belongs to.
        /// * `hotkey` - The hotkey associated with the `origin`.
        /// * `evm_key` - The EVM key to associate with the `hotkey`.
        /// * `block_number` - The block number used in the `signature`.
        /// * `signature` - A signed message by the `evm_key` containing the `hotkey` and the hashed `block_number`.
        ///
        /// # Errors
        /// Returns an error if:
        /// * The transaction is not signed.
        /// * The hotkey is not owned by the origin coldkey.
        /// * The hotkey does not belong to the subnet identified by the netuid.
        /// * The EVM key cannot be recovered from the signature.
        /// * The EVM key recovered from the signature does not match the given EVM key.
        ///
        /// # Events
        /// May emit a `EvmKeyAssociated` event on success
        #[pallet::call_index(93)]
        #[pallet::weight((
            Weight::from_parts(3_000_000, 0).saturating_add(T::DbWeight::get().reads_writes(2, 1)),
            DispatchClass::Operational,
            Pays::Yes
        ))]
        pub fn associate_evm_key(
            origin: T::RuntimeOrigin,
            netuid: NetUid,
            evm_key: H160,
            block_number: u64,
            signature: Signature,
        ) -> DispatchResult {
            Self::do_associate_evm_key(origin, netuid, evm_key, block_number, signature)
        }

        /// Recycles alpha from a cold/hot key pair, reducing AlphaOut on a subnet
        ///
        /// # Arguments
        /// * `origin` - The origin of the call (must be signed by the coldkey)
        /// * `hotkey` - The hotkey account
        /// * `amount` - The amount of alpha to recycle
        /// * `netuid` - The subnet ID
        ///
        /// # Events
        /// Emits a `TokensRecycled` event on success.
        #[pallet::call_index(101)]
        #[pallet::weight((
            Weight::from_parts(92_600_000, 0).saturating_add(T::DbWeight::get().reads_writes(7, 4)),
            DispatchClass::Operational,
            Pays::Yes
        ))]
        pub fn recycle_alpha(
            origin: T::RuntimeOrigin,
            hotkey: T::AccountId,
            amount: AlphaCurrency,
            netuid: NetUid,
        ) -> DispatchResult {
            Self::do_recycle_alpha(origin, hotkey, amount, netuid)
        }

        /// Burns alpha from a cold/hot key pair without reducing `AlphaOut`
        ///
        /// # Arguments
        /// * `origin` - The origin of the call (must be signed by the coldkey)
        /// * `hotkey` - The hotkey account
        /// * `amount` - The amount of alpha to burn
        /// * `netuid` - The subnet ID
        ///
        /// # Events
        /// Emits a `TokensBurned` event on success.
        #[pallet::call_index(102)]
        #[pallet::weight((
            Weight::from_parts(90_880_000, 0).saturating_add(T::DbWeight::get().reads_writes(7, 3)),
            DispatchClass::Operational,
            Pays::Yes
        ))]
        pub fn burn_alpha(
            origin: T::RuntimeOrigin,
            hotkey: T::AccountId,
            amount: AlphaCurrency,
            netuid: NetUid,
        ) -> DispatchResult {
            Self::do_burn_alpha(origin, hotkey, amount, netuid)
        }

        /// Sets the pending childkey cooldown (in blocks). Root only.
        #[pallet::call_index(109)]
        #[pallet::weight((Weight::from_parts(10_000, 0), DispatchClass::Operational, Pays::No))]
        pub fn set_pending_childkey_cooldown(
            origin: OriginFor<T>,
            cooldown: u64,
        ) -> DispatchResult {
            ensure_root(origin)?;
            PendingChildKeyCooldown::<T>::put(cooldown);
            Ok(())
        }

        /// Removes all stake from a hotkey on a subnet with a price limit.
        /// This extrinsic allows to specify the limit price for alpha token
        /// at which or better (higher) the staking should execute.
        /// Without limit_price it remove all the stake similar to `remove_stake` extrinsic
        #[pallet::call_index(103)]
        #[pallet::weight((Weight::from_parts(395_300_000, 10142)
			.saturating_add(T::DbWeight::get().reads(30_u64))
			.saturating_add(T::DbWeight::get().writes(14_u64)), DispatchClass::Normal, Pays::Yes))]
        pub fn remove_stake_full_limit(
            origin: T::RuntimeOrigin,
            hotkey: T::AccountId,
            netuid: NetUid,
            limit_price: Option<TaoCurrency>,
        ) -> DispatchResult {
            Self::do_remove_stake_full_limit(origin, hotkey, netuid, limit_price)
        }

        /// Register a new leased network.
        ///
        /// The crowdloan's contributions are used to compute the share of the emissions that the contributors
        /// will receive as dividends.
        ///
        /// The leftover cap is refunded to the contributors and the beneficiary.
        ///
        /// # Args:
        /// * `origin` - (<T as frame_system::Config>::Origin):
        ///     - The signature of the caller's coldkey.
        ///
        /// * `emissions_share` (Percent):
        ///     - The share of the emissions that the contributors will receive as dividends.
        ///
        /// * `end_block` (Option<BlockNumberFor<T>>):
        ///     - The block at which the lease will end. If not defined, the lease is perpetual.
        #[pallet::call_index(110)]
        #[pallet::weight(SubnetLeasingWeightInfo::<T>::do_register_leased_network(T::MaxContributors::get()))]
        pub fn register_leased_network(
            origin: T::RuntimeOrigin,
            emissions_share: Percent,
            end_block: Option<BlockNumberFor<T>>,
        ) -> DispatchResultWithPostInfo {
            Self::do_register_leased_network(origin, emissions_share, end_block)
        }

        /// Terminate a lease.
        ///
        /// The beneficiary can terminate the lease after the end block has passed and get the subnet ownership.
        /// The subnet is transferred to the beneficiary and the lease is removed from storage.
        ///
        /// **The hotkey must be owned by the beneficiary coldkey.**
        ///
        /// # Args:
        /// * `origin` - (<T as frame_system::Config>::Origin):
        ///     - The signature of the caller's coldkey.
        ///
        /// * `lease_id` (LeaseId):
        ///     - The ID of the lease to terminate.
        ///
        /// * `hotkey` (T::AccountId):
        ///     - The hotkey of the beneficiary to mark as subnet owner hotkey.
        #[pallet::call_index(111)]
        #[pallet::weight(SubnetLeasingWeightInfo::<T>::do_terminate_lease(T::MaxContributors::get()))]
        pub fn terminate_lease(
            origin: T::RuntimeOrigin,
            lease_id: LeaseId,
            hotkey: T::AccountId,
        ) -> DispatchResultWithPostInfo {
            Self::do_terminate_lease(origin, lease_id, hotkey)
        }

        /// Updates the symbol for a subnet.
        ///
        /// # Arguments
        /// * `origin` - The origin of the call, which must be the subnet owner or root.
        /// * `netuid` - The unique identifier of the subnet on which the symbol is being set.
        /// * `symbol` - The symbol to set for the subnet.
        ///
        /// # Errors
        /// Returns an error if:
        /// * The transaction is not signed by the subnet owner.
        /// * The symbol does not exist.
        /// * The symbol is already in use by another subnet.
        ///
        /// # Events
        /// Emits a `SymbolUpdated` event on success.
        #[pallet::call_index(112)]
        #[pallet::weight((
            Weight::from_parts(26_880_000, 0).saturating_add(T::DbWeight::get().reads_writes(4, 1)),
            DispatchClass::Operational,
            Pays::Yes
        ))]
        pub fn update_symbol(
            origin: OriginFor<T>,
            netuid: NetUid,
            symbol: Vec<u8>,
        ) -> DispatchResult {
            Self::ensure_subnet_owner_or_root(origin, netuid)?;

            Self::ensure_symbol_exists(&symbol)?;
            Self::ensure_symbol_available(&symbol)?;

            TokenSymbol::<T>::insert(netuid, symbol.clone());

            Self::deposit_event(Event::SymbolUpdated { netuid, symbol });
            Ok(())
        }

        /// ---- Used to commit timelock encrypted commit-reveal weight values to later be revealed.
        ///
        /// # Args:
        /// * `origin`: (`<T as frame_system::Config>::RuntimeOrigin`):
        ///   - The committing hotkey.
        ///
        /// * `netuid` (`u16`):
        ///   - The u16 network identifier.
        ///
        /// * `commit` (`Vec<u8>`):
        ///   - The encrypted compressed commit.
        ///     The steps for this are:
        ///     1. Instantiate [`WeightsTlockPayload`]
        ///     2. Serialize it using the `parity_scale_codec::Encode` trait
        ///     3. Encrypt it following the steps (here)[https://github.com/ideal-lab5/tle/blob/f8e6019f0fb02c380ebfa6b30efb61786dede07b/timelock/src/tlock.rs#L283-L336]
        ///        to produce a [`TLECiphertext<TinyBLS381>`] type.
        ///     4. Serialize and compress using the `ark-serialize` `CanonicalSerialize` trait.
        ///
        /// * reveal_round (`u64`):
        ///    - The drand reveal round which will be avaliable during epoch `n+1` from the current
        ///      epoch.
        ///
        /// * commit_reveal_version (`u16`):
        ///     - The client (bittensor-drand) version
        #[pallet::call_index(113)]
        #[pallet::weight((Weight::from_parts(65_780_000, 0)
		.saturating_add(T::DbWeight::get().reads(7_u64))
		.saturating_add(T::DbWeight::get().writes(2)), DispatchClass::Normal, Pays::No))]
        pub fn commit_timelocked_weights(
            origin: T::RuntimeOrigin,
            netuid: NetUid,
            commit: BoundedVec<u8, ConstU32<MAX_CRV3_COMMIT_SIZE_BYTES>>,
            reveal_round: u64,
            commit_reveal_version: u16,
        ) -> DispatchResult {
            Self::do_commit_timelocked_weights(
                origin,
                netuid,
                commit,
                reveal_round,
                commit_reveal_version,
            )
        }
    }
}<|MERGE_RESOLUTION|>--- conflicted
+++ resolved
@@ -454,11 +454,7 @@
         /// 	- The hotkey we are delegating is not owned by the calling coldket.
         ///
         #[pallet::call_index(1)]
-<<<<<<< HEAD
-        #[pallet::weight((Weight::from_parts(2_900_000, 0)
-=======
         #[pallet::weight((Weight::from_parts(3_406_000, 0)
->>>>>>> a99df56f
 		.saturating_add(T::DbWeight::get().reads(0))
 		.saturating_add(T::DbWeight::get().writes(0)), DispatchClass::Normal, Pays::Yes))]
         pub fn become_delegate(_origin: OriginFor<T>, _hotkey: T::AccountId) -> DispatchResult {
@@ -781,11 +777,7 @@
         /// 	- Attempting to set prometheus information withing the rate limit min.
         ///
         #[pallet::call_index(40)]
-<<<<<<< HEAD
-        #[pallet::weight((Weight::from_parts(32_230_000, 0)
-=======
         #[pallet::weight((Weight::from_parts(32_310_000, 0)
->>>>>>> a99df56f
 		.saturating_add(T::DbWeight::get().reads(4))
 		.saturating_add(T::DbWeight::get().writes(1)), DispatchClass::Normal, Pays::No))]
         pub fn serve_axon_tls(
@@ -1053,11 +1045,7 @@
         ///
         #[pallet::call_index(69)]
         #[pallet::weight((
-<<<<<<< HEAD
-            Weight::from_parts(3_690_000, 0)
-=======
             Weight::from_parts(5_912_000, 0)
->>>>>>> a99df56f
             .saturating_add(T::DbWeight::get().reads(0))
             .saturating_add(T::DbWeight::get().writes(1)),
             DispatchClass::Operational,
@@ -1339,11 +1327,7 @@
         /// - Consider adding checks to prevent scheduling too far into the future.
         /// TODO: Benchmark this call
         #[pallet::call_index(73)]
-<<<<<<< HEAD
-        #[pallet::weight((Weight::from_parts(26_720_000, 0)
-=======
         #[pallet::weight((Weight::from_parts(37_830_000, 0)
->>>>>>> a99df56f
 		.saturating_add(T::DbWeight::get().reads(4))
 		.saturating_add(T::DbWeight::get().writes(2)), DispatchClass::Operational, Pays::Yes))]
         pub fn schedule_swap_coldkey(
