--- conflicted
+++ resolved
@@ -6,15 +6,9 @@
 use substrate_fixed::types::I64F64;
 use subtensor_macros::freeze_struct;
 
-<<<<<<< HEAD
-#[freeze_struct("66f29110b41779af")]
-#[derive(Decode, Encode, PartialEq, Eq, Clone, Debug)]
-pub struct Metagraph<T: Config> {
-=======
-#[freeze_struct("a92e51d2046f4be8")]
+#[freeze_struct("4fc6eea3706b9c0c")]
 #[derive(Decode, Encode, PartialEq, Eq, Clone, Debug, TypeInfo)]
 pub struct Metagraph<AccountId: TypeInfo + Encode + Decode> {
->>>>>>> 86e898fd
     // Subnet index
     netuid: Compact<u16>,
 
@@ -87,9 +81,8 @@
     bonds_moving_avg: Compact<u64>, // Bonds moving avg
 
     // Metagraph info.
-<<<<<<< HEAD
-    hotkeys: Vec<T::AccountId>,                 // hotkey per UID
-    coldkeys: Vec<T::AccountId>,                // coldkey per UID
+    hotkeys: Vec<AccountId>,                    // hotkey per UID
+    coldkeys: Vec<AccountId>,                   // coldkey per UID
     identities: Vec<Option<ChainIdentityOfV2>>, // coldkeys identities
     axons: Vec<AxonInfo>,                       // UID axons.
     active: Vec<bool>,                          // Avtive per UID
@@ -106,26 +99,6 @@
     alpha_stake: Vec<Compact<u64>>,             // Alpha staked per UID
     tao_stake: Vec<Compact<u64>>,               // TAO staked per UID
     total_stake: Vec<Compact<u64>>,             // Total stake per UID
-=======
-    hotkeys: Vec<AccountId>,                  // hotkey per UID
-    coldkeys: Vec<AccountId>,                 // coldkey per UID
-    identities: Vec<Option<ChainIdentityOf>>, // coldkeys identities
-    axons: Vec<AxonInfo>,                     // UID axons.
-    active: Vec<bool>,                        // Avtive per UID
-    validator_permit: Vec<bool>,              // Val permit per UID
-    pruning_score: Vec<Compact<u16>>,         // Pruning per UID
-    last_update: Vec<Compact<u64>>,           // Last update per UID
-    emission: Vec<Compact<u64>>,              // Emission per UID
-    dividends: Vec<Compact<u16>>,             // Dividends per UID
-    incentives: Vec<Compact<u16>>,            // Mining incentives per UID
-    consensus: Vec<Compact<u16>>,             // Consensus per UID
-    trust: Vec<Compact<u16>>,                 // Trust per UID
-    rank: Vec<Compact<u16>>,                  // Rank per UID
-    block_at_registration: Vec<Compact<u64>>, // Reg block per UID
-    alpha_stake: Vec<Compact<u64>>,           // Alpha staked per UID
-    tao_stake: Vec<Compact<u64>>,             // TAO staked per UID
-    total_stake: Vec<Compact<u64>>,           // Total stake per UID
->>>>>>> 86e898fd
 
     // Dividend break down.
     tao_dividends_per_hotkey: Vec<(AccountId, Compact<u64>)>, // List of dividend payouts in tao via root.
