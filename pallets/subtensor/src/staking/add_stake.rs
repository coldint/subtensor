use super::*;

impl<T: Config> Pallet<T> {
    /// ---- The implementation for the extrinsic add_stake: Adds stake to a hotkey account.
    ///
    /// # Args:
    /// * 'origin': (<T as frame_system::Config>RuntimeOrigin):
    ///     -  The signature of the caller's coldkey.
    ///
    /// * 'hotkey' (T::AccountId):
    ///     -  The associated hotkey account.
    ///
    /// * 'stake_to_be_added' (u64):
    ///     -  The amount of stake to be added to the hotkey staking account.
    ///
    /// # Event:
    /// * StakeAdded;
    ///     -  On the successfully adding stake to a global account.
    ///
    /// # Raises:
    /// * 'NotEnoughBalanceToStake':
    ///     -  Not enough balance on the coldkey to add onto the global account.
    ///
    /// * 'NonAssociatedColdKey':
    ///     -  The calling coldkey is not associated with this hotkey.
    ///
    /// * 'BalanceWithdrawalError':
    ///     -  Errors stemming from transaction pallet.
    ///
    /// * 'TxRateLimitExceeded':
    ///     -  Thrown if key has hit transaction rate limit
    ///
    pub fn do_add_stake(
        origin: T::RuntimeOrigin,
        hotkey: T::AccountId,
        netuid: u16,
        stake_to_be_added: u64,
    ) -> dispatch::DispatchResult {
        // We check that the transaction is signed by the caller and retrieve the T::AccountId coldkey information.
        let coldkey = ensure_signed(origin)?;
        log::debug!(
            "do_add_stake( origin:{:?} hotkey:{:?}, stake_to_be_added:{:?} )",
            coldkey,
            hotkey,
            stake_to_be_added
        );

        // Ensure that the subnet exists.
        ensure!(Self::if_subnet_exist(netuid), Error::<T>::SubnetNotExists);

        // Ensure the callers coldkey has enough stake to perform the transaction.
        ensure!(
            Self::can_remove_balance_from_coldkey_account(&coldkey, stake_to_be_added),
            Error::<T>::NotEnoughBalanceToStake
        );

        // Ensure that the hotkey account exists this is only possible through registration.
        // Remove this requirement.
        if !Self::hotkey_account_exists(&hotkey) {
            Self::create_account_if_non_existent(&coldkey, &hotkey);
        }
        // ensure!(
        //     Self::hotkey_account_exists(&hotkey),
        //     Error::<T>::HotKeyAccountNotExists
        // );

        // Ensure that the hotkey allows delegation or that the hotkey is owned by the calling coldkey.
        // DEPRECATED
        // ensure!(
        //     Self::hotkey_is_delegate(&hotkey) || Self::coldkey_owns_hotkey(&coldkey, &hotkey),
        //     Error::<T>::HotKeyNotDelegateAndSignerNotOwnHotKey
        // );

<<<<<<< HEAD
        // Ensure we don't exceed stake rate limit
        // DEPRECATED
        let stakes_this_interval =
            Self::get_stakes_this_interval_for_coldkey_hotkey(&coldkey, &hotkey);
        ensure!(
            stakes_this_interval < Self::get_target_stakes_per_interval(),
            Error::<T>::StakeRateLimitExceeded
        );

        // Set the last time the stake increased for nominator drain protection.
        LastAddStakeIncrease::<T>::insert(&hotkey, &coldkey, Self::get_current_block_as_u64());

=======
>>>>>>> 85fa7dd2
        // If coldkey is not owner of the hotkey, it's a nomination stake.
        if !Self::coldkey_owns_hotkey(&coldkey, &hotkey) {
            let total_stake_after_add: u64 =
                Alpha::<T>::get((&hotkey, netuid, &coldkey)).saturating_add(stake_to_be_added);

            ensure!(
                total_stake_after_add >= NominatorMinRequiredStake::<T>::get(),
                Error::<T>::NomStakeBelowMinimumThreshold
            );
        }

        Self::try_increase_staking_counter(&coldkey, &hotkey)?;

        // Ensure the remove operation from the coldkey is a success.
        let tao_staked: u64 =
            Self::remove_balance_from_coldkey_account(&coldkey, stake_to_be_added)?;

        // Convert and stake to alpha on the subnet.
        let alpha_staked: u64 = Self::stake_into_subnet(&hotkey, &coldkey, netuid, tao_staked);

        // Track this addition in the stake delta.
        StakeDeltaSinceLastEmissionDrain::<T>::mutate(&hotkey, &coldkey, |stake_delta| {
            *stake_delta = stake_delta.saturating_add_unsigned(stake_to_be_added as u128);
        });

        // Set last block for rate limiting
        let block = Self::get_current_block_as_u64();
        Self::set_last_tx_block(&coldkey, block);

<<<<<<< HEAD
        // Emit the staking event.
        Self::set_stakes_this_interval_for_coldkey_hotkey(
            &coldkey,
            &hotkey,
            stakes_this_interval.saturating_add(1),
            block,
        );
        log::info!(
            "StakeAdded( hotkey:{:?}, alpha_staked:{:?} )",
=======
        log::debug!(
            "StakeAdded( hotkey:{:?}, stake_to_be_added:{:?} )",
>>>>>>> 85fa7dd2
            hotkey,
            alpha_staked,
        );

        // Ok and return.
        Ok(())
    }
}<|MERGE_RESOLUTION|>--- conflicted
+++ resolved
@@ -71,21 +71,6 @@
         //     Error::<T>::HotKeyNotDelegateAndSignerNotOwnHotKey
         // );
 
-<<<<<<< HEAD
-        // Ensure we don't exceed stake rate limit
-        // DEPRECATED
-        let stakes_this_interval =
-            Self::get_stakes_this_interval_for_coldkey_hotkey(&coldkey, &hotkey);
-        ensure!(
-            stakes_this_interval < Self::get_target_stakes_per_interval(),
-            Error::<T>::StakeRateLimitExceeded
-        );
-
-        // Set the last time the stake increased for nominator drain protection.
-        LastAddStakeIncrease::<T>::insert(&hotkey, &coldkey, Self::get_current_block_as_u64());
-
-=======
->>>>>>> 85fa7dd2
         // If coldkey is not owner of the hotkey, it's a nomination stake.
         if !Self::coldkey_owns_hotkey(&coldkey, &hotkey) {
             let total_stake_after_add: u64 =
@@ -107,7 +92,7 @@
         let alpha_staked: u64 = Self::stake_into_subnet(&hotkey, &coldkey, netuid, tao_staked);
 
         // Track this addition in the stake delta.
-        StakeDeltaSinceLastEmissionDrain::<T>::mutate(&hotkey, &coldkey, |stake_delta| {
+        StakeDeltaSinceLastEmissionDrain::<T>::mutate((&hotkey, netuid, &coldkey), |stake_delta| {
             *stake_delta = stake_delta.saturating_add_unsigned(stake_to_be_added as u128);
         });
 
@@ -115,20 +100,8 @@
         let block = Self::get_current_block_as_u64();
         Self::set_last_tx_block(&coldkey, block);
 
-<<<<<<< HEAD
-        // Emit the staking event.
-        Self::set_stakes_this_interval_for_coldkey_hotkey(
-            &coldkey,
-            &hotkey,
-            stakes_this_interval.saturating_add(1),
-            block,
-        );
-        log::info!(
-            "StakeAdded( hotkey:{:?}, alpha_staked:{:?} )",
-=======
         log::debug!(
             "StakeAdded( hotkey:{:?}, stake_to_be_added:{:?} )",
->>>>>>> 85fa7dd2
             hotkey,
             alpha_staked,
         );
