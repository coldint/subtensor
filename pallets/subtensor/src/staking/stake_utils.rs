use super::*;
//use frame_system::pallet_prelude::BlockNumberFor;
use safe_math::*;
use share_pool::{SharePool, SharePoolDataOperations};
//use sp_runtime::Saturating;
use sp_std::ops::Neg;
use substrate_fixed::types::{I64F64, I96F32, U64F64, U96F32};
use subtensor_swap_interface::{OrderType, SwapHandler, SwapResult};

impl<T: Config> Pallet<T> {
    /// Retrieves the total alpha issuance for a given subnet.
    ///
    /// This function calculates the total alpha issuance by summing the alpha
    /// values from `SubnetAlphaIn` and `SubnetAlphaOut` for the specified subnet.
    ///
    /// # Arguments
    /// * `netuid` - The unique identifier of the subnet.
    ///
    /// # Returns
    /// * `u64` - The total alpha issuance for the specified subnet.
    pub fn get_alpha_issuance(netuid: u16) -> u64 {
        SubnetAlphaIn::<T>::get(netuid).saturating_add(SubnetAlphaOut::<T>::get(netuid))
    }

    pub fn get_moving_alpha_price(netuid: u16) -> U96F32 {
        let one = U96F32::saturating_from_num(1.0);
        if netuid == Self::get_root_netuid() {
            // Root.
            one
        } else if SubnetMechanism::<T>::get(netuid) == 0 {
            // Stable
            one
        } else {
            U96F32::saturating_from_num(SubnetMovingPrice::<T>::get(netuid))
        }
    }

    pub fn update_moving_price(netuid: u16) {
        let blocks_since_start_call = U96F32::saturating_from_num({
            // We expect FirstEmissionBlockNumber to be set earlier, and we take the block when
            // `start_call` was called (first block before FirstEmissionBlockNumber).
            let start_call_block = FirstEmissionBlockNumber::<T>::get(netuid)
                .unwrap_or_default()
                .saturating_sub(1);

            Self::get_current_block_as_u64().saturating_sub(start_call_block)
        });

        // Use halving time hyperparameter. The meaning of this parameter can be best explained under
        // the assumption of a constant price and SubnetMovingAlpha == 0.5: It is how many blocks it
        // will take in order for the distance between current EMA of price and current price to shorten
        // by half.
        let halving_time = EMAPriceHalvingBlocks::<T>::get(netuid);
        let current_ma_unsigned = U96F32::saturating_from_num(SubnetMovingAlpha::<T>::get());
        let alpha: U96F32 = current_ma_unsigned.saturating_mul(blocks_since_start_call.safe_div(
            blocks_since_start_call.saturating_add(U96F32::saturating_from_num(halving_time)),
        ));
        // Because alpha = b / (b + h), where b and h > 0, alpha < 1, so 1 - alpha > 0.
        // We can use unsigned type here: U96F32
        let one_minus_alpha: U96F32 = U96F32::saturating_from_num(1.0).saturating_sub(alpha);
        let current_price: U96F32 = alpha.saturating_mul(
            T::SwapInterface::current_alpha_price(netuid).min(U96F32::saturating_from_num(1.0)),
        );
        let current_moving: U96F32 =
            one_minus_alpha.saturating_mul(Self::get_moving_alpha_price(netuid));
        // Convert batch to signed I96F32 to avoid migration of SubnetMovingPrice for now``
        let new_moving: I96F32 =
            I96F32::saturating_from_num(current_price.saturating_add(current_moving));
        SubnetMovingPrice::<T>::insert(netuid, new_moving);
    }

    /// Retrieves the global global weight as a normalized value between 0 and 1.
    ///
    /// This function performs the following steps:
    /// 1. Fetches the global weight from storage using the TaoWeight storage item.
    /// 2. Converts the retrieved u64 value to a fixed-point number (U96F32).
    /// 3. Normalizes the weight by dividing it by the maximum possible u64 value.
    /// 4. Returns the normalized weight as an U96F32 fixed-point number.
    ///
    /// The normalization ensures that the returned value is always between 0 and 1,
    /// regardless of the actual stored weight value.
    ///
    /// # Returns
    /// * `U96F32` - The normalized global global weight as a fixed-point number between 0 and 1.
    ///
    /// # Note
    /// This function uses saturating division to prevent potential overflow errors.
    pub fn get_tao_weight() -> U96F32 {
        // Step 1: Fetch the global weight from storage
        let stored_weight = TaoWeight::<T>::get();

        // Step 2: Convert the u64 weight to U96F32
        let weight_fixed = U96F32::saturating_from_num(stored_weight);

        // Step 3: Normalize the weight by dividing by u64::MAX
        // This ensures the result is always between 0 and 1
        weight_fixed.safe_div(U96F32::saturating_from_num(u64::MAX))
    }

    /// Sets the global global weight in storage.
    ///
    /// This function performs the following steps:
    /// 1. Takes the provided weight value as a u64.
    /// 2. Updates the TaoWeight storage item with the new value.
    ///
    /// # Arguments
    /// * `weight` - The new global weight value to be set, as a u64.
    ///
    /// # Effects
    /// This function modifies the following storage item:
    /// - `TaoWeight`: Updates it with the new weight value.
    ///
    /// # Note
    /// The weight is stored as a raw u64 value. To get the normalized weight between 0 and 1,
    /// use the `get_tao_weight()` function.
    pub fn set_tao_weight(weight: u64) {
        // Update the TaoWeight storage with the new weight value
        TaoWeight::<T>::set(weight);
    }

    /// Calculates the weighted combination of alpha and global tao for a single hotkey onet a subnet.
    ///
    pub fn get_stake_weights_for_hotkey_on_subnet(
        hotkey: &T::AccountId,
        netuid: u16,
    ) -> (I64F64, I64F64, I64F64) {
        // Retrieve the global tao weight.
        let tao_weight = I64F64::saturating_from_num(Self::get_tao_weight());
        log::debug!("tao_weight: {:?}", tao_weight);

        // Step 1: Get stake of hotkey (neuron)
        let alpha_stake =
            I64F64::saturating_from_num(Self::get_inherited_for_hotkey_on_subnet(hotkey, netuid));
        log::debug!("alpha_stake: {:?}", alpha_stake);

        // Step 2: Get the global tao stake for the hotkey
        let tao_stake = I64F64::saturating_from_num(Self::get_tao_inherited_for_hotkey_on_subnet(
            hotkey, netuid,
        ));
        log::debug!("tao_stake: {:?}", tao_stake);

        // Step 3: Combine alpha and tao stakes
        let total_stake = alpha_stake.saturating_add(tao_stake.saturating_mul(tao_weight));
        log::debug!("total_stake: {:?}", total_stake);

        (total_stake, alpha_stake, tao_stake)
    }

    /// Calculates the weighted combination of alpha and global tao for hotkeys on a subnet.
    ///
    pub fn get_stake_weights_for_network(netuid: u16) -> (Vec<I64F64>, Vec<I64F64>, Vec<I64F64>) {
        // Retrieve the global tao weight.
        let tao_weight: I64F64 = I64F64::saturating_from_num(Self::get_tao_weight());
        log::debug!("tao_weight: {:?}", tao_weight);

        // Step 1: Get subnetwork size
        let n: u16 = Self::get_subnetwork_n(netuid);

        // Step 2: Get stake of all hotkeys (neurons) ordered by uid
        let alpha_stake: Vec<I64F64> = (0..n)
            .map(|uid| {
                if Keys::<T>::contains_key(netuid, uid) {
                    let hotkey: T::AccountId = Keys::<T>::get(netuid, uid);
                    I64F64::saturating_from_num(Self::get_inherited_for_hotkey_on_subnet(
                        &hotkey, netuid,
                    ))
                } else {
                    I64F64::saturating_from_num(0)
                }
            })
            .collect();
        log::debug!("alpha_stake: {:?}", alpha_stake);

        // Step 3: Calculate the global tao stake vector.
        // Initialize a vector to store global tao stakes for each neuron.
        let tao_stake: Vec<I64F64> = (0..n)
            .map(|uid| {
                if Keys::<T>::contains_key(netuid, uid) {
                    let hotkey: T::AccountId = Keys::<T>::get(netuid, uid);
                    I64F64::saturating_from_num(Self::get_tao_inherited_for_hotkey_on_subnet(
                        &hotkey, netuid,
                    ))
                } else {
                    I64F64::saturating_from_num(0)
                }
            })
            .collect();
        log::trace!("tao_stake: {:?}", tao_stake);

        // Step 4: Combine alpha and root tao stakes.
        // Calculate the weighted average of alpha and global tao stakes for each neuron.
        let total_stake: Vec<I64F64> = alpha_stake
            .iter()
            .zip(tao_stake.iter())
            .map(|(alpha_i, tao_i)| alpha_i.saturating_add(tao_i.saturating_mul(tao_weight)))
            .collect();
        log::trace!("total_stake: {:?}", total_stake);

        (total_stake, alpha_stake, tao_stake)
    }

    /// Calculates the total inherited stake (alpha) held by a hotkey on a network, considering child/parent relationships.
    ///
    /// This function performs the following steps:
    /// 1. Retrieves the initial alpha (stake) for the hotkey on the specified subnet.
    /// 2. Retrieves the list of children and parents for the hotkey on the subnet.
    /// 3. Calculates the alpha allocated to children:
    ///    a. For each child, computes the proportion of alpha to be allocated.
    ///    b. Accumulates the total alpha allocated to all children.
    /// 4. Calculates the alpha received from parents:
    ///    a. For each parent, retrieves the parent's stake on the subnet.
    ///    b. Computes the proportion of the parent's stake to be inherited.
    ///    c. Accumulates the total alpha inherited from all parents.
    /// 5. Computes the final inherited alpha by adjusting the initial alpha:
    ///    a. Subtracts the alpha allocated to children.
    ///    b. Adds the alpha inherited from parents.
    /// 6. Returns the final inherited alpha value.
    ///
    /// # Arguments
    /// * `hotkey` - AccountId of the hotkey whose total inherited stake is to be calculated.
    /// * `netuid` - Network unique identifier specifying the subnet context.
    ///
    /// # Returns
    /// * `u64`: The total inherited alpha for the hotkey on the subnet after considering the
    ///   stakes allocated to children and inherited from parents.
    ///
    /// # Note
    /// This function uses saturating arithmetic to prevent overflows.
    pub fn get_tao_inherited_for_hotkey_on_subnet(hotkey: &T::AccountId, netuid: u16) -> u64 {
        let initial_tao: U96F32 = U96F32::saturating_from_num(
            Self::get_stake_for_hotkey_on_subnet(hotkey, Self::get_root_netuid()),
        );

        // Initialize variables to track alpha allocated to children and inherited from parents.
        let mut tao_to_children: U96F32 = U96F32::saturating_from_num(0);
        let mut tao_from_parents: U96F32 = U96F32::saturating_from_num(0);

        // Step 2: Retrieve the lists of parents and children for the hotkey on the subnet.
        let parents: Vec<(u64, T::AccountId)> = Self::get_parents(hotkey, netuid);
        let children: Vec<(u64, T::AccountId)> = Self::get_children(hotkey, netuid);
        log::trace!(
            "Parents for hotkey {:?} on subnet {}: {:?}",
            hotkey,
            netuid,
            parents
        );
        log::trace!(
            "Children for hotkey {:?} on subnet {}: {:?}",
            hotkey,
            netuid,
            children
        );

        // Step 3: Calculate the total tao allocated to children.
        for (proportion, _) in children {
            // Convert the proportion to a normalized value between 0 and 1.
            let normalized_proportion: U96F32 = U96F32::saturating_from_num(proportion)
                .safe_div(U96F32::saturating_from_num(u64::MAX));
            log::trace!(
                "Normalized proportion for child: {:?}",
                normalized_proportion
            );

            // Calculate the amount of tao to be allocated to this child.
            let tao_proportion_to_child: U96F32 =
                U96F32::saturating_from_num(initial_tao).saturating_mul(normalized_proportion);
            log::trace!("Tao proportion to child: {:?}", tao_proportion_to_child);

            // Add this child's allocation to the total tao allocated to children.
            tao_to_children = tao_to_children.saturating_add(tao_proportion_to_child);
        }
        log::trace!("Total tao allocated to children: {:?}", tao_to_children);

        // Step 4: Calculate the total tao inherited from parents.
        for (proportion, parent) in parents {
            // Retrieve the parent's total stake on this subnet.
            let parent_tao: U96F32 = U96F32::saturating_from_num(
                Self::get_stake_for_hotkey_on_subnet(&parent, Self::get_root_netuid()),
            );
            log::trace!(
                "Parent tao for parent {:?} on subnet {}: {:?}",
                parent,
                netuid,
                parent_tao
            );

            // Convert the proportion to a normalized value between 0 and 1.
            let normalized_proportion: U96F32 = U96F32::saturating_from_num(proportion)
                .safe_div(U96F32::saturating_from_num(u64::MAX));
            log::trace!(
                "Normalized proportion from parent: {:?}",
                normalized_proportion
            );

            // Calculate the amount of tao to be inherited from this parent.
            let tao_proportion_from_parent: U96F32 =
                U96F32::saturating_from_num(parent_tao).saturating_mul(normalized_proportion);
            log::trace!(
                "Tao proportion from parent: {:?}",
                tao_proportion_from_parent
            );

            // Add this parent's contribution to the total tao inherited from parents.
            tao_from_parents = tao_from_parents.saturating_add(tao_proportion_from_parent);
        }
        log::trace!("Total tao inherited from parents: {:?}", tao_from_parents);

        // Step 5: Calculate the final inherited tao for the hotkey.
        let finalized_tao: U96F32 = initial_tao
            .saturating_sub(tao_to_children) // Subtract tao allocated to children
            .saturating_add(tao_from_parents); // Add tao inherited from parents
        log::trace!(
            "Finalized tao for hotkey {:?} on subnet {}: {:?}",
            hotkey,
            netuid,
            finalized_tao
        );

        // Step 6: Return the final inherited tao value.
        finalized_tao.saturating_to_num::<u64>()
    }

    pub fn get_inherited_for_hotkey_on_subnet(hotkey: &T::AccountId, netuid: u16) -> u64 {
        // Step 1: Retrieve the initial total stake (alpha) for the hotkey on the specified subnet.
        let initial_alpha: U96F32 =
            U96F32::saturating_from_num(Self::get_stake_for_hotkey_on_subnet(hotkey, netuid));
        log::debug!(
            "Initial alpha for hotkey {:?} on subnet {}: {:?}",
            hotkey,
            netuid,
            initial_alpha
        );
        if netuid == 0 {
            return initial_alpha.saturating_to_num::<u64>();
        }

        // Initialize variables to track alpha allocated to children and inherited from parents.
        let mut alpha_to_children: U96F32 = U96F32::saturating_from_num(0);
        let mut alpha_from_parents: U96F32 = U96F32::saturating_from_num(0);

        // Step 2: Retrieve the lists of parents and children for the hotkey on the subnet.
        let parents: Vec<(u64, T::AccountId)> = Self::get_parents(hotkey, netuid);
        let children: Vec<(u64, T::AccountId)> = Self::get_children(hotkey, netuid);
        log::debug!(
            "Parents for hotkey {:?} on subnet {}: {:?}",
            hotkey,
            netuid,
            parents
        );
        log::debug!(
            "Children for hotkey {:?} on subnet {}: {:?}",
            hotkey,
            netuid,
            children
        );

        // Step 3: Calculate the total alpha allocated to children.
        for (proportion, _) in children {
            // Convert the proportion to a normalized value between 0 and 1.
            let normalized_proportion: U96F32 = U96F32::saturating_from_num(proportion)
                .safe_div(U96F32::saturating_from_num(u64::MAX));
            log::trace!(
                "Normalized proportion for child: {:?}",
                normalized_proportion
            );

            // Calculate the amount of alpha to be allocated to this child.
            let alpha_proportion_to_child: U96F32 =
                U96F32::saturating_from_num(initial_alpha).saturating_mul(normalized_proportion);
            log::trace!("Alpha proportion to child: {:?}", alpha_proportion_to_child);

            // Add this child's allocation to the total alpha allocated to children.
            alpha_to_children = alpha_to_children.saturating_add(alpha_proportion_to_child);
        }
        log::debug!("Total alpha allocated to children: {:?}", alpha_to_children);

        // Step 4: Calculate the total alpha inherited from parents.
        for (proportion, parent) in parents {
            // Retrieve the parent's total stake on this subnet.
            let parent_alpha: U96F32 =
                U96F32::saturating_from_num(Self::get_stake_for_hotkey_on_subnet(&parent, netuid));
            log::trace!(
                "Parent alpha for parent {:?} on subnet {}: {:?}",
                parent,
                netuid,
                parent_alpha
            );

            // Convert the proportion to a normalized value between 0 and 1.
            let normalized_proportion: U96F32 = U96F32::saturating_from_num(proportion)
                .safe_div(U96F32::saturating_from_num(u64::MAX));
            log::trace!(
                "Normalized proportion from parent: {:?}",
                normalized_proportion
            );

            // Calculate the amount of alpha to be inherited from this parent.
            let alpha_proportion_from_parent: U96F32 =
                U96F32::saturating_from_num(parent_alpha).saturating_mul(normalized_proportion);
            log::trace!(
                "Alpha proportion from parent: {:?}",
                alpha_proportion_from_parent
            );

            // Add this parent's contribution to the total alpha inherited from parents.
            alpha_from_parents = alpha_from_parents.saturating_add(alpha_proportion_from_parent);
        }
        log::debug!(
            "Total alpha inherited from parents: {:?}",
            alpha_from_parents
        );

        // Step 5: Calculate the final inherited alpha for the hotkey.
        let finalized_alpha: U96F32 = initial_alpha
            .saturating_sub(alpha_to_children) // Subtract alpha allocated to children
            .saturating_add(alpha_from_parents); // Add alpha inherited from parents
        log::trace!(
            "Finalized alpha for hotkey {:?} on subnet {}: {:?}",
            hotkey,
            netuid,
            finalized_alpha
        );

        // Step 6: Return the final inherited alpha value.
        finalized_alpha.saturating_to_num::<u64>()
    }

    /// Checks if a specific hotkey-coldkey pair has enough stake on a subnet to fulfill a given decrement.
    ///
    /// This function performs the following steps:
    /// 1. Retrieves the current stake for the hotkey-coldkey pair on the specified subnet.
    /// 2. Compares this stake with the requested decrement amount.
    ///
    /// # Arguments
    /// * `hotkey` - The account ID of the hotkey.
    /// * `coldkey` - The account ID of the coldkey.
    /// * `netuid` - The unique identifier of the subnet.
    /// * `decrement` - The amount of stake to be potentially decremented.
    ///
    /// # Returns
    /// * `bool` - True if the account has enough stake to fulfill the decrement, false otherwise.
    ///
    /// # Note
    /// This function only checks the stake for the specific hotkey-coldkey pair, not the total stake of the hotkey or coldkey individually.
    pub fn has_enough_stake_on_subnet(
        hotkey: &T::AccountId,
        coldkey: &T::AccountId,
        netuid: u16,
        decrement: u64,
    ) -> bool {
        // Retrieve the current stake for this hotkey-coldkey pair on the subnet
        let current_stake =
            Self::get_stake_for_hotkey_and_coldkey_on_subnet(hotkey, coldkey, netuid);

        // Compare the current stake with the requested decrement
        // Return true if the current stake is greater than or equal to the decrement
        current_stake >= decrement
    }

    /// Retrieves the alpha (stake) value for a given hotkey and coldkey pair on a specific subnet.
    ///
    /// This function performs the following steps:
    /// 1. Takes the hotkey, coldkey, and subnet ID as input parameters.
    /// 2. Accesses the Alpha storage map to retrieve the stake value.
    /// 3. Returns the retrieved stake value as a u64.
    ///
    /// # Arguments
    /// * `hotkey` - The account ID of the hotkey (neuron).
    /// * `coldkey` - The account ID of the coldkey (owner).
    /// * `netuid` - The unique identifier of the subnet.
    ///
    /// # Returns
    /// * `u64` - The alpha (stake) value for the specified hotkey-coldkey pair on the given subnet.
    ///
    /// # Note
    /// This function retrieves the stake specific to the hotkey-coldkey pair, not the total stake of the hotkey or coldkey individually.
    pub fn get_stake_for_hotkey_and_coldkey_on_subnet(
        hotkey: &T::AccountId,
        coldkey: &T::AccountId,
        netuid: u16,
    ) -> u64 {
        let alpha_share_pool = Self::get_alpha_share_pool(hotkey.clone(), netuid);
        alpha_share_pool.try_get_value(coldkey).unwrap_or(0)
    }

    /// Retrieves the total stake (alpha) for a given hotkey on a specific subnet.
    ///
    /// This function performs the following step:
    /// 1. Retrieves and returns the total alpha value associated with the hotkey on the specified subnet.
    ///
    /// # Arguments
    /// * `hotkey` - The account ID of the hotkey.
    /// * `netuid` - The unique identifier of the subnet.
    ///
    /// # Returns
    /// * `u64` - The total alpha value for the hotkey on the specified subnet.
    ///
    /// # Note
    /// This function returns the cumulative stake across all coldkeys associated with this hotkey on the subnet.
    pub fn get_stake_for_hotkey_on_subnet(hotkey: &T::AccountId, netuid: u16) -> u64 {
        // Retrieve and return the total alpha this hotkey owns on this subnet.
        // This value represents the sum of stakes from all coldkeys associated with this hotkey.
        TotalHotkeyAlpha::<T>::get(hotkey, netuid)
    }

    /// Increase hotkey stake on a subnet.
    ///
    /// The function updates share totals given current prices.
    ///
    /// # Arguments
    /// * `hotkey` - The account ID of the hotkey.
    /// * `netuid` - The unique identifier of the subnet.
    /// * `amount` - The amount of alpha to be added.
    ///
    pub fn increase_stake_for_hotkey_on_subnet(hotkey: &T::AccountId, netuid: u16, amount: u64) {
        let mut alpha_share_pool = Self::get_alpha_share_pool(hotkey.clone(), netuid);
        alpha_share_pool.update_value_for_all(amount as i64);
    }

    /// Decrease hotkey stake on a subnet.
    ///
    /// The function updates share totals given current prices.
    ///
    /// # Arguments
    /// * `hotkey` - The account ID of the hotkey.
    /// * `netuid` - The unique identifier of the subnet.
    /// * `amount` - The amount of alpha to be added.
    ///
    pub fn decrease_stake_for_hotkey_on_subnet(hotkey: &T::AccountId, netuid: u16, amount: u64) {
        let mut alpha_share_pool = Self::get_alpha_share_pool(hotkey.clone(), netuid);
        alpha_share_pool.update_value_for_all((amount as i64).neg());
    }

    /// Buys shares in the hotkey on a given subnet
    ///
    /// The function updates share totals given current prices.
    ///
    /// # Arguments
    /// * `hotkey` - The account ID of the hotkey.
    /// * `coldkey` - The account ID of the coldkey (owner).
    /// * `netuid` - The unique identifier of the subnet.
    /// * `amount` - The amount of alpha to be added.
    ///
    pub fn increase_stake_for_hotkey_and_coldkey_on_subnet(
        hotkey: &T::AccountId,
        coldkey: &T::AccountId,
        netuid: u16,
        amount: u64,
    ) -> u64 {
        if amount > 0 {
            let mut staking_hotkeys = StakingHotkeys::<T>::get(coldkey);
            if !staking_hotkeys.contains(hotkey) {
                staking_hotkeys.push(hotkey.clone());
                StakingHotkeys::<T>::insert(coldkey, staking_hotkeys.clone());
            }
        }

        let mut alpha_share_pool = Self::get_alpha_share_pool(hotkey.clone(), netuid);
        // We expect to add a positive amount here.
        let actual_alpha = alpha_share_pool.update_value_for_one(coldkey, amount as i64);

        // We should return a positive amount, or 0 if the operation failed.
        // e.g. the stake was removed due to precision issues.
        actual_alpha.max(0).unsigned_abs()
    }

    pub fn try_increase_stake_for_hotkey_and_coldkey_on_subnet(
        hotkey: &T::AccountId,
        netuid: u16,
        amount: u64,
    ) -> bool {
        let mut alpha_share_pool = Self::get_alpha_share_pool(hotkey.clone(), netuid);
        alpha_share_pool.sim_update_value_for_one(amount as i64)
    }

    /// Sell shares in the hotkey on a given subnet
    ///
    /// The function updates share totals given current prices.
    ///
    /// # Arguments
    /// * `hotkey` - The account ID of the hotkey.
    /// * `coldkey` - The account ID of the coldkey (owner).
    /// * `netuid` - The unique identifier of the subnet.
    /// * `amount` - The amount of alpha to be added.
    ///
    pub fn decrease_stake_for_hotkey_and_coldkey_on_subnet(
        hotkey: &T::AccountId,
        coldkey: &T::AccountId,
        netuid: u16,
        amount: u64,
    ) -> u64 {
        let mut alpha_share_pool = Self::get_alpha_share_pool(hotkey.clone(), netuid);

        // We expect a negative value here
        let mut actual_alpha = 0;
        if let Ok(value) = alpha_share_pool.try_get_value(coldkey) {
            if value >= amount {
                actual_alpha =
                    alpha_share_pool.update_value_for_one(coldkey, (amount as i64).neg());
            }
        }

        // Get the negation of the removed alpha, and clamp at 0.
        // This ensures we return a positive value, but only if
        // `actual_alpha` was negative (i.e. a decrease in stake).
        actual_alpha.neg().max(0).unsigned_abs()
    }

    /// Swaps TAO for the alpha token on the subnet.
    ///
    /// Updates TaoIn, AlphaIn, and AlphaOut
    pub fn swap_tao_for_alpha(
        netuid: u16,
        tao: u64,
        price_limit: u64,
    ) -> Result<SwapResult, DispatchError> {
        // Step 1: Get the mechanism type for the subnet (0 for Stable, 1 for Dynamic)
        let mechanism_id: u16 = SubnetMechanism::<T>::get(netuid);
        if mechanism_id == 1 {
            let swap_result =
                T::SwapInterface::swap(netuid, OrderType::Buy, tao, price_limit, false)?;

            // update Alpha reserves.
            SubnetAlphaIn::<T>::set(netuid, swap_result.new_alpha_reserve);

            // Increase Alpha outstanding.
            SubnetAlphaOut::<T>::mutate(netuid, |total| {
                *total = total.saturating_add(swap_result.amount_paid_out);
            });

            // update Tao reserves.
            SubnetTAO::<T>::set(netuid, swap_result.new_tao_reserve);

            // Increase Total Tao reserves.
            TotalStake::<T>::mutate(|total| *total = total.saturating_add(tao));

            // Increase total subnet TAO volume.
            SubnetVolume::<T>::mutate(netuid, |total| {
                *total = total.saturating_add(tao.into());
            });

            // Return the alpha received.
            Ok(swap_result)
        } else {
            // Step 3.b.1: Stable mechanism, just return the value 1:1
            Ok(SwapResult {
                amount_paid_in: tao,
                amount_paid_out: tao,
                fee_paid: 0,
                new_tao_reserve: 0,
                new_alpha_reserve: 0,
            })
        }
    }

    /// Swaps a subnet's Alpba token for TAO.
    ///
    /// Updates TaoIn, AlphaIn, and AlphaOut
    pub fn swap_alpha_for_tao(
        netuid: u16,
        alpha: u64,
        price_limit: u64,
    ) -> Result<SwapResult, DispatchError> {
        // Step 1: Get the mechanism type for the subnet (0 for Stable, 1 for Dynamic)
        let mechanism_id: u16 = SubnetMechanism::<T>::get(netuid);
        // Step 2: Swap alpha and attain tao
        if mechanism_id == 1 {
            let swap_result =
                T::SwapInterface::swap(netuid, OrderType::Sell, alpha, price_limit, false)?;

            // Increase Alpha reserves.
            SubnetAlphaIn::<T>::set(netuid, swap_result.new_alpha_reserve);

            // Decrease Alpha outstanding.
            SubnetAlphaOut::<T>::mutate(netuid, |total| {
                *total = total.saturating_sub(alpha);
            });

            // Decrease tao reserves.
            SubnetTAO::<T>::set(netuid, swap_result.new_tao_reserve);

            // Reduce total TAO reserves.
            TotalStake::<T>::mutate(|total| {
                *total = total.saturating_sub(swap_result.amount_paid_out)
            });

            // Increase total subnet TAO volume.
            SubnetVolume::<T>::mutate(netuid, |total| {
                *total = total.saturating_add(swap_result.amount_paid_out.into())
            });

            // Return the tao received.
            Ok(swap_result)
        } else {
            // Step 3.b.1: Stable mechanism, just return the value 1:1
            Ok(SwapResult {
                amount_paid_in: alpha,
                amount_paid_out: alpha,
                fee_paid: 0,
                new_tao_reserve: 0,
                new_alpha_reserve: 0,
            })
        }
    }

    /// Unstakes alpha from a subnet for a given hotkey and coldkey pair.
    ///
    /// We update the pools associated with a subnet as well as update hotkey alpha shares.
    pub fn unstake_from_subnet(
        hotkey: &T::AccountId,
        coldkey: &T::AccountId,
        netuid: u16,
        alpha: u64,
        price_limit: u64,
    ) -> Result<u64, DispatchError> {
        //  Decrease alpha on subneet
        let actual_alpha_decrease =
            Self::decrease_stake_for_hotkey_and_coldkey_on_subnet(hotkey, coldkey, netuid, alpha);

        // Swap the alpha for TAO.
        let swap_result = Self::swap_alpha_for_tao(netuid, actual_alpha_decrease, price_limit)?;

        // Refund the unused alpha (in case if limit price is hit)
        let refund = actual_alpha_decrease.saturating_sub(
            swap_result
                .amount_paid_in
                .saturating_add(swap_result.fee_paid),
        );
        Self::increase_stake_for_hotkey_and_coldkey_on_subnet(hotkey, coldkey, netuid, refund);

        // Step 3: Update StakingHotkeys if the hotkey's total alpha, across all subnets, is zero
        // TODO const: fix.
        // if Self::get_stake(hotkey, coldkey) == 0 {
        //     StakingHotkeys::<T>::mutate(coldkey, |hotkeys| {
        //         hotkeys.retain(|k| k != hotkey);
        //     });
        // }

        LastColdkeyHotkeyStakeBlock::<T>::insert(coldkey, hotkey, Self::get_current_block_as_u64());

        // Deposit and log the unstaking event.
        Self::deposit_event(Event::StakeRemoved(
            coldkey.clone(),
            hotkey.clone(),
            swap_result.amount_paid_out,
            actual_alpha_decrease,
            netuid,
            swap_result.fee_paid,
        ));

        log::debug!(
            "StakeRemoved( coldkey: {:?}, hotkey:{:?}, tao: {:?}, alpha:{:?}, netuid: {:?}, fee {} )",
            coldkey.clone(),
            hotkey.clone(),
            swap_result.amount_paid_out,
            actual_alpha_decrease,
            netuid,
            swap_result.fee_paid
        );

        Ok(swap_result.amount_paid_out)
    }

    /// Stakes TAO into a subnet for a given hotkey and coldkey pair.
    ///
    /// We update the pools associated with a subnet as well as update hotkey alpha shares.
    pub(crate) fn stake_into_subnet(
        hotkey: &T::AccountId,
        coldkey: &T::AccountId,
        netuid: u16,
        tao: u64,
<<<<<<< HEAD
        price_limit: u64,
    ) -> Result<u64, DispatchError> {
        // Swap the tao to alpha.
        let swap_result = Self::swap_tao_for_alpha(netuid, tao, price_limit)?;

        ensure!(swap_result.amount_paid_out > 0, Error::<T>::AmountTooLow);

        ensure!(
            Self::try_increase_stake_for_hotkey_and_coldkey_on_subnet(
                hotkey,
                netuid,
                swap_result.amount_paid_out,
            ),
            Error::<T>::InsufficientLiquidity
        );

        // Increase the alpha on the hotkey account.
        if Self::increase_stake_for_hotkey_and_coldkey_on_subnet(
            hotkey,
            coldkey,
            netuid,
            swap_result.amount_paid_out,
        ) == 0
            || swap_result.amount_paid_out == 0
        {
            return Ok(0);
        }

        // Step 4: Update the list of hotkeys staking for this coldkey
        let mut staking_hotkeys = StakingHotkeys::<T>::get(coldkey);
        if !staking_hotkeys.contains(hotkey) {
            staking_hotkeys.push(hotkey.clone());
            StakingHotkeys::<T>::insert(coldkey, staking_hotkeys.clone());
        }

        LastColdkeyHotkeyStakeBlock::<T>::insert(coldkey, hotkey, Self::get_current_block_as_u64());

        // Deposit and log the staking event.
=======
        fee: u64,
    ) -> u64 {
        // Step 1. Reduce tao amount by staking fee and credit this fee to SubnetTAO
        // At this point tao was already withdrawn from the user balance and is considered
        // available
        let tao_staked = tao.saturating_sub(fee);
        let actual_fee = tao.saturating_sub(tao_staked);

        // Step 2. Swap the tao to alpha.
        let alpha: u64 = Self::swap_tao_for_alpha(netuid, tao_staked);
        let mut actual_alpha = 0;
        if (tao_staked > 0) && (alpha > 0) {
            // Step 3: Increase the alpha on the hotkey account.
            actual_alpha = Self::increase_stake_for_hotkey_and_coldkey_on_subnet(
                hotkey, coldkey, netuid, alpha,
            );
        }

        // Step 4. Increase Tao reserves by the fee amount.
        SubnetTAO::<T>::mutate(netuid, |total| {
            *total = total.saturating_add(actual_fee);
        });
        TotalStake::<T>::mutate(|total| {
            *total = total.saturating_add(actual_fee);
        });
        LastColdkeyHotkeyStakeBlock::<T>::insert(coldkey, hotkey, Self::get_current_block_as_u64());

        // Step 5. Deposit and log the staking event.
>>>>>>> 1db0213c
        Self::deposit_event(Event::StakeAdded(
            coldkey.clone(),
            hotkey.clone(),
            tao,
            swap_result.amount_paid_out,
            netuid,
            swap_result.fee_paid,
        ));

        log::debug!(
            "StakeAdded( coldkey: {:?}, hotkey:{:?}, tao: {:?}, alpha:{:?}, netuid: {:?}, fee {} )",
            coldkey.clone(),
            hotkey.clone(),
            tao,
            swap_result.amount_paid_out,
            netuid,
            swap_result.fee_paid,
        );

<<<<<<< HEAD
        Ok(swap_result.amount_paid_out)
=======
        // Step 6: Return the amount of alpha staked
        actual_alpha
>>>>>>> 1db0213c
    }

    pub fn get_alpha_share_pool(
        hotkey: <T as frame_system::Config>::AccountId,
        netuid: u16,
    ) -> SharePool<AlphaShareKey<T>, HotkeyAlphaSharePoolDataOperations<T>> {
        let ops = HotkeyAlphaSharePoolDataOperations::new(hotkey, netuid);
        SharePool::<AlphaShareKey<T>, HotkeyAlphaSharePoolDataOperations<T>>::new(ops)
    }

    /// Validate add_stake user input
    pub fn validate_add_stake(
        coldkey: &T::AccountId,
        hotkey: &T::AccountId,
        netuid: u16,
        stake_to_be_added: u64,
        max_amount: u64,
        allow_partial: bool,
    ) -> Result<(), Error<T>> {
        // Ensure that the subnet exists.
        ensure!(Self::if_subnet_exist(netuid), Error::<T>::SubnetNotExists);

        // Get the minimum balance (and amount) that satisfies the transaction
        let min_amount = {
            let min_stake = DefaultMinStake::<T>::get();
            let fee = T::SwapInterface::sim_swap(netuid, OrderType::Buy, min_stake)
                .map(|res| res.fee_paid)
                .unwrap_or(T::SwapInterface::approx_fee_amount(netuid, min_stake));
            min_stake.saturating_add(fee)
        };

        // Ensure that the stake_to_be_added is at least the min_amount
        ensure!(stake_to_be_added >= min_amount, Error::<T>::AmountTooLow);

        // Ensure that if partial execution is not allowed, the amount will not cause
        // slippage over desired
        if !allow_partial {
            ensure!(stake_to_be_added <= max_amount, Error::<T>::SlippageTooHigh);
        }

        // Ensure the callers coldkey has enough stake to perform the transaction.
        ensure!(
            Self::can_remove_balance_from_coldkey_account(coldkey, stake_to_be_added),
            Error::<T>::NotEnoughBalanceToStake
        );

        // Ensure that the hotkey account exists this is only possible through registration.
        ensure!(
            Self::hotkey_account_exists(hotkey),
            Error::<T>::HotKeyAccountNotExists
        );

        let expected_alpha = T::SwapInterface::sim_swap(netuid, OrderType::Buy, stake_to_be_added)
            .map_err(|_| Error::<T>::InsufficientLiquidity)?;

        ensure!(
            expected_alpha.amount_paid_out > 0,
            Error::<T>::InsufficientLiquidity
        );

        // Ensure hotkey pool is precise enough
        let try_stake_result = Self::try_increase_stake_for_hotkey_and_coldkey_on_subnet(
            hotkey,
            netuid,
            expected_alpha.amount_paid_out,
        );
        ensure!(try_stake_result, Error::<T>::InsufficientLiquidity);

        Ok(())
    }

    /// Validate remove_stake user input
    ///
    pub fn validate_remove_stake(
        coldkey: &T::AccountId,
        hotkey: &T::AccountId,
        netuid: u16,
        alpha_unstaked: u64,
        max_amount: u64,
        allow_partial: bool,
    ) -> Result<(), Error<T>> {
        // Ensure that the subnet exists.
        ensure!(Self::if_subnet_exist(netuid), Error::<T>::SubnetNotExists);

        // Ensure that the stake amount to be removed is above the minimum in tao equivalent.
        match T::SwapInterface::sim_swap(netuid, OrderType::Sell, alpha_unstaked) {
            Ok(res) => ensure!(
                res.amount_paid_out > DefaultMinStake::<T>::get(),
                Error::<T>::AmountTooLow
            ),
            Err(_) => return Err(Error::<T>::InsufficientLiquidity),
        }

        // Ensure that if partial execution is not allowed, the amount will not cause
        // slippage over desired
        if !allow_partial {
            ensure!(alpha_unstaked <= max_amount, Error::<T>::SlippageTooHigh);
        }

        // Ensure that the hotkey account exists this is only possible through registration.
        ensure!(
            Self::hotkey_account_exists(hotkey),
            Error::<T>::HotKeyAccountNotExists
        );

        // Ensure that the hotkey has enough stake to withdraw.
        ensure!(
            Self::has_enough_stake_on_subnet(hotkey, coldkey, netuid, alpha_unstaked),
            Error::<T>::NotEnoughStakeToWithdraw
        );

        Ok(())
    }

    /// Validate if unstake_all can be executed
    ///
    pub fn validate_unstake_all(
        coldkey: &T::AccountId,
        hotkey: &T::AccountId,
        only_alpha: bool,
    ) -> Result<(), Error<T>> {
        // Get all netuids (filter out root)
        let subnets: Vec<u16> = Self::get_all_subnet_netuids();

        // Ensure that the hotkey account exists this is only possible through registration.
        ensure!(
            Self::hotkey_account_exists(hotkey),
            Error::<T>::HotKeyAccountNotExists
        );

        let mut unstaking_any = false;
        for netuid in subnets.iter() {
            if only_alpha && (*netuid == Self::get_root_netuid()) {
                continue;
            }

            // Get user's stake in this subnet
            let alpha = Self::get_stake_for_hotkey_and_coldkey_on_subnet(hotkey, coldkey, *netuid);

            if Self::validate_remove_stake(coldkey, hotkey, *netuid, alpha, alpha, false).is_ok() {
                unstaking_any = true;
            }
        }

        // If no unstaking happens, return error
        ensure!(unstaking_any, Error::<T>::AmountTooLow);

        Ok(())
    }

    /// Validate stake transition user input
    /// That works for move_stake, transfer_stake, and swap_stake
    ///
    pub fn validate_stake_transition(
        origin_coldkey: &T::AccountId,
        destination_coldkey: &T::AccountId,
        origin_hotkey: &T::AccountId,
        destination_hotkey: &T::AccountId,
        origin_netuid: u16,
        destination_netuid: u16,
        alpha_amount: u64,
        max_amount: u64,
        maybe_allow_partial: Option<bool>,
        check_transfer_toggle: bool,
    ) -> Result<(), Error<T>> {
        // Ensure stake transition is actually happening
        if origin_coldkey == destination_coldkey && origin_hotkey == destination_hotkey {
            ensure!(origin_netuid != destination_netuid, Error::<T>::SameNetuid);
        }

        // Ensure that both subnets exist.
        ensure!(
            Self::if_subnet_exist(origin_netuid),
            Error::<T>::SubnetNotExists
        );
        if origin_netuid != destination_netuid {
            ensure!(
                Self::if_subnet_exist(destination_netuid),
                Error::<T>::SubnetNotExists
            );
        }

        ensure!(
            SubtokenEnabled::<T>::get(origin_netuid),
            Error::<T>::SubtokenDisabled
        );

        ensure!(
            SubtokenEnabled::<T>::get(destination_netuid),
            Error::<T>::SubtokenDisabled
        );

        // Ensure that the origin hotkey account exists
        ensure!(
            Self::hotkey_account_exists(origin_hotkey),
            Error::<T>::HotKeyAccountNotExists
        );

        // Ensure that the destination hotkey account exists
        ensure!(
            Self::hotkey_account_exists(destination_hotkey),
            Error::<T>::HotKeyAccountNotExists
        );

        // Ensure there is enough stake in the origin subnet.
        let origin_alpha = Self::get_stake_for_hotkey_and_coldkey_on_subnet(
            origin_hotkey,
            origin_coldkey,
            origin_netuid,
        );
        ensure!(
            alpha_amount <= origin_alpha,
            Error::<T>::NotEnoughStakeToWithdraw
        );

        // Ensure that the stake amount to be removed is above the minimum in tao equivalent.
        let tao_equivalent =
            T::SwapInterface::sim_swap(origin_netuid, OrderType::Sell, alpha_amount)
                .map(|res| res.amount_paid_out)
                .map_err(|_| Error::<T>::InsufficientLiquidity)?;
        ensure!(
            tao_equivalent > DefaultMinStake::<T>::get(),
            Error::<T>::AmountTooLow
        );

        // Ensure that if partial execution is not allowed, the amount will not cause
        // slippage over desired
        if let Some(allow_partial) = maybe_allow_partial {
            if !allow_partial {
                ensure!(alpha_amount <= max_amount, Error::<T>::SlippageTooHigh);
            }
        }

        if check_transfer_toggle {
            // Ensure transfer is toggled.
            ensure!(
                TransferToggle::<T>::get(origin_netuid),
                Error::<T>::TransferDisallowed
            );
            ensure!(
                TransferToggle::<T>::get(destination_netuid),
                Error::<T>::TransferDisallowed
            );
        }

        Ok(())
    }
<<<<<<< HEAD
=======

    pub(crate) fn calculate_staking_fee(
        origin: Option<(&T::AccountId, u16)>,
        _origin_coldkey: &T::AccountId,
        destination: Option<(&T::AccountId, u16)>,
        _destination_coldkey: &T::AccountId,
        alpha_estimate: U96F32,
    ) -> u64 {
        match origin {
            // If origin is defined, we are removing/moving stake
            Some((origin_hotkey, origin_netuid)) => {
                if let Some((_destination_hotkey, destination_netuid)) = destination {
                    // This is a stake move/swap/transfer
                    if destination_netuid == origin_netuid {
                        // If destination is on the same subnet, use the default fee
                        return DefaultStakingFee::<T>::get();
                    }
                }

                if origin_netuid == Self::get_root_netuid()
                    || SubnetMechanism::<T>::get(origin_netuid) == 0
                {
                    // If the origin netuid is root, or the subnet mechanism is 0, use the default fee
                    DefaultStakingFee::<T>::get()
                } else {
                    // Otherwise, calculate the fee based on the alpha estimate
                    // Here we are using TotalHotkeyAlphaLastEpoch, which is exactly the value that
                    // was used to calculate AlphaDividendsPerSubnet
                    let tao_estimate = U96F32::saturating_from_num(
                        Self::sim_swap_alpha_for_tao(
                            origin_netuid,
                            alpha_estimate.saturating_to_num::<u64>(),
                        )
                        .unwrap_or(0),
                    );
                    let mut fee = tao_estimate
                        .saturating_mul(
                            U96F32::saturating_from_num(AlphaDividendsPerSubnet::<T>::get(
                                origin_netuid,
                                &origin_hotkey,
                            ))
                            .safe_div(U96F32::saturating_from_num(
                                TotalHotkeyAlphaLastEpoch::<T>::get(&origin_hotkey, origin_netuid),
                            )),
                        )
                        .saturating_to_num::<u64>();

                    // 0.005% per epoch matches to 44% annual in compound interest. Do not allow the fee
                    // to be lower than that. (1.00005^(365*20) ~= 1.44)
                    let apr_20_percent = U96F32::saturating_from_num(0.00005);
                    fee = fee.max(
                        tao_estimate
                            .saturating_mul(apr_20_percent)
                            .saturating_to_num::<u64>(),
                    );

                    // We should at least get DefaultStakingFee anyway
                    fee.max(DefaultStakingFee::<T>::get())
                }
            }
            // If origin is not defined, we are adding stake; use default fee
            None => DefaultStakingFee::<T>::get(),
        }
    }

    // // Process staking job for on_finalize() hook.
    // pub(crate) fn do_on_finalize(current_block_number: BlockNumberFor<T>) {
    //     // We delay job execution
    //     const DELAY_IN_BLOCKS: u32 = 1u32;
    //     let actual_block_with_delay = current_block_number.saturating_sub(DELAY_IN_BLOCKS.into());
    //
    //     let stake_jobs = StakeJobs::<T>::drain_prefix(actual_block_with_delay).collect::<Vec<_>>();
    //
    //     // Sort jobs by job type
    //     let mut add_stake = vec![];
    //     let mut remove_stake = vec![];
    //     let mut add_stake_limit = vec![];
    //     let mut remove_stake_limit = vec![];
    //     let mut unstake_all = vec![];
    //     let mut unstake_all_aplha = vec![];
    //
    //     for (_, job) in stake_jobs.into_iter() {
    //         match &job {
    //             StakeJob::AddStake { .. } => add_stake.push(job),
    //             StakeJob::RemoveStake { .. } => remove_stake.push(job),
    //             StakeJob::AddStakeLimit { .. } => add_stake_limit.push(job),
    //             StakeJob::RemoveStakeLimit { .. } => remove_stake_limit.push(job),
    //             StakeJob::UnstakeAll { .. } => unstake_all.push(job),
    //             StakeJob::UnstakeAllAlpha { .. } => unstake_all_aplha.push(job),
    //         }
    //     }
    //     // Reorder jobs based on the previous block hash
    //     let previous_block_hash = <frame_system::Pallet<T>>::parent_hash();
    //     let hash_bytes = previous_block_hash.as_ref();
    //     let first_byte = hash_bytes.first().expect("hash operation is infallible");
    //     // Extract the first bit
    //     let altered_order = (first_byte & 0b10000000) != 0;
    //
    //     // Ascending sort by coldkey
    //     remove_stake_limit.sort_by(|a, b| match (a, b) {
    //         (
    //             StakeJob::RemoveStakeLimit { coldkey: a_key, .. },
    //             StakeJob::RemoveStakeLimit { coldkey: b_key, .. },
    //         ) => {
    //             let direct_order = a_key.cmp(b_key); // ascending
    //
    //             if altered_order {
    //                 direct_order.reverse()
    //             } else {
    //                 direct_order
    //             }
    //         }
    //         _ => sp_std::cmp::Ordering::Equal, // unreachable
    //     });
    //
    //     remove_stake.sort_by(|a, b| match (a, b) {
    //         (
    //             StakeJob::RemoveStake { coldkey: a_key, .. },
    //             StakeJob::RemoveStake { coldkey: b_key, .. },
    //         ) => {
    //             let direct_order = a_key.cmp(b_key); // ascending
    //
    //             if altered_order {
    //                 direct_order.reverse()
    //             } else {
    //                 direct_order
    //             }
    //         }
    //         _ => sp_std::cmp::Ordering::Equal, // unreachable
    //     });
    //
    //     unstake_all.sort_by(|a, b| match (a, b) {
    //         (
    //             StakeJob::UnstakeAll { coldkey: a_key, .. },
    //             StakeJob::UnstakeAll { coldkey: b_key, .. },
    //         ) => {
    //             let direct_order = a_key.cmp(b_key); // ascending
    //
    //             if altered_order {
    //                 direct_order.reverse()
    //             } else {
    //                 direct_order
    //             }
    //         }
    //         _ => sp_std::cmp::Ordering::Equal, // unreachable
    //     });
    //
    //     unstake_all_aplha.sort_by(|a, b| match (a, b) {
    //         (
    //             StakeJob::UnstakeAllAlpha { coldkey: a_key, .. },
    //             StakeJob::UnstakeAllAlpha { coldkey: b_key, .. },
    //         ) => {
    //             let direct_order = a_key.cmp(b_key); // ascending
    //
    //             if altered_order {
    //                 direct_order.reverse()
    //             } else {
    //                 direct_order
    //             }
    //         }
    //         _ => sp_std::cmp::Ordering::Equal, // unreachable
    //     });
    //
    //     // Descending sort by coldkey
    //     add_stake_limit.sort_by(|a, b| match (a, b) {
    //         (
    //             StakeJob::AddStakeLimit { coldkey: a_key, .. },
    //             StakeJob::AddStakeLimit { coldkey: b_key, .. },
    //         ) => {
    //             let direct_order = b_key.cmp(a_key); // descending
    //
    //             if altered_order {
    //                 direct_order.reverse()
    //             } else {
    //                 direct_order
    //             }
    //         }
    //         _ => sp_std::cmp::Ordering::Equal, // unreachable
    //     });
    //
    //     add_stake.sort_by(|a, b| match (a, b) {
    //         (
    //             StakeJob::AddStake { coldkey: a_key, .. },
    //             StakeJob::AddStake { coldkey: b_key, .. },
    //         ) => {
    //             let direct_order = b_key.cmp(a_key); // descending
    //
    //             if altered_order {
    //                 direct_order.reverse()
    //             } else {
    //                 direct_order
    //             }
    //         }
    //         _ => sp_std::cmp::Ordering::Equal, // unreachable
    //     });
    //
    //     // direct job order
    //     let mut job_batches = vec![
    //         remove_stake_limit,
    //         remove_stake,
    //         unstake_all,
    //         unstake_all_aplha,
    //         add_stake_limit,
    //         add_stake,
    //     ];
    //     if altered_order {
    //         job_batches.reverse();
    //     }
    //
    //     for jobs in job_batches.into_iter() {
    //         for job in jobs.into_iter() {
    //             match job {
    //                 StakeJob::RemoveStakeLimit {
    //                     hotkey,
    //                     coldkey,
    //                     netuid,
    //                     alpha_unstaked,
    //                     limit_price,
    //                     allow_partial,
    //                 } => {
    //                     let result = Self::do_remove_stake_limit(
    //                         dispatch::RawOrigin::Signed(coldkey.clone()).into(),
    //                         hotkey.clone(),
    //                         netuid,
    //                         alpha_unstaked,
    //                         limit_price,
    //                         allow_partial,
    //                     );
    //
    //                     if let Err(err) = result {
    //                         log::debug!(
    //                             "Failed to remove aggregated limited stake: {:?}, {:?}, {:?}, {:?}, {:?}, {:?}, {:?}",
    //                             coldkey,
    //                             hotkey,
    //                             netuid,
    //                             alpha_unstaked,
    //                             limit_price,
    //                             allow_partial,
    //                             err
    //                         );
    //                         Self::deposit_event(Event::FailedToRemoveAggregatedLimitedStake(
    //                             coldkey,
    //                             hotkey,
    //                             netuid,
    //                             alpha_unstaked,
    //                             limit_price,
    //                             allow_partial,
    //                         ));
    //                     } else {
    //                         Self::deposit_event(Event::AggregatedLimitedStakeRemoved(
    //                             coldkey,
    //                             hotkey,
    //                             netuid,
    //                             alpha_unstaked,
    //                             limit_price,
    //                             allow_partial,
    //                         ));
    //                     }
    //                 }
    //                 StakeJob::RemoveStake {
    //                     coldkey,
    //                     hotkey,
    //                     netuid,
    //                     alpha_unstaked,
    //                 } => {
    //                     let result = Self::do_remove_stake(
    //                         dispatch::RawOrigin::Signed(coldkey.clone()).into(),
    //                         hotkey.clone(),
    //                         netuid,
    //                         alpha_unstaked,
    //                     );
    //
    //                     if let Err(err) = result {
    //                         log::debug!(
    //                             "Failed to remove aggregated stake: {:?}, {:?}, {:?}, {:?}, {:?}",
    //                             coldkey,
    //                             hotkey,
    //                             netuid,
    //                             alpha_unstaked,
    //                             err
    //                         );
    //                         Self::deposit_event(Event::FailedToRemoveAggregatedStake(
    //                             coldkey,
    //                             hotkey,
    //                             netuid,
    //                             alpha_unstaked,
    //                         ));
    //                     } else {
    //                         Self::deposit_event(Event::AggregatedStakeRemoved(
    //                             coldkey,
    //                             hotkey,
    //                             netuid,
    //                             alpha_unstaked,
    //                         ));
    //                     }
    //                 }
    //                 StakeJob::UnstakeAll { hotkey, coldkey } => {
    //                     let result = Self::do_unstake_all(
    //                         dispatch::RawOrigin::Signed(coldkey.clone()).into(),
    //                         hotkey.clone(),
    //                     );
    //
    //                     if let Err(err) = result {
    //                         log::debug!(
    //                             "Failed to unstake all: {:?}, {:?}, {:?}",
    //                             coldkey,
    //                             hotkey,
    //                             err
    //                         );
    //                         Self::deposit_event(Event::AggregatedUnstakeAllFailed(coldkey, hotkey));
    //                     } else {
    //                         Self::deposit_event(Event::AggregatedUnstakeAllSucceeded(
    //                             coldkey, hotkey,
    //                         ));
    //                     }
    //                 }
    //                 StakeJob::UnstakeAllAlpha { hotkey, coldkey } => {
    //                     let result = Self::do_unstake_all_alpha(
    //                         dispatch::RawOrigin::Signed(coldkey.clone()).into(),
    //                         hotkey.clone(),
    //                     );
    //
    //                     if let Err(err) = result {
    //                         log::debug!(
    //                             "Failed to unstake all alpha: {:?}, {:?}, {:?}",
    //                             coldkey,
    //                             hotkey,
    //                             err
    //                         );
    //                         Self::deposit_event(Event::AggregatedUnstakeAllAlphaFailed(
    //                             coldkey, hotkey,
    //                         ));
    //                     } else {
    //                         Self::deposit_event(Event::AggregatedUnstakeAllAlphaSucceeded(
    //                             coldkey, hotkey,
    //                         ));
    //                     }
    //                 }
    //                 StakeJob::AddStakeLimit {
    //                     hotkey,
    //                     coldkey,
    //                     netuid,
    //                     stake_to_be_added,
    //                     limit_price,
    //                     allow_partial,
    //                 } => {
    //                     let result = Self::do_add_stake_limit(
    //                         dispatch::RawOrigin::Signed(coldkey.clone()).into(),
    //                         hotkey.clone(),
    //                         netuid,
    //                         stake_to_be_added,
    //                         limit_price,
    //                         allow_partial,
    //                     );
    //
    //                     if let Err(err) = result {
    //                         log::debug!(
    //                             "Failed to add aggregated limited stake: {:?}, {:?}, {:?}, {:?}, {:?}, {:?}, {:?}",
    //                             coldkey,
    //                             hotkey,
    //                             netuid,
    //                             stake_to_be_added,
    //                             limit_price,
    //                             allow_partial,
    //                             err
    //                         );
    //                         Self::deposit_event(Event::FailedToAddAggregatedLimitedStake(
    //                             coldkey,
    //                             hotkey,
    //                             netuid,
    //                             stake_to_be_added,
    //                             limit_price,
    //                             allow_partial,
    //                         ));
    //                     } else {
    //                         Self::deposit_event(Event::AggregatedLimitedStakeAdded(
    //                             coldkey,
    //                             hotkey,
    //                             netuid,
    //                             stake_to_be_added,
    //                             limit_price,
    //                             allow_partial,
    //                         ));
    //                     }
    //                 }
    //                 StakeJob::AddStake {
    //                     hotkey,
    //                     coldkey,
    //                     netuid,
    //                     stake_to_be_added,
    //                 } => {
    //                     let result = Self::do_add_stake(
    //                         dispatch::RawOrigin::Signed(coldkey.clone()).into(),
    //                         hotkey.clone(),
    //                         netuid,
    //                         stake_to_be_added,
    //                     );
    //
    //                     if let Err(err) = result {
    //                         log::debug!(
    //                             "Failed to add aggregated stake: {:?}, {:?}, {:?}, {:?}, {:?}",
    //                             coldkey,
    //                             hotkey,
    //                             netuid,
    //                             stake_to_be_added,
    //                             err
    //                         );
    //                         Self::deposit_event(Event::FailedToAddAggregatedStake(
    //                             coldkey,
    //                             hotkey,
    //                             netuid,
    //                             stake_to_be_added,
    //                         ));
    //                     } else {
    //                         Self::deposit_event(Event::AggregatedStakeAdded(
    //                             coldkey,
    //                             hotkey,
    //                             netuid,
    //                             stake_to_be_added,
    //                         ));
    //                     }
    //                 }
    //             }
    //         }
    //     }
    // }
>>>>>>> 1db0213c
}

///////////////////////////////////////////
// Alpha share pool chain data layer

#[derive(Debug)]
pub struct HotkeyAlphaSharePoolDataOperations<T: frame_system::Config> {
    netuid: u16,
    hotkey: <T as frame_system::Config>::AccountId,
    _marker: sp_std::marker::PhantomData<T>,
}

impl<T: Config> HotkeyAlphaSharePoolDataOperations<T> {
    fn new(hotkey: <T as frame_system::Config>::AccountId, netuid: u16) -> Self {
        HotkeyAlphaSharePoolDataOperations {
            netuid,
            hotkey,
            _marker: sp_std::marker::PhantomData,
        }
    }
}

// Alpha share key is coldkey because the HotkeyAlphaSharePoolDataOperations struct already has hotkey and netuid
type AlphaShareKey<T> = <T as frame_system::Config>::AccountId;

impl<T: Config> SharePoolDataOperations<AlphaShareKey<T>>
    for HotkeyAlphaSharePoolDataOperations<T>
{
    fn get_shared_value(&self) -> U64F64 {
        U64F64::saturating_from_num(crate::TotalHotkeyAlpha::<T>::get(&self.hotkey, self.netuid))
    }

    fn get_share(&self, key: &AlphaShareKey<T>) -> U64F64 {
        crate::Alpha::<T>::get((&(self.hotkey), key, self.netuid))
    }

    fn try_get_share(&self, key: &AlphaShareKey<T>) -> Result<U64F64, ()> {
        crate::Alpha::<T>::try_get((&(self.hotkey), key, self.netuid))
    }

    fn get_denominator(&self) -> U64F64 {
        crate::TotalHotkeyShares::<T>::get(&(self.hotkey), self.netuid)
    }

    fn set_shared_value(&mut self, value: U64F64) {
        if value != 0 {
            crate::TotalHotkeyAlpha::<T>::insert(
                &(self.hotkey),
                self.netuid,
                value.saturating_to_num::<u64>(),
            );
        } else {
            crate::TotalHotkeyAlpha::<T>::remove(&(self.hotkey), self.netuid);
        }
    }

    fn set_share(&mut self, key: &AlphaShareKey<T>, share: U64F64) {
        if share != 0 {
            crate::Alpha::<T>::insert((&self.hotkey, key, self.netuid), share);
        } else {
            crate::Alpha::<T>::remove((&self.hotkey, key, self.netuid));
        }
    }

    fn set_denominator(&mut self, update: U64F64) {
        if update != 0 {
            crate::TotalHotkeyShares::<T>::insert(&self.hotkey, self.netuid, update);
        } else {
            crate::TotalHotkeyShares::<T>::remove(&self.hotkey, self.netuid);
        }
    }
}<|MERGE_RESOLUTION|>--- conflicted
+++ resolved
@@ -769,7 +769,6 @@
         coldkey: &T::AccountId,
         netuid: u16,
         tao: u64,
-<<<<<<< HEAD
         price_limit: u64,
     ) -> Result<u64, DispatchError> {
         // Swap the tao to alpha.
@@ -808,36 +807,6 @@
         LastColdkeyHotkeyStakeBlock::<T>::insert(coldkey, hotkey, Self::get_current_block_as_u64());
 
         // Deposit and log the staking event.
-=======
-        fee: u64,
-    ) -> u64 {
-        // Step 1. Reduce tao amount by staking fee and credit this fee to SubnetTAO
-        // At this point tao was already withdrawn from the user balance and is considered
-        // available
-        let tao_staked = tao.saturating_sub(fee);
-        let actual_fee = tao.saturating_sub(tao_staked);
-
-        // Step 2. Swap the tao to alpha.
-        let alpha: u64 = Self::swap_tao_for_alpha(netuid, tao_staked);
-        let mut actual_alpha = 0;
-        if (tao_staked > 0) && (alpha > 0) {
-            // Step 3: Increase the alpha on the hotkey account.
-            actual_alpha = Self::increase_stake_for_hotkey_and_coldkey_on_subnet(
-                hotkey, coldkey, netuid, alpha,
-            );
-        }
-
-        // Step 4. Increase Tao reserves by the fee amount.
-        SubnetTAO::<T>::mutate(netuid, |total| {
-            *total = total.saturating_add(actual_fee);
-        });
-        TotalStake::<T>::mutate(|total| {
-            *total = total.saturating_add(actual_fee);
-        });
-        LastColdkeyHotkeyStakeBlock::<T>::insert(coldkey, hotkey, Self::get_current_block_as_u64());
-
-        // Step 5. Deposit and log the staking event.
->>>>>>> 1db0213c
         Self::deposit_event(Event::StakeAdded(
             coldkey.clone(),
             hotkey.clone(),
@@ -857,12 +826,7 @@
             swap_result.fee_paid,
         );
 
-<<<<<<< HEAD
         Ok(swap_result.amount_paid_out)
-=======
-        // Step 6: Return the amount of alpha staked
-        actual_alpha
->>>>>>> 1db0213c
     }
 
     pub fn get_alpha_share_pool(
@@ -1110,435 +1074,6 @@
 
         Ok(())
     }
-<<<<<<< HEAD
-=======
-
-    pub(crate) fn calculate_staking_fee(
-        origin: Option<(&T::AccountId, u16)>,
-        _origin_coldkey: &T::AccountId,
-        destination: Option<(&T::AccountId, u16)>,
-        _destination_coldkey: &T::AccountId,
-        alpha_estimate: U96F32,
-    ) -> u64 {
-        match origin {
-            // If origin is defined, we are removing/moving stake
-            Some((origin_hotkey, origin_netuid)) => {
-                if let Some((_destination_hotkey, destination_netuid)) = destination {
-                    // This is a stake move/swap/transfer
-                    if destination_netuid == origin_netuid {
-                        // If destination is on the same subnet, use the default fee
-                        return DefaultStakingFee::<T>::get();
-                    }
-                }
-
-                if origin_netuid == Self::get_root_netuid()
-                    || SubnetMechanism::<T>::get(origin_netuid) == 0
-                {
-                    // If the origin netuid is root, or the subnet mechanism is 0, use the default fee
-                    DefaultStakingFee::<T>::get()
-                } else {
-                    // Otherwise, calculate the fee based on the alpha estimate
-                    // Here we are using TotalHotkeyAlphaLastEpoch, which is exactly the value that
-                    // was used to calculate AlphaDividendsPerSubnet
-                    let tao_estimate = U96F32::saturating_from_num(
-                        Self::sim_swap_alpha_for_tao(
-                            origin_netuid,
-                            alpha_estimate.saturating_to_num::<u64>(),
-                        )
-                        .unwrap_or(0),
-                    );
-                    let mut fee = tao_estimate
-                        .saturating_mul(
-                            U96F32::saturating_from_num(AlphaDividendsPerSubnet::<T>::get(
-                                origin_netuid,
-                                &origin_hotkey,
-                            ))
-                            .safe_div(U96F32::saturating_from_num(
-                                TotalHotkeyAlphaLastEpoch::<T>::get(&origin_hotkey, origin_netuid),
-                            )),
-                        )
-                        .saturating_to_num::<u64>();
-
-                    // 0.005% per epoch matches to 44% annual in compound interest. Do not allow the fee
-                    // to be lower than that. (1.00005^(365*20) ~= 1.44)
-                    let apr_20_percent = U96F32::saturating_from_num(0.00005);
-                    fee = fee.max(
-                        tao_estimate
-                            .saturating_mul(apr_20_percent)
-                            .saturating_to_num::<u64>(),
-                    );
-
-                    // We should at least get DefaultStakingFee anyway
-                    fee.max(DefaultStakingFee::<T>::get())
-                }
-            }
-            // If origin is not defined, we are adding stake; use default fee
-            None => DefaultStakingFee::<T>::get(),
-        }
-    }
-
-    // // Process staking job for on_finalize() hook.
-    // pub(crate) fn do_on_finalize(current_block_number: BlockNumberFor<T>) {
-    //     // We delay job execution
-    //     const DELAY_IN_BLOCKS: u32 = 1u32;
-    //     let actual_block_with_delay = current_block_number.saturating_sub(DELAY_IN_BLOCKS.into());
-    //
-    //     let stake_jobs = StakeJobs::<T>::drain_prefix(actual_block_with_delay).collect::<Vec<_>>();
-    //
-    //     // Sort jobs by job type
-    //     let mut add_stake = vec![];
-    //     let mut remove_stake = vec![];
-    //     let mut add_stake_limit = vec![];
-    //     let mut remove_stake_limit = vec![];
-    //     let mut unstake_all = vec![];
-    //     let mut unstake_all_aplha = vec![];
-    //
-    //     for (_, job) in stake_jobs.into_iter() {
-    //         match &job {
-    //             StakeJob::AddStake { .. } => add_stake.push(job),
-    //             StakeJob::RemoveStake { .. } => remove_stake.push(job),
-    //             StakeJob::AddStakeLimit { .. } => add_stake_limit.push(job),
-    //             StakeJob::RemoveStakeLimit { .. } => remove_stake_limit.push(job),
-    //             StakeJob::UnstakeAll { .. } => unstake_all.push(job),
-    //             StakeJob::UnstakeAllAlpha { .. } => unstake_all_aplha.push(job),
-    //         }
-    //     }
-    //     // Reorder jobs based on the previous block hash
-    //     let previous_block_hash = <frame_system::Pallet<T>>::parent_hash();
-    //     let hash_bytes = previous_block_hash.as_ref();
-    //     let first_byte = hash_bytes.first().expect("hash operation is infallible");
-    //     // Extract the first bit
-    //     let altered_order = (first_byte & 0b10000000) != 0;
-    //
-    //     // Ascending sort by coldkey
-    //     remove_stake_limit.sort_by(|a, b| match (a, b) {
-    //         (
-    //             StakeJob::RemoveStakeLimit { coldkey: a_key, .. },
-    //             StakeJob::RemoveStakeLimit { coldkey: b_key, .. },
-    //         ) => {
-    //             let direct_order = a_key.cmp(b_key); // ascending
-    //
-    //             if altered_order {
-    //                 direct_order.reverse()
-    //             } else {
-    //                 direct_order
-    //             }
-    //         }
-    //         _ => sp_std::cmp::Ordering::Equal, // unreachable
-    //     });
-    //
-    //     remove_stake.sort_by(|a, b| match (a, b) {
-    //         (
-    //             StakeJob::RemoveStake { coldkey: a_key, .. },
-    //             StakeJob::RemoveStake { coldkey: b_key, .. },
-    //         ) => {
-    //             let direct_order = a_key.cmp(b_key); // ascending
-    //
-    //             if altered_order {
-    //                 direct_order.reverse()
-    //             } else {
-    //                 direct_order
-    //             }
-    //         }
-    //         _ => sp_std::cmp::Ordering::Equal, // unreachable
-    //     });
-    //
-    //     unstake_all.sort_by(|a, b| match (a, b) {
-    //         (
-    //             StakeJob::UnstakeAll { coldkey: a_key, .. },
-    //             StakeJob::UnstakeAll { coldkey: b_key, .. },
-    //         ) => {
-    //             let direct_order = a_key.cmp(b_key); // ascending
-    //
-    //             if altered_order {
-    //                 direct_order.reverse()
-    //             } else {
-    //                 direct_order
-    //             }
-    //         }
-    //         _ => sp_std::cmp::Ordering::Equal, // unreachable
-    //     });
-    //
-    //     unstake_all_aplha.sort_by(|a, b| match (a, b) {
-    //         (
-    //             StakeJob::UnstakeAllAlpha { coldkey: a_key, .. },
-    //             StakeJob::UnstakeAllAlpha { coldkey: b_key, .. },
-    //         ) => {
-    //             let direct_order = a_key.cmp(b_key); // ascending
-    //
-    //             if altered_order {
-    //                 direct_order.reverse()
-    //             } else {
-    //                 direct_order
-    //             }
-    //         }
-    //         _ => sp_std::cmp::Ordering::Equal, // unreachable
-    //     });
-    //
-    //     // Descending sort by coldkey
-    //     add_stake_limit.sort_by(|a, b| match (a, b) {
-    //         (
-    //             StakeJob::AddStakeLimit { coldkey: a_key, .. },
-    //             StakeJob::AddStakeLimit { coldkey: b_key, .. },
-    //         ) => {
-    //             let direct_order = b_key.cmp(a_key); // descending
-    //
-    //             if altered_order {
-    //                 direct_order.reverse()
-    //             } else {
-    //                 direct_order
-    //             }
-    //         }
-    //         _ => sp_std::cmp::Ordering::Equal, // unreachable
-    //     });
-    //
-    //     add_stake.sort_by(|a, b| match (a, b) {
-    //         (
-    //             StakeJob::AddStake { coldkey: a_key, .. },
-    //             StakeJob::AddStake { coldkey: b_key, .. },
-    //         ) => {
-    //             let direct_order = b_key.cmp(a_key); // descending
-    //
-    //             if altered_order {
-    //                 direct_order.reverse()
-    //             } else {
-    //                 direct_order
-    //             }
-    //         }
-    //         _ => sp_std::cmp::Ordering::Equal, // unreachable
-    //     });
-    //
-    //     // direct job order
-    //     let mut job_batches = vec![
-    //         remove_stake_limit,
-    //         remove_stake,
-    //         unstake_all,
-    //         unstake_all_aplha,
-    //         add_stake_limit,
-    //         add_stake,
-    //     ];
-    //     if altered_order {
-    //         job_batches.reverse();
-    //     }
-    //
-    //     for jobs in job_batches.into_iter() {
-    //         for job in jobs.into_iter() {
-    //             match job {
-    //                 StakeJob::RemoveStakeLimit {
-    //                     hotkey,
-    //                     coldkey,
-    //                     netuid,
-    //                     alpha_unstaked,
-    //                     limit_price,
-    //                     allow_partial,
-    //                 } => {
-    //                     let result = Self::do_remove_stake_limit(
-    //                         dispatch::RawOrigin::Signed(coldkey.clone()).into(),
-    //                         hotkey.clone(),
-    //                         netuid,
-    //                         alpha_unstaked,
-    //                         limit_price,
-    //                         allow_partial,
-    //                     );
-    //
-    //                     if let Err(err) = result {
-    //                         log::debug!(
-    //                             "Failed to remove aggregated limited stake: {:?}, {:?}, {:?}, {:?}, {:?}, {:?}, {:?}",
-    //                             coldkey,
-    //                             hotkey,
-    //                             netuid,
-    //                             alpha_unstaked,
-    //                             limit_price,
-    //                             allow_partial,
-    //                             err
-    //                         );
-    //                         Self::deposit_event(Event::FailedToRemoveAggregatedLimitedStake(
-    //                             coldkey,
-    //                             hotkey,
-    //                             netuid,
-    //                             alpha_unstaked,
-    //                             limit_price,
-    //                             allow_partial,
-    //                         ));
-    //                     } else {
-    //                         Self::deposit_event(Event::AggregatedLimitedStakeRemoved(
-    //                             coldkey,
-    //                             hotkey,
-    //                             netuid,
-    //                             alpha_unstaked,
-    //                             limit_price,
-    //                             allow_partial,
-    //                         ));
-    //                     }
-    //                 }
-    //                 StakeJob::RemoveStake {
-    //                     coldkey,
-    //                     hotkey,
-    //                     netuid,
-    //                     alpha_unstaked,
-    //                 } => {
-    //                     let result = Self::do_remove_stake(
-    //                         dispatch::RawOrigin::Signed(coldkey.clone()).into(),
-    //                         hotkey.clone(),
-    //                         netuid,
-    //                         alpha_unstaked,
-    //                     );
-    //
-    //                     if let Err(err) = result {
-    //                         log::debug!(
-    //                             "Failed to remove aggregated stake: {:?}, {:?}, {:?}, {:?}, {:?}",
-    //                             coldkey,
-    //                             hotkey,
-    //                             netuid,
-    //                             alpha_unstaked,
-    //                             err
-    //                         );
-    //                         Self::deposit_event(Event::FailedToRemoveAggregatedStake(
-    //                             coldkey,
-    //                             hotkey,
-    //                             netuid,
-    //                             alpha_unstaked,
-    //                         ));
-    //                     } else {
-    //                         Self::deposit_event(Event::AggregatedStakeRemoved(
-    //                             coldkey,
-    //                             hotkey,
-    //                             netuid,
-    //                             alpha_unstaked,
-    //                         ));
-    //                     }
-    //                 }
-    //                 StakeJob::UnstakeAll { hotkey, coldkey } => {
-    //                     let result = Self::do_unstake_all(
-    //                         dispatch::RawOrigin::Signed(coldkey.clone()).into(),
-    //                         hotkey.clone(),
-    //                     );
-    //
-    //                     if let Err(err) = result {
-    //                         log::debug!(
-    //                             "Failed to unstake all: {:?}, {:?}, {:?}",
-    //                             coldkey,
-    //                             hotkey,
-    //                             err
-    //                         );
-    //                         Self::deposit_event(Event::AggregatedUnstakeAllFailed(coldkey, hotkey));
-    //                     } else {
-    //                         Self::deposit_event(Event::AggregatedUnstakeAllSucceeded(
-    //                             coldkey, hotkey,
-    //                         ));
-    //                     }
-    //                 }
-    //                 StakeJob::UnstakeAllAlpha { hotkey, coldkey } => {
-    //                     let result = Self::do_unstake_all_alpha(
-    //                         dispatch::RawOrigin::Signed(coldkey.clone()).into(),
-    //                         hotkey.clone(),
-    //                     );
-    //
-    //                     if let Err(err) = result {
-    //                         log::debug!(
-    //                             "Failed to unstake all alpha: {:?}, {:?}, {:?}",
-    //                             coldkey,
-    //                             hotkey,
-    //                             err
-    //                         );
-    //                         Self::deposit_event(Event::AggregatedUnstakeAllAlphaFailed(
-    //                             coldkey, hotkey,
-    //                         ));
-    //                     } else {
-    //                         Self::deposit_event(Event::AggregatedUnstakeAllAlphaSucceeded(
-    //                             coldkey, hotkey,
-    //                         ));
-    //                     }
-    //                 }
-    //                 StakeJob::AddStakeLimit {
-    //                     hotkey,
-    //                     coldkey,
-    //                     netuid,
-    //                     stake_to_be_added,
-    //                     limit_price,
-    //                     allow_partial,
-    //                 } => {
-    //                     let result = Self::do_add_stake_limit(
-    //                         dispatch::RawOrigin::Signed(coldkey.clone()).into(),
-    //                         hotkey.clone(),
-    //                         netuid,
-    //                         stake_to_be_added,
-    //                         limit_price,
-    //                         allow_partial,
-    //                     );
-    //
-    //                     if let Err(err) = result {
-    //                         log::debug!(
-    //                             "Failed to add aggregated limited stake: {:?}, {:?}, {:?}, {:?}, {:?}, {:?}, {:?}",
-    //                             coldkey,
-    //                             hotkey,
-    //                             netuid,
-    //                             stake_to_be_added,
-    //                             limit_price,
-    //                             allow_partial,
-    //                             err
-    //                         );
-    //                         Self::deposit_event(Event::FailedToAddAggregatedLimitedStake(
-    //                             coldkey,
-    //                             hotkey,
-    //                             netuid,
-    //                             stake_to_be_added,
-    //                             limit_price,
-    //                             allow_partial,
-    //                         ));
-    //                     } else {
-    //                         Self::deposit_event(Event::AggregatedLimitedStakeAdded(
-    //                             coldkey,
-    //                             hotkey,
-    //                             netuid,
-    //                             stake_to_be_added,
-    //                             limit_price,
-    //                             allow_partial,
-    //                         ));
-    //                     }
-    //                 }
-    //                 StakeJob::AddStake {
-    //                     hotkey,
-    //                     coldkey,
-    //                     netuid,
-    //                     stake_to_be_added,
-    //                 } => {
-    //                     let result = Self::do_add_stake(
-    //                         dispatch::RawOrigin::Signed(coldkey.clone()).into(),
-    //                         hotkey.clone(),
-    //                         netuid,
-    //                         stake_to_be_added,
-    //                     );
-    //
-    //                     if let Err(err) = result {
-    //                         log::debug!(
-    //                             "Failed to add aggregated stake: {:?}, {:?}, {:?}, {:?}, {:?}",
-    //                             coldkey,
-    //                             hotkey,
-    //                             netuid,
-    //                             stake_to_be_added,
-    //                             err
-    //                         );
-    //                         Self::deposit_event(Event::FailedToAddAggregatedStake(
-    //                             coldkey,
-    //                             hotkey,
-    //                             netuid,
-    //                             stake_to_be_added,
-    //                         ));
-    //                     } else {
-    //                         Self::deposit_event(Event::AggregatedStakeAdded(
-    //                             coldkey,
-    //                             hotkey,
-    //                             netuid,
-    //                             stake_to_be_added,
-    //                         ));
-    //                     }
-    //                 }
-    //             }
-    //         }
-    //     }
-    // }
->>>>>>> 1db0213c
 }
 
 ///////////////////////////////////////////
