use super::*;
use safe_math::*;
use share_pool::{SharePool, SharePoolDataOperations};
use sp_std::ops::Neg;
use substrate_fixed::types::{I64F64, I96F32, U64F64, U96F32};
use subtensor_runtime_common::NetUid;
use subtensor_swap_interface::{OrderType, SwapHandler, SwapResult};

impl<T: Config> Pallet<T> {
    /// Retrieves the total alpha issuance for a given subnet.
    ///
    /// This function calculates the total alpha issuance by summing the alpha
    /// values from `SubnetAlphaIn` and `SubnetAlphaOut` for the specified subnet.
    ///
    /// # Arguments
    /// * `netuid` - The unique identifier of the subnet.
    ///
    /// # Returns
    /// * `u64` - The total alpha issuance for the specified subnet.
    pub fn get_alpha_issuance(netuid: NetUid) -> u64 {
        SubnetAlphaIn::<T>::get(netuid).saturating_add(SubnetAlphaOut::<T>::get(netuid))
    }

    pub fn get_moving_alpha_price(netuid: NetUid) -> U96F32 {
        let one = U96F32::saturating_from_num(1.0);
        if netuid.is_root() {
            // Root.
            one
        } else if SubnetMechanism::<T>::get(netuid) == 0 {
            // Stable
            one
        } else {
            U96F32::saturating_from_num(SubnetMovingPrice::<T>::get(netuid))
        }
    }

    pub fn update_moving_price(netuid: NetUid) {
        let blocks_since_start_call = U96F32::saturating_from_num({
            // We expect FirstEmissionBlockNumber to be set earlier, and we take the block when
            // `start_call` was called (first block before FirstEmissionBlockNumber).
            let start_call_block = FirstEmissionBlockNumber::<T>::get(netuid)
                .unwrap_or_default()
                .saturating_sub(1);

            Self::get_current_block_as_u64().saturating_sub(start_call_block)
        });

        // Use halving time hyperparameter. The meaning of this parameter can be best explained under
        // the assumption of a constant price and SubnetMovingAlpha == 0.5: It is how many blocks it
        // will take in order for the distance between current EMA of price and current price to shorten
        // by half.
        let halving_time = EMAPriceHalvingBlocks::<T>::get(netuid);
        let current_ma_unsigned = U96F32::saturating_from_num(SubnetMovingAlpha::<T>::get());
        let alpha: U96F32 = current_ma_unsigned.saturating_mul(blocks_since_start_call.safe_div(
            blocks_since_start_call.saturating_add(U96F32::saturating_from_num(halving_time)),
        ));
        // Because alpha = b / (b + h), where b and h > 0, alpha < 1, so 1 - alpha > 0.
        // We can use unsigned type here: U96F32
        let one_minus_alpha: U96F32 = U96F32::saturating_from_num(1.0).saturating_sub(alpha);
        let current_price: U96F32 = alpha.saturating_mul(
            T::SwapInterface::current_alpha_price(netuid.into())
                .min(U96F32::saturating_from_num(1.0)),
        );
        let current_moving: U96F32 =
            one_minus_alpha.saturating_mul(Self::get_moving_alpha_price(netuid));
        // Convert batch to signed I96F32 to avoid migration of SubnetMovingPrice for now``
        let new_moving: I96F32 =
            I96F32::saturating_from_num(current_price.saturating_add(current_moving));
        SubnetMovingPrice::<T>::insert(netuid, new_moving);
    }

    /// Retrieves the global global weight as a normalized value between 0 and 1.
    ///
    /// This function performs the following steps:
    /// 1. Fetches the global weight from storage using the TaoWeight storage item.
    /// 2. Converts the retrieved u64 value to a fixed-point number (U96F32).
    /// 3. Normalizes the weight by dividing it by the maximum possible u64 value.
    /// 4. Returns the normalized weight as an U96F32 fixed-point number.
    ///
    /// The normalization ensures that the returned value is always between 0 and 1,
    /// regardless of the actual stored weight value.
    ///
    /// # Returns
    /// * `U96F32` - The normalized global global weight as a fixed-point number between 0 and 1.
    ///
    /// # Note
    /// This function uses saturating division to prevent potential overflow errors.
    pub fn get_tao_weight() -> U96F32 {
        // Step 1: Fetch the global weight from storage
        let stored_weight = TaoWeight::<T>::get();

        // Step 2: Convert the u64 weight to U96F32
        let weight_fixed = U96F32::saturating_from_num(stored_weight);

        // Step 3: Normalize the weight by dividing by u64::MAX
        // This ensures the result is always between 0 and 1
        weight_fixed.safe_div(U96F32::saturating_from_num(u64::MAX))
    }

    /// Sets the global global weight in storage.
    ///
    /// This function performs the following steps:
    /// 1. Takes the provided weight value as a u64.
    /// 2. Updates the TaoWeight storage item with the new value.
    ///
    /// # Arguments
    /// * `weight` - The new global weight value to be set, as a u64.
    ///
    /// # Effects
    /// This function modifies the following storage item:
    /// - `TaoWeight`: Updates it with the new weight value.
    ///
    /// # Note
    /// The weight is stored as a raw u64 value. To get the normalized weight between 0 and 1,
    /// use the `get_tao_weight()` function.
    pub fn set_tao_weight(weight: u64) {
        // Update the TaoWeight storage with the new weight value
        TaoWeight::<T>::set(weight);
    }

    /// Calculates the weighted combination of alpha and global tao for a single hotkey onet a subnet.
    ///
    pub fn get_stake_weights_for_hotkey_on_subnet(
        hotkey: &T::AccountId,
        netuid: NetUid,
    ) -> (I64F64, I64F64, I64F64) {
        // Retrieve the global tao weight.
        let tao_weight = I64F64::saturating_from_num(Self::get_tao_weight());
        log::debug!("tao_weight: {:?}", tao_weight);

        // Step 1: Get stake of hotkey (neuron)
        let alpha_stake =
            I64F64::saturating_from_num(Self::get_inherited_for_hotkey_on_subnet(hotkey, netuid));
        log::debug!("alpha_stake: {:?}", alpha_stake);

        // Step 2: Get the global tao stake for the hotkey
        let tao_stake = I64F64::saturating_from_num(Self::get_tao_inherited_for_hotkey_on_subnet(
            hotkey, netuid,
        ));
        log::debug!("tao_stake: {:?}", tao_stake);

        // Step 3: Combine alpha and tao stakes
        let total_stake = alpha_stake.saturating_add(tao_stake.saturating_mul(tao_weight));
        log::debug!("total_stake: {:?}", total_stake);

        (total_stake, alpha_stake, tao_stake)
    }

    /// Calculates the weighted combination of alpha and global tao for hotkeys on a subnet.
    ///
    pub fn get_stake_weights_for_network(
        netuid: NetUid,
    ) -> (Vec<I64F64>, Vec<I64F64>, Vec<I64F64>) {
        // Retrieve the global tao weight.
        let tao_weight: I64F64 = I64F64::saturating_from_num(Self::get_tao_weight());
        log::debug!("tao_weight: {:?}", tao_weight);

        // Step 1: Get subnetwork size
        let n: u16 = Self::get_subnetwork_n(netuid);

        // Step 2: Get stake of all hotkeys (neurons) ordered by uid
        let alpha_stake: Vec<I64F64> = (0..n)
            .map(|uid| {
                if Keys::<T>::contains_key(netuid, uid) {
                    let hotkey: T::AccountId = Keys::<T>::get(netuid, uid);
                    I64F64::saturating_from_num(Self::get_inherited_for_hotkey_on_subnet(
                        &hotkey, netuid,
                    ))
                } else {
                    I64F64::saturating_from_num(0)
                }
            })
            .collect();
        log::debug!("alpha_stake: {:?}", alpha_stake);

        // Step 3: Calculate the global tao stake vector.
        // Initialize a vector to store global tao stakes for each neuron.
        let tao_stake: Vec<I64F64> = (0..n)
            .map(|uid| {
                if Keys::<T>::contains_key(netuid, uid) {
                    let hotkey: T::AccountId = Keys::<T>::get(netuid, uid);
                    I64F64::saturating_from_num(Self::get_tao_inherited_for_hotkey_on_subnet(
                        &hotkey, netuid,
                    ))
                } else {
                    I64F64::saturating_from_num(0)
                }
            })
            .collect();
        log::trace!("tao_stake: {:?}", tao_stake);

        // Step 4: Combine alpha and root tao stakes.
        // Calculate the weighted average of alpha and global tao stakes for each neuron.
        let total_stake: Vec<I64F64> = alpha_stake
            .iter()
            .zip(tao_stake.iter())
            .map(|(alpha_i, tao_i)| alpha_i.saturating_add(tao_i.saturating_mul(tao_weight)))
            .collect();
        log::trace!("total_stake: {:?}", total_stake);

        (total_stake, alpha_stake, tao_stake)
    }

    /// Calculates the total inherited stake (alpha) held by a hotkey on a network, considering child/parent relationships.
    ///
    /// This function performs the following steps:
    /// 1. Retrieves the initial alpha (stake) for the hotkey on the specified subnet.
    /// 2. Retrieves the list of children and parents for the hotkey on the subnet.
    /// 3. Calculates the alpha allocated to children:
    ///    a. For each child, computes the proportion of alpha to be allocated.
    ///    b. Accumulates the total alpha allocated to all children.
    /// 4. Calculates the alpha received from parents:
    ///    a. For each parent, retrieves the parent's stake on the subnet.
    ///    b. Computes the proportion of the parent's stake to be inherited.
    ///    c. Accumulates the total alpha inherited from all parents.
    /// 5. Computes the final inherited alpha by adjusting the initial alpha:
    ///    a. Subtracts the alpha allocated to children.
    ///    b. Adds the alpha inherited from parents.
    /// 6. Returns the final inherited alpha value.
    ///
    /// # Arguments
    /// * `hotkey` - AccountId of the hotkey whose total inherited stake is to be calculated.
    /// * `netuid` - Network unique identifier specifying the subnet context.
    ///
    /// # Returns
    /// * `u64`: The total inherited alpha for the hotkey on the subnet after considering the
    ///   stakes allocated to children and inherited from parents.
    ///
    /// # Note
    /// This function uses saturating arithmetic to prevent overflows.
    pub fn get_tao_inherited_for_hotkey_on_subnet(hotkey: &T::AccountId, netuid: NetUid) -> u64 {
        let initial_tao: U96F32 =
            U96F32::saturating_from_num(Self::get_stake_for_hotkey_on_subnet(hotkey, NetUid::ROOT));

        // Initialize variables to track alpha allocated to children and inherited from parents.
        let mut tao_to_children: U96F32 = U96F32::saturating_from_num(0);
        let mut tao_from_parents: U96F32 = U96F32::saturating_from_num(0);

        // Step 2: Retrieve the lists of parents and children for the hotkey on the subnet.
        let parents: Vec<(u64, T::AccountId)> = Self::get_parents(hotkey, netuid);
        let children: Vec<(u64, T::AccountId)> = Self::get_children(hotkey, netuid);
        log::trace!(
            "Parents for hotkey {:?} on subnet {}: {:?}",
            hotkey,
            netuid,
            parents
        );
        log::trace!(
            "Children for hotkey {:?} on subnet {}: {:?}",
            hotkey,
            netuid,
            children
        );

        // Step 3: Calculate the total tao allocated to children.
        for (proportion, _) in children {
            // Convert the proportion to a normalized value between 0 and 1.
            let normalized_proportion: U96F32 = U96F32::saturating_from_num(proportion)
                .safe_div(U96F32::saturating_from_num(u64::MAX));
            log::trace!(
                "Normalized proportion for child: {:?}",
                normalized_proportion
            );

            // Calculate the amount of tao to be allocated to this child.
            let tao_proportion_to_child: U96F32 =
                U96F32::saturating_from_num(initial_tao).saturating_mul(normalized_proportion);
            log::trace!("Tao proportion to child: {:?}", tao_proportion_to_child);

            // Add this child's allocation to the total tao allocated to children.
            tao_to_children = tao_to_children.saturating_add(tao_proportion_to_child);
        }
        log::trace!("Total tao allocated to children: {:?}", tao_to_children);

        // Step 4: Calculate the total tao inherited from parents.
        for (proportion, parent) in parents {
            // Retrieve the parent's total stake on this subnet.
            let parent_tao = U96F32::saturating_from_num(Self::get_stake_for_hotkey_on_subnet(
                &parent,
                NetUid::ROOT,
            ));
            log::trace!(
                "Parent tao for parent {:?} on subnet {}: {:?}",
                parent,
                netuid,
                parent_tao
            );

            // Convert the proportion to a normalized value between 0 and 1.
            let normalized_proportion = U96F32::saturating_from_num(proportion)
                .safe_div(U96F32::saturating_from_num(u64::MAX));
            log::trace!(
                "Normalized proportion from parent: {:?}",
                normalized_proportion
            );

            // Calculate the amount of tao to be inherited from this parent.
            let tao_proportion_from_parent: U96F32 =
                U96F32::saturating_from_num(parent_tao).saturating_mul(normalized_proportion);
            log::trace!(
                "Tao proportion from parent: {:?}",
                tao_proportion_from_parent
            );

            // Add this parent's contribution to the total tao inherited from parents.
            tao_from_parents = tao_from_parents.saturating_add(tao_proportion_from_parent);
        }
        log::trace!("Total tao inherited from parents: {:?}", tao_from_parents);

        // Step 5: Calculate the final inherited tao for the hotkey.
        let finalized_tao: U96F32 = initial_tao
            .saturating_sub(tao_to_children) // Subtract tao allocated to children
            .saturating_add(tao_from_parents); // Add tao inherited from parents
        log::trace!(
            "Finalized tao for hotkey {:?} on subnet {}: {:?}",
            hotkey,
            netuid,
            finalized_tao
        );

        // Step 6: Return the final inherited tao value.
        finalized_tao.saturating_to_num::<u64>()
    }

    pub fn get_inherited_for_hotkey_on_subnet(hotkey: &T::AccountId, netuid: NetUid) -> u64 {
        // Step 1: Retrieve the initial total stake (alpha) for the hotkey on the specified subnet.
        let initial_alpha: U96F32 =
            U96F32::saturating_from_num(Self::get_stake_for_hotkey_on_subnet(hotkey, netuid));
        log::debug!(
            "Initial alpha for hotkey {:?} on subnet {}: {:?}",
            hotkey,
            netuid,
            initial_alpha
        );
        if netuid.is_root() {
            return initial_alpha.saturating_to_num::<u64>();
        }

        // Initialize variables to track alpha allocated to children and inherited from parents.
        let mut alpha_to_children: U96F32 = U96F32::saturating_from_num(0);
        let mut alpha_from_parents: U96F32 = U96F32::saturating_from_num(0);

        // Step 2: Retrieve the lists of parents and children for the hotkey on the subnet.
        let parents: Vec<(u64, T::AccountId)> = Self::get_parents(hotkey, netuid);
        let children: Vec<(u64, T::AccountId)> = Self::get_children(hotkey, netuid);
        log::debug!(
            "Parents for hotkey {:?} on subnet {}: {:?}",
            hotkey,
            netuid,
            parents
        );
        log::debug!(
            "Children for hotkey {:?} on subnet {}: {:?}",
            hotkey,
            netuid,
            children
        );

        // Step 3: Calculate the total alpha allocated to children.
        for (proportion, _) in children {
            // Convert the proportion to a normalized value between 0 and 1.
            let normalized_proportion: U96F32 = U96F32::saturating_from_num(proportion)
                .safe_div(U96F32::saturating_from_num(u64::MAX));
            log::trace!(
                "Normalized proportion for child: {:?}",
                normalized_proportion
            );

            // Calculate the amount of alpha to be allocated to this child.
            let alpha_proportion_to_child: U96F32 =
                U96F32::saturating_from_num(initial_alpha).saturating_mul(normalized_proportion);
            log::trace!("Alpha proportion to child: {:?}", alpha_proportion_to_child);

            // Add this child's allocation to the total alpha allocated to children.
            alpha_to_children = alpha_to_children.saturating_add(alpha_proportion_to_child);
        }
        log::debug!("Total alpha allocated to children: {:?}", alpha_to_children);

        // Step 4: Calculate the total alpha inherited from parents.
        for (proportion, parent) in parents {
            // Retrieve the parent's total stake on this subnet.
            let parent_alpha: U96F32 =
                U96F32::saturating_from_num(Self::get_stake_for_hotkey_on_subnet(&parent, netuid));
            log::trace!(
                "Parent alpha for parent {:?} on subnet {}: {:?}",
                parent,
                netuid,
                parent_alpha
            );

            // Convert the proportion to a normalized value between 0 and 1.
            let normalized_proportion: U96F32 = U96F32::saturating_from_num(proportion)
                .safe_div(U96F32::saturating_from_num(u64::MAX));
            log::trace!(
                "Normalized proportion from parent: {:?}",
                normalized_proportion
            );

            // Calculate the amount of alpha to be inherited from this parent.
            let alpha_proportion_from_parent: U96F32 =
                U96F32::saturating_from_num(parent_alpha).saturating_mul(normalized_proportion);
            log::trace!(
                "Alpha proportion from parent: {:?}",
                alpha_proportion_from_parent
            );

            // Add this parent's contribution to the total alpha inherited from parents.
            alpha_from_parents = alpha_from_parents.saturating_add(alpha_proportion_from_parent);
        }
        log::debug!(
            "Total alpha inherited from parents: {:?}",
            alpha_from_parents
        );

        // Step 5: Calculate the final inherited alpha for the hotkey.
        let finalized_alpha: U96F32 = initial_alpha
            .saturating_sub(alpha_to_children) // Subtract alpha allocated to children
            .saturating_add(alpha_from_parents); // Add alpha inherited from parents
        log::trace!(
            "Finalized alpha for hotkey {:?} on subnet {}: {:?}",
            hotkey,
            netuid,
            finalized_alpha
        );

        // Step 6: Return the final inherited alpha value.
        finalized_alpha.saturating_to_num::<u64>()
    }

    /// Checks if a specific hotkey-coldkey pair has enough stake on a subnet to fulfill a given decrement.
    ///
    /// This function performs the following steps:
    /// 1. Retrieves the current stake for the hotkey-coldkey pair on the specified subnet.
    /// 2. Compares this stake with the requested decrement amount.
    ///
    /// # Arguments
    /// * `hotkey` - The account ID of the hotkey.
    /// * `coldkey` - The account ID of the coldkey.
    /// * `netuid` - The unique identifier of the subnet.
    /// * `decrement` - The amount of stake to be potentially decremented.
    ///
    /// # Returns
    /// * `bool` - True if the account has enough stake to fulfill the decrement, false otherwise.
    ///
    /// # Note
    /// This function only checks the stake for the specific hotkey-coldkey pair, not the total stake of the hotkey or coldkey individually.
    pub fn has_enough_stake_on_subnet(
        hotkey: &T::AccountId,
        coldkey: &T::AccountId,
        netuid: NetUid,
        decrement: u64,
    ) -> bool {
        // Retrieve the current stake for this hotkey-coldkey pair on the subnet
        let current_stake =
            Self::get_stake_for_hotkey_and_coldkey_on_subnet(hotkey, coldkey, netuid);

        // Compare the current stake with the requested decrement
        // Return true if the current stake is greater than or equal to the decrement
        current_stake >= decrement
    }

    /// Retrieves the alpha (stake) value for a given hotkey and coldkey pair on a specific subnet.
    ///
    /// This function performs the following steps:
    /// 1. Takes the hotkey, coldkey, and subnet ID as input parameters.
    /// 2. Accesses the Alpha storage map to retrieve the stake value.
    /// 3. Returns the retrieved stake value as a u64.
    ///
    /// # Arguments
    /// * `hotkey` - The account ID of the hotkey (neuron).
    /// * `coldkey` - The account ID of the coldkey (owner).
    /// * `netuid` - The unique identifier of the subnet.
    ///
    /// # Returns
    /// * `u64` - The alpha (stake) value for the specified hotkey-coldkey pair on the given subnet.
    ///
    /// # Note
    /// This function retrieves the stake specific to the hotkey-coldkey pair, not the total stake of the hotkey or coldkey individually.
    pub fn get_stake_for_hotkey_and_coldkey_on_subnet(
        hotkey: &T::AccountId,
        coldkey: &T::AccountId,
        netuid: NetUid,
    ) -> u64 {
        let alpha_share_pool = Self::get_alpha_share_pool(hotkey.clone(), netuid);
        alpha_share_pool.try_get_value(coldkey).unwrap_or(0)
    }

    /// Retrieves the total stake (alpha) for a given hotkey on a specific subnet.
    ///
    /// This function performs the following step:
    /// 1. Retrieves and returns the total alpha value associated with the hotkey on the specified subnet.
    ///
    /// # Arguments
    /// * `hotkey` - The account ID of the hotkey.
    /// * `netuid` - The unique identifier of the subnet.
    ///
    /// # Returns
    /// * `u64` - The total alpha value for the hotkey on the specified subnet.
    ///
    /// # Note
    /// This function returns the cumulative stake across all coldkeys associated with this hotkey on the subnet.
    pub fn get_stake_for_hotkey_on_subnet(hotkey: &T::AccountId, netuid: NetUid) -> u64 {
        // Retrieve and return the total alpha this hotkey owns on this subnet.
        // This value represents the sum of stakes from all coldkeys associated with this hotkey.
        TotalHotkeyAlpha::<T>::get(hotkey, netuid)
    }

    /// Increase hotkey stake on a subnet.
    ///
    /// The function updates share totals given current prices.
    ///
    /// # Arguments
    /// * `hotkey` - The account ID of the hotkey.
    /// * `netuid` - The unique identifier of the subnet.
    /// * `amount` - The amount of alpha to be added.
    ///
    pub fn increase_stake_for_hotkey_on_subnet(hotkey: &T::AccountId, netuid: NetUid, amount: u64) {
        let mut alpha_share_pool = Self::get_alpha_share_pool(hotkey.clone(), netuid);
        alpha_share_pool.update_value_for_all(amount as i64);
    }

    /// Decrease hotkey stake on a subnet.
    ///
    /// The function updates share totals given current prices.
    ///
    /// # Arguments
    /// * `hotkey` - The account ID of the hotkey.
    /// * `netuid` - The unique identifier of the subnet.
    /// * `amount` - The amount of alpha to be added.
    ///
    pub fn decrease_stake_for_hotkey_on_subnet(hotkey: &T::AccountId, netuid: NetUid, amount: u64) {
        let mut alpha_share_pool = Self::get_alpha_share_pool(hotkey.clone(), netuid);
        alpha_share_pool.update_value_for_all((amount as i64).neg());
    }

    /// Buys shares in the hotkey on a given subnet
    ///
    /// The function updates share totals given current prices.
    ///
    /// # Arguments
    /// * `hotkey` - The account ID of the hotkey.
    /// * `coldkey` - The account ID of the coldkey (owner).
    /// * `netuid` - The unique identifier of the subnet.
    /// * `amount` - The amount of alpha to be added.
    ///
    pub fn increase_stake_for_hotkey_and_coldkey_on_subnet(
        hotkey: &T::AccountId,
        coldkey: &T::AccountId,
        netuid: NetUid,
        amount: u64,
    ) -> u64 {
        if amount > 0 {
            let mut staking_hotkeys = StakingHotkeys::<T>::get(coldkey);
            if !staking_hotkeys.contains(hotkey) {
                staking_hotkeys.push(hotkey.clone());
                StakingHotkeys::<T>::insert(coldkey, staking_hotkeys.clone());
            }
        }

        let mut alpha_share_pool = Self::get_alpha_share_pool(hotkey.clone(), netuid);
        // We expect to add a positive amount here.
        let actual_alpha = alpha_share_pool.update_value_for_one(coldkey, amount as i64);

        // We should return a positive amount, or 0 if the operation failed.
        // e.g. the stake was removed due to precision issues.
        actual_alpha.max(0).unsigned_abs()
    }

    pub fn try_increase_stake_for_hotkey_and_coldkey_on_subnet(
        hotkey: &T::AccountId,
        netuid: NetUid,
        amount: u64,
    ) -> bool {
        let mut alpha_share_pool = Self::get_alpha_share_pool(hotkey.clone(), netuid);
        alpha_share_pool.sim_update_value_for_one(amount as i64)
    }

    /// Sell shares in the hotkey on a given subnet
    ///
    /// The function updates share totals given current prices.
    ///
    /// # Arguments
    /// * `hotkey` - The account ID of the hotkey.
    /// * `coldkey` - The account ID of the coldkey (owner).
    /// * `netuid` - The unique identifier of the subnet.
    /// * `amount` - The amount of alpha to be added.
    ///
    pub fn decrease_stake_for_hotkey_and_coldkey_on_subnet(
        hotkey: &T::AccountId,
        coldkey: &T::AccountId,
        netuid: NetUid,
        amount: u64,
    ) -> u64 {
        let mut alpha_share_pool = Self::get_alpha_share_pool(hotkey.clone(), netuid);

        // We expect a negative value here
        let mut actual_alpha = 0;
        if let Ok(value) = alpha_share_pool.try_get_value(coldkey) {
            if value >= amount {
                actual_alpha =
                    alpha_share_pool.update_value_for_one(coldkey, (amount as i64).neg());
            }
        }

        // Get the negation of the removed alpha, and clamp at 0.
        // This ensures we return a positive value, but only if
        // `actual_alpha` was negative (i.e. a decrease in stake).
        actual_alpha.neg().max(0).unsigned_abs()
    }

    /// Swaps TAO for the alpha token on the subnet.
    ///
    /// Updates TaoIn, AlphaIn, and AlphaOut
    pub fn swap_tao_for_alpha(
        netuid: NetUid,
        tao: u64,
        price_limit: u64,
    ) -> Result<SwapResult, DispatchError> {
        // Step 1: Get the mechanism type for the subnet (0 for Stable, 1 for Dynamic)
        let mechanism_id: u16 = SubnetMechanism::<T>::get(netuid);
        if mechanism_id == 1 {
            let swap_result =
                T::SwapInterface::swap(netuid.into(), OrderType::Buy, tao, price_limit, false)?;

            // Decrease Alpha reserves.
            Self::decrease_provided_alpha_reserve(
                netuid.into(),
                swap_result
                    .alpha_reserve_delta
                    .abs()
                    .try_into()
                    .unwrap_or(0),
            );

            // Increase Alpha outstanding.
            SubnetAlphaOut::<T>::mutate(netuid, |total| {
                *total = total.saturating_add(swap_result.amount_paid_out);
            });

            // Increase only the protocol TAO reserve. We only use the sum of
            // (SubnetTAO + SubnetTaoProvided) in tao_reserve(), so it is irrelevant
            // which one to increase.
            SubnetTAO::<T>::mutate(netuid, |total| {
                *total = total.saturating_add(swap_result.tao_reserve_delta as u64);
            });

            // Increase Total Tao reserves.
            TotalStake::<T>::mutate(|total| *total = total.saturating_add(tao));

            // Increase total subnet TAO volume.
            SubnetVolume::<T>::mutate(netuid, |total| {
                *total = total.saturating_add(tao.into());
            });

            // Return the alpha received.
            Ok(swap_result)
        } else {
            // Step 3.b.1: Stable mechanism, just return the value 1:1
            Ok(SwapResult {
                amount_paid_in: tao,
                amount_paid_out: tao,
                fee_paid: 0,
                tao_reserve_delta: 0,
                alpha_reserve_delta: 0,
            })
        }
    }

    /// Swaps a subnet's Alpha token for TAO.
    ///
    /// Updates TaoIn, AlphaIn, and AlphaOut
    pub fn swap_alpha_for_tao(
        netuid: NetUid,
        alpha: u64,
        price_limit: u64,
    ) -> Result<SwapResult, DispatchError> {
        // Step 1: Get the mechanism type for the subnet (0 for Stable, 1 for Dynamic)
        let mechanism_id: u16 = SubnetMechanism::<T>::get(netuid);
        // Step 2: Swap alpha and attain tao
        if mechanism_id == 1 {
            let swap_result =
                T::SwapInterface::swap(netuid.into(), OrderType::Sell, alpha, price_limit, false)?;

            // Increase only the protocol Alpha reserve. We only use the sum of
            // (SubnetAlphaIn + SubnetAlphaInProvided) in alpha_reserve(), so it is irrelevant
            // which one to increase.
            SubnetAlphaIn::<T>::mutate(netuid, |total| {
                *total = total.saturating_add(swap_result.alpha_reserve_delta as u64);
            });

            // Decrease Alpha outstanding.
            // TODO: Deprecate, not accurate in v3 anymore
            SubnetAlphaOut::<T>::mutate(netuid, |total| {
                *total = total.saturating_sub(alpha);
            });

            // Decrease tao reserves.
            Self::decrease_provided_tao_reserve(
                netuid.into(),
                swap_result.tao_reserve_delta.abs().try_into().unwrap_or(0),
            );

            // Reduce total TAO reserves.
            TotalStake::<T>::mutate(|total| {
                *total = total.saturating_sub(swap_result.amount_paid_out)
            });

            // Increase total subnet TAO volume.
            SubnetVolume::<T>::mutate(netuid, |total| {
                *total = total.saturating_add(swap_result.amount_paid_out.into())
            });

            // Return the tao received.
            Ok(swap_result)
        } else {
            // Step 3.b.1: Stable mechanism, just return the value 1:1
            Ok(SwapResult {
                amount_paid_in: alpha,
                amount_paid_out: alpha,
                fee_paid: 0,
                tao_reserve_delta: 0,
                alpha_reserve_delta: 0,
            })
        }
    }

    /// Unstakes alpha from a subnet for a given hotkey and coldkey pair.
    ///
    /// We update the pools associated with a subnet as well as update hotkey alpha shares.
    pub fn unstake_from_subnet(
        hotkey: &T::AccountId,
        coldkey: &T::AccountId,
        netuid: NetUid,
        alpha: u64,
        price_limit: u64,
    ) -> Result<u64, DispatchError> {
        //  Decrease alpha on subneet
        let actual_alpha_decrease =
            Self::decrease_stake_for_hotkey_and_coldkey_on_subnet(hotkey, coldkey, netuid, alpha);

        // Swap the alpha for TAO.
        let swap_result = Self::swap_alpha_for_tao(netuid, actual_alpha_decrease, price_limit)?;

        // Refund the unused alpha (in case if limit price is hit)
        let refund = actual_alpha_decrease.saturating_sub(
            swap_result
                .amount_paid_in
                .saturating_add(swap_result.fee_paid),
        );
        if refund > 0 {
            Self::increase_stake_for_hotkey_and_coldkey_on_subnet(hotkey, coldkey, netuid, refund);
        }

        // Step 3: Update StakingHotkeys if the hotkey's total alpha, across all subnets, is zero
        // TODO const: fix.
        // if Self::get_stake(hotkey, coldkey) == 0 {
        //     StakingHotkeys::<T>::mutate(coldkey, |hotkeys| {
        //         hotkeys.retain(|k| k != hotkey);
        //     });
        // }

        LastColdkeyHotkeyStakeBlock::<T>::insert(coldkey, hotkey, Self::get_current_block_as_u64());

        // Deposit and log the unstaking event.
        Self::deposit_event(Event::StakeRemoved(
            coldkey.clone(),
            hotkey.clone(),
            swap_result.amount_paid_out,
            actual_alpha_decrease,
            netuid,
            swap_result.fee_paid,
        ));

        log::debug!(
            "StakeRemoved( coldkey: {:?}, hotkey:{:?}, tao: {:?}, alpha:{:?}, netuid: {:?}, fee {} )",
            coldkey.clone(),
            hotkey.clone(),
            swap_result.amount_paid_out,
            actual_alpha_decrease,
            netuid,
            swap_result.fee_paid
        );

        Ok(swap_result.amount_paid_out)
    }

    /// Stakes TAO into a subnet for a given hotkey and coldkey pair.
    ///
    /// We update the pools associated with a subnet as well as update hotkey alpha shares.
    pub(crate) fn stake_into_subnet(
        hotkey: &T::AccountId,
        coldkey: &T::AccountId,
        netuid: NetUid,
        tao: u64,
<<<<<<< HEAD
        fee: u64,
        set_limit: bool,
    ) -> u64 {
        // Step 1. Reduce tao amount by staking fee and credit this fee to SubnetTAO
        // At this point tao was already withdrawn from the user balance and is considered
        // available
        let tao_staked = tao.saturating_sub(fee);
        let actual_fee = tao.saturating_sub(tao_staked);

        // Step 2. Swap the tao to alpha.
        let alpha: u64 = Self::swap_tao_for_alpha(netuid, tao_staked);
        let mut actual_alpha = 0;
        if (tao_staked > 0) && (alpha > 0) {
            // Step 3: Increase the alpha on the hotkey account.
            actual_alpha = Self::increase_stake_for_hotkey_and_coldkey_on_subnet(
                hotkey, coldkey, netuid, alpha,
            );
=======
        price_limit: u64,
    ) -> Result<u64, DispatchError> {
        // Swap the tao to alpha.
        let swap_result = Self::swap_tao_for_alpha(netuid, tao, price_limit)?;

        ensure!(swap_result.amount_paid_out > 0, Error::<T>::AmountTooLow);

        ensure!(
            Self::try_increase_stake_for_hotkey_and_coldkey_on_subnet(
                hotkey,
                netuid,
                swap_result.amount_paid_out,
            ),
            Error::<T>::InsufficientLiquidity
        );

        // Increase the alpha on the hotkey account.
        if Self::increase_stake_for_hotkey_and_coldkey_on_subnet(
            hotkey,
            coldkey,
            netuid,
            swap_result.amount_paid_out,
        ) == 0
            || swap_result.amount_paid_out == 0
        {
            return Ok(0);
        }

        // Step 4: Update the list of hotkeys staking for this coldkey
        let mut staking_hotkeys = StakingHotkeys::<T>::get(coldkey);
        if !staking_hotkeys.contains(hotkey) {
            staking_hotkeys.push(hotkey.clone());
            StakingHotkeys::<T>::insert(coldkey, staking_hotkeys.clone());
>>>>>>> 35199c64
        }

        LastColdkeyHotkeyStakeBlock::<T>::insert(coldkey, hotkey, Self::get_current_block_as_u64());

<<<<<<< HEAD
        if set_limit {
            Self::set_stake_operation_limit(hotkey, coldkey, netuid.into());
        }

        // Step 5. Deposit and log the staking event.
=======
        // Deposit and log the staking event.
>>>>>>> 35199c64
        Self::deposit_event(Event::StakeAdded(
            coldkey.clone(),
            hotkey.clone(),
            tao,
            swap_result.amount_paid_out,
            netuid,
            swap_result.fee_paid,
        ));

        log::debug!(
            "StakeAdded( coldkey: {:?}, hotkey:{:?}, tao: {:?}, alpha:{:?}, netuid: {:?}, fee {} )",
            coldkey.clone(),
            hotkey.clone(),
            tao,
            swap_result.amount_paid_out,
            netuid,
            swap_result.fee_paid,
        );

        Ok(swap_result.amount_paid_out)
    }

    pub fn get_alpha_share_pool(
        hotkey: <T as frame_system::Config>::AccountId,
        netuid: NetUid,
    ) -> SharePool<AlphaShareKey<T>, HotkeyAlphaSharePoolDataOperations<T>> {
        let ops = HotkeyAlphaSharePoolDataOperations::new(hotkey, netuid);
        SharePool::<AlphaShareKey<T>, HotkeyAlphaSharePoolDataOperations<T>>::new(ops)
    }

    /// Validate add_stake user input
    pub fn validate_add_stake(
        coldkey: &T::AccountId,
        hotkey: &T::AccountId,
        netuid: NetUid,
        stake_to_be_added: u64,
        max_amount: u64,
        allow_partial: bool,
    ) -> Result<(), Error<T>> {
        // Ensure that the subnet exists.
        ensure!(Self::if_subnet_exist(netuid), Error::<T>::SubnetNotExists);

        // Ensure that the subnet is enabled.
        Self::ensure_subtoken_enabled(netuid)?;

        // Get the minimum balance (and amount) that satisfies the transaction
        let min_amount = {
            let min_stake = DefaultMinStake::<T>::get();
            let fee = T::SwapInterface::sim_swap(netuid.into(), OrderType::Buy, min_stake)
                .map(|res| res.fee_paid)
                .unwrap_or(T::SwapInterface::approx_fee_amount(
                    netuid.into(),
                    min_stake,
                ));
            min_stake.saturating_add(fee)
        };

        // Ensure that the stake_to_be_added is at least the min_amount
        ensure!(stake_to_be_added >= min_amount, Error::<T>::AmountTooLow);

        // Ensure that if partial execution is not allowed, the amount will not cause
        // slippage over desired
        if !allow_partial {
            ensure!(stake_to_be_added <= max_amount, Error::<T>::SlippageTooHigh);
        }

        // Ensure the callers coldkey has enough stake to perform the transaction.
        ensure!(
            Self::can_remove_balance_from_coldkey_account(coldkey, stake_to_be_added),
            Error::<T>::NotEnoughBalanceToStake
        );

        // Ensure that the hotkey account exists this is only possible through registration.
        ensure!(
            Self::hotkey_account_exists(hotkey),
            Error::<T>::HotKeyAccountNotExists
        );

        let expected_alpha =
            T::SwapInterface::sim_swap(netuid.into(), OrderType::Buy, stake_to_be_added)
                .map_err(|_| Error::<T>::InsufficientLiquidity)?;

        ensure!(
            expected_alpha.amount_paid_out > 0,
            Error::<T>::InsufficientLiquidity
        );

        // Ensure hotkey pool is precise enough
        let try_stake_result = Self::try_increase_stake_for_hotkey_and_coldkey_on_subnet(
            hotkey,
            netuid,
            expected_alpha.amount_paid_out,
        );
        ensure!(try_stake_result, Error::<T>::InsufficientLiquidity);

        Ok(())
    }

    /// Validate remove_stake user input
    ///
    pub fn validate_remove_stake(
        coldkey: &T::AccountId,
        hotkey: &T::AccountId,
        netuid: NetUid,
        alpha_unstaked: u64,
        max_amount: u64,
        allow_partial: bool,
    ) -> Result<(), Error<T>> {
        // Ensure that the subnet exists.
        ensure!(Self::if_subnet_exist(netuid), Error::<T>::SubnetNotExists);

        Self::ensure_stake_operation_limit_not_exceeded(hotkey, coldkey, netuid.into())?;

        // Ensure that the subnet is enabled.
        // Self::ensure_subtoken_enabled(netuid)?;

        // Ensure that the stake amount to be removed is above the minimum in tao equivalent.
        match T::SwapInterface::sim_swap(netuid.into(), OrderType::Sell, alpha_unstaked) {
            Ok(res) => ensure!(
                res.amount_paid_out > DefaultMinStake::<T>::get(),
                Error::<T>::AmountTooLow
            ),
            Err(_) => return Err(Error::<T>::InsufficientLiquidity),
        }

        // Ensure that if partial execution is not allowed, the amount will not cause
        // slippage over desired
        if !allow_partial {
            ensure!(alpha_unstaked <= max_amount, Error::<T>::SlippageTooHigh);
        }

        // Ensure that the hotkey account exists this is only possible through registration.
        ensure!(
            Self::hotkey_account_exists(hotkey),
            Error::<T>::HotKeyAccountNotExists
        );

        // Ensure that the hotkey has enough stake to withdraw.
        ensure!(
            Self::has_enough_stake_on_subnet(hotkey, coldkey, netuid, alpha_unstaked),
            Error::<T>::NotEnoughStakeToWithdraw
        );

        Ok(())
    }

    /// Validate if unstake_all can be executed
    ///
    pub fn validate_unstake_all(
        coldkey: &T::AccountId,
        hotkey: &T::AccountId,
        only_alpha: bool,
    ) -> Result<(), Error<T>> {
        // Get all netuids (filter out root)
        let subnets = Self::get_all_subnet_netuids();

        // Ensure that the hotkey account exists this is only possible through registration.
        ensure!(
            Self::hotkey_account_exists(hotkey),
            Error::<T>::HotKeyAccountNotExists
        );

        let mut unstaking_any = false;
        for netuid in subnets.iter() {
            if only_alpha && netuid.is_root() {
                continue;
            }

            // Get user's stake in this subnet
            let alpha = Self::get_stake_for_hotkey_and_coldkey_on_subnet(hotkey, coldkey, *netuid);

            if Self::validate_remove_stake(coldkey, hotkey, *netuid, alpha, alpha, false).is_ok() {
                unstaking_any = true;
            }
        }

        // If no unstaking happens, return error
        ensure!(unstaking_any, Error::<T>::AmountTooLow);

        Ok(())
    }

    /// Validate stake transition user input
    /// That works for move_stake, transfer_stake, and swap_stake
    ///
    pub fn validate_stake_transition(
        origin_coldkey: &T::AccountId,
        destination_coldkey: &T::AccountId,
        origin_hotkey: &T::AccountId,
        destination_hotkey: &T::AccountId,
        origin_netuid: NetUid,
        destination_netuid: NetUid,
        alpha_amount: u64,
        max_amount: u64,
        maybe_allow_partial: Option<bool>,
        check_transfer_toggle: bool,
    ) -> Result<(), Error<T>> {
        // Ensure stake transition is actually happening
        if origin_coldkey == destination_coldkey && origin_hotkey == destination_hotkey {
            ensure!(origin_netuid != destination_netuid, Error::<T>::SameNetuid);
        }

        Self::ensure_stake_operation_limit_not_exceeded(
            origin_hotkey,
            origin_coldkey,
            origin_netuid.into(),
        )?;

        // Ensure that both subnets exist.
        ensure!(
            Self::if_subnet_exist(origin_netuid),
            Error::<T>::SubnetNotExists
        );
        if origin_netuid != destination_netuid {
            ensure!(
                Self::if_subnet_exist(destination_netuid),
                Error::<T>::SubnetNotExists
            );
        }

        ensure!(
            SubtokenEnabled::<T>::get(origin_netuid),
            Error::<T>::SubtokenDisabled
        );

        ensure!(
            SubtokenEnabled::<T>::get(destination_netuid),
            Error::<T>::SubtokenDisabled
        );

        // Ensure that the origin hotkey account exists
        ensure!(
            Self::hotkey_account_exists(origin_hotkey),
            Error::<T>::HotKeyAccountNotExists
        );

        // Ensure that the destination hotkey account exists
        ensure!(
            Self::hotkey_account_exists(destination_hotkey),
            Error::<T>::HotKeyAccountNotExists
        );

        // Ensure there is enough stake in the origin subnet.
        let origin_alpha = Self::get_stake_for_hotkey_and_coldkey_on_subnet(
            origin_hotkey,
            origin_coldkey,
            origin_netuid,
        );
        ensure!(
            alpha_amount <= origin_alpha,
            Error::<T>::NotEnoughStakeToWithdraw
        );

        // Ensure that the stake amount to be removed is above the minimum in tao equivalent.
        let tao_equivalent =
            T::SwapInterface::sim_swap(origin_netuid.into(), OrderType::Sell, alpha_amount)
                .map(|res| res.amount_paid_out)
                .map_err(|_| Error::<T>::InsufficientLiquidity)?;
        ensure!(
            tao_equivalent > DefaultMinStake::<T>::get(),
            Error::<T>::AmountTooLow
        );

        // Ensure that if partial execution is not allowed, the amount will not cause
        // slippage over desired
        if let Some(allow_partial) = maybe_allow_partial {
            if !allow_partial {
                ensure!(alpha_amount <= max_amount, Error::<T>::SlippageTooHigh);
            }
        }

        if check_transfer_toggle {
            // Ensure transfer is toggled.
            ensure!(
                TransferToggle::<T>::get(origin_netuid),
                Error::<T>::TransferDisallowed
            );
            ensure!(
                TransferToggle::<T>::get(destination_netuid),
                Error::<T>::TransferDisallowed
            );
        }

        Ok(())
    }

    pub fn increase_provided_tao_reserve(netuid: NetUid, tao: u64) {
        SubnetTaoProvided::<T>::mutate(netuid, |total| {
            *total = total.saturating_add(tao);
        });
    }

    pub fn decrease_provided_tao_reserve(netuid: NetUid, tao: u64) {
        // First, decrease SubnetTaoProvided, then deduct the rest from SubnetTAO
        let subnet_tao = SubnetTAO::<T>::get(netuid);
        let subnet_tao_provided = SubnetTaoProvided::<T>::get(netuid);
        let remainder = subnet_tao_provided.saturating_sub(tao);
        let carry_over = tao.saturating_sub(subnet_tao_provided);
        if carry_over == 0 {
            SubnetTaoProvided::<T>::set(netuid, remainder);
        } else {
            SubnetTaoProvided::<T>::set(netuid, 0_u64);
            SubnetTAO::<T>::set(netuid, subnet_tao.saturating_sub(carry_over));
        }
    }

    pub fn increase_provided_alpha_reserve(netuid: NetUid, alpha: u64) {
        SubnetAlphaInProvided::<T>::mutate(netuid, |total| {
            *total = total.saturating_add(alpha);
        });
    }

    pub fn decrease_provided_alpha_reserve(netuid: NetUid, alpha: u64) {
        // First, decrease SubnetAlphaInProvided, then deduct the rest from SubnetAlphaIn
        let subnet_alpha = SubnetAlphaIn::<T>::get(netuid);
        let subnet_alpha_provided = SubnetAlphaInProvided::<T>::get(netuid);
        let remainder = subnet_alpha_provided.saturating_sub(alpha);
        let carry_over = alpha.saturating_sub(subnet_alpha_provided);
        if carry_over == 0 {
            SubnetAlphaInProvided::<T>::set(netuid, remainder);
        } else {
            SubnetAlphaInProvided::<T>::set(netuid, 0_u64);
            SubnetAlphaIn::<T>::set(netuid, subnet_alpha.saturating_sub(carry_over));
        }
    }

    pub fn set_stake_operation_limit(
        hotkey: &T::AccountId,
        coldkey: &T::AccountId,
        netuid: NetUid,
    ) {
        StakingOperationRateLimiter::<T>::insert((hotkey, coldkey, netuid), true);
    }

    pub fn ensure_stake_operation_limit_not_exceeded(
        hotkey: &T::AccountId,
        coldkey: &T::AccountId,
        netuid: NetUid,
    ) -> Result<(), Error<T>> {
        ensure!(
            !StakingOperationRateLimiter::<T>::contains_key((hotkey, coldkey, netuid)),
            Error::<T>::StakingOperationRateLimitExceeded
        );

        Ok(())
    }
}

///////////////////////////////////////////
// Alpha share pool chain data layer

#[derive(Debug)]
pub struct HotkeyAlphaSharePoolDataOperations<T: frame_system::Config> {
    netuid: NetUid,
    hotkey: <T as frame_system::Config>::AccountId,
    _marker: sp_std::marker::PhantomData<T>,
}

impl<T: Config> HotkeyAlphaSharePoolDataOperations<T> {
    fn new(hotkey: <T as frame_system::Config>::AccountId, netuid: NetUid) -> Self {
        HotkeyAlphaSharePoolDataOperations {
            netuid,
            hotkey,
            _marker: sp_std::marker::PhantomData,
        }
    }
}

// Alpha share key is coldkey because the HotkeyAlphaSharePoolDataOperations struct already has hotkey and netuid
type AlphaShareKey<T> = <T as frame_system::Config>::AccountId;

impl<T: Config> SharePoolDataOperations<AlphaShareKey<T>>
    for HotkeyAlphaSharePoolDataOperations<T>
{
    fn get_shared_value(&self) -> U64F64 {
        U64F64::saturating_from_num(crate::TotalHotkeyAlpha::<T>::get(&self.hotkey, self.netuid))
    }

    fn get_share(&self, key: &AlphaShareKey<T>) -> U64F64 {
        crate::Alpha::<T>::get((&(self.hotkey), key, self.netuid))
    }

    fn try_get_share(&self, key: &AlphaShareKey<T>) -> Result<U64F64, ()> {
        crate::Alpha::<T>::try_get((&(self.hotkey), key, self.netuid))
    }

    fn get_denominator(&self) -> U64F64 {
        crate::TotalHotkeyShares::<T>::get(&(self.hotkey), self.netuid)
    }

    fn set_shared_value(&mut self, value: U64F64) {
        if value != 0 {
            crate::TotalHotkeyAlpha::<T>::insert(
                &(self.hotkey),
                self.netuid,
                value.saturating_to_num::<u64>(),
            );
        } else {
            crate::TotalHotkeyAlpha::<T>::remove(&(self.hotkey), self.netuid);
        }
    }

    fn set_share(&mut self, key: &AlphaShareKey<T>, share: U64F64) {
        if share != 0 {
            crate::Alpha::<T>::insert((&self.hotkey, key, self.netuid), share);
        } else {
            crate::Alpha::<T>::remove((&self.hotkey, key, self.netuid));
        }
    }

    fn set_denominator(&mut self, update: U64F64) {
        if update != 0 {
            crate::TotalHotkeyShares::<T>::insert(&self.hotkey, self.netuid, update);
        } else {
            crate::TotalHotkeyShares::<T>::remove(&self.hotkey, self.netuid);
        }
    }
}<|MERGE_RESOLUTION|>--- conflicted
+++ resolved
@@ -792,26 +792,8 @@
         coldkey: &T::AccountId,
         netuid: NetUid,
         tao: u64,
-<<<<<<< HEAD
-        fee: u64,
+        price_limit: u64,
         set_limit: bool,
-    ) -> u64 {
-        // Step 1. Reduce tao amount by staking fee and credit this fee to SubnetTAO
-        // At this point tao was already withdrawn from the user balance and is considered
-        // available
-        let tao_staked = tao.saturating_sub(fee);
-        let actual_fee = tao.saturating_sub(tao_staked);
-
-        // Step 2. Swap the tao to alpha.
-        let alpha: u64 = Self::swap_tao_for_alpha(netuid, tao_staked);
-        let mut actual_alpha = 0;
-        if (tao_staked > 0) && (alpha > 0) {
-            // Step 3: Increase the alpha on the hotkey account.
-            actual_alpha = Self::increase_stake_for_hotkey_and_coldkey_on_subnet(
-                hotkey, coldkey, netuid, alpha,
-            );
-=======
-        price_limit: u64,
     ) -> Result<u64, DispatchError> {
         // Swap the tao to alpha.
         let swap_result = Self::swap_tao_for_alpha(netuid, tao, price_limit)?;
@@ -844,20 +826,15 @@
         if !staking_hotkeys.contains(hotkey) {
             staking_hotkeys.push(hotkey.clone());
             StakingHotkeys::<T>::insert(coldkey, staking_hotkeys.clone());
->>>>>>> 35199c64
         }
 
         LastColdkeyHotkeyStakeBlock::<T>::insert(coldkey, hotkey, Self::get_current_block_as_u64());
 
-<<<<<<< HEAD
         if set_limit {
             Self::set_stake_operation_limit(hotkey, coldkey, netuid.into());
         }
 
-        // Step 5. Deposit and log the staking event.
-=======
         // Deposit and log the staking event.
->>>>>>> 35199c64
         Self::deposit_event(Event::StakeAdded(
             coldkey.clone(),
             hotkey.clone(),
