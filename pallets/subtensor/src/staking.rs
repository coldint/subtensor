--- conflicted
+++ resolved
@@ -66,22 +66,6 @@
             Error::<T>::DelegateTxRateLimitExceeded
         );
 
-<<<<<<< HEAD
-        // --- 7. Delegate the key.
-        // With introduction of DelegatesTake Delegates became just a flag.
-        // Probably there is a migration needed to convert it to bool or something down the road
-        Self::delegate_hotkey(&hotkey, Self::get_default_take());
-=======
-        // --- 5.1 Ensure take is within the min ..= InitialDefaultTake (18%) range
-        let min_take = MinTake::<T>::get();
-        let max_take = MaxTake::<T>::get();
-        ensure!(take >= min_take, Error::<T>::DelegateTakeTooLow);
-        ensure!(take <= max_take, Error::<T>::DelegateTakeTooHigh);
-
-        // --- 6. Delegate the key.
-        Self::delegate_hotkey(&hotkey, take);
->>>>>>> c56a418e
-
         // Set last block for rate limiting
         Self::set_last_tx_block(&coldkey, block);
 
@@ -154,12 +138,6 @@
         Self::do_account_checks(&coldkey, &hotkey)?;
 
         // --- 3. Ensure we are always strictly decreasing, never increasing take
-<<<<<<< HEAD
-        if let Ok(current_take) = DelegatesTake::<T>::try_get(&hotkey, netuid) {
-            ensure!(take < current_take, Error::<T>::InvalidTake);
-        }
-
-=======
         if let Ok(current_take) = Delegates::<T>::try_get(&hotkey) {
             ensure!(take < current_take, Error::<T>::DelegateTakeTooLow);
         }
@@ -168,7 +146,6 @@
         let min_take = MinTake::<T>::get();
         ensure!(take >= min_take, Error::<T>::DelegateTakeTooLow);
 
->>>>>>> c56a418e
         // --- 4. Set the new take value.
         DelegatesTake::<T>::insert(hotkey.clone(), netuid, take);
 
@@ -238,23 +215,13 @@
         Self::do_account_checks(&coldkey, &hotkey)?;
 
         // --- 3. Ensure we are strinctly increasing take
-<<<<<<< HEAD
         if let Ok(current_take) = DelegatesTake::<T>::try_get(&hotkey, netuid) {
-            ensure!(take > current_take, Error::<T>::InvalidTake);
-        }
-
-        // --- 4. Ensure take is within the 0 ..= InitialDefaultTake (18%) range
-        let max_take = T::InitialDefaultTake::get();
-        ensure!(take <= max_take, Error::<T>::InvalidTake);
-=======
-        if let Ok(current_take) = Delegates::<T>::try_get(&hotkey) {
             ensure!(take > current_take, Error::<T>::DelegateTakeTooLow);
         }
 
         // --- 4. Ensure take is within the min ..= InitialDefaultTake (18%) range
         let max_take = MaxTake::<T>::get();
         ensure!(take <= max_take, Error::<T>::DelegateTakeTooHigh);
->>>>>>> c56a418e
 
         // --- 5. Enforce the rate limit (independently on do_add_stake rate limits)
         let block: u64 = Self::get_current_block_as_u64();
@@ -323,7 +290,7 @@
         netuid: u16,
         stake_to_be_added: u64,
     ) -> dispatch::DispatchResult {
-        // --- 1. We check that the transaction is signed by the caller and retrieve the T::AccountId coldkey information.
+        // We check that the transaction is signed by the caller and retrieve the T::AccountId coldkey information.
         let coldkey = ensure_signed(origin)?;
         log::info!(
             "do_add_stake( origin:{:?} hotkey:{:?}, netuid:{:?}, stake_to_be_added:{:?} )",
@@ -333,52 +300,59 @@
             stake_to_be_added
         );
 
-        // --- 2. Ensure that the netuid exists.
+        // Ensure that the netuid exists.
         ensure!(
             Self::if_subnet_exist(netuid),
-            Error::<T>::NetworkDoesNotExist
-        );
-
-        // --- 3. We convert the stake u64 into a balance.
-        let stake_as_balance = Self::u64_to_balance(stake_to_be_added);
-        ensure!(
-            stake_as_balance.is_some(),
-            Error::<T>::CouldNotConvertToBalance
-        );
-
-        // --- 4. Ensure that the hotkey account exists this is only possible through registration.
+            Error::<T>::SubNetworkDoesNotExist
+        );
+
+        // Ensure the callers coldkey has enough stake to perform the transaction.
+        ensure!(
+            Self::can_remove_balance_from_coldkey_account(&coldkey, stake_to_be_added),
+            Error::<T>::NotEnoughBalanceToStake
+        );
+
+        // Ensure that the hotkey account exists this is only possible through registration.
         ensure!(
             Self::hotkey_account_exists(&hotkey),
             Error::<T>::HotKeyAccountNotExists
         );
 
-        // --- 5. Ensure that the hotkey allows delegation or that the hotkey is owned by the calling coldkey.
+        // Ensure that the hotkey allows delegation or that the hotkey is owned by the calling coldkey.
         ensure!(
             Self::hotkey_is_delegate(&hotkey) || Self::coldkey_owns_hotkey(&coldkey, &hotkey),
             Error::<T>::HotKeyNotDelegateAndSignerNotOwnHotKey
         );
 
-        // --- 6. Ensure the callers coldkey has enough stake to perform the transaction.
-        ensure!(
-            Self::can_remove_balance_from_coldkey_account(&coldkey, stake_as_balance.unwrap()),
-            Error::<T>::NotEnoughBalanceToStake
-        );
-
-        // --- 7. Remove balance.
-        Self::remove_balance_from_coldkey_account(&coldkey, stake_as_balance.unwrap())
+        // Ensure we don't exceed tx rate limit
+        let block: u64 = Self::get_current_block_as_u64();
+        ensure!(
+            !Self::exceeds_tx_rate_limit(Self::get_last_tx_block(&coldkey), block),
+            Error::<T>::StakeRateLimitExceeded
+        );
+
+        // If this is a nomination stake, check if total stake after adding will be above
+        // the minimum required stake.
+
+        // If coldkey is not owner of the hotkey, it's a nomination stake.
+        if !Self::coldkey_owns_hotkey(&coldkey, &hotkey) {
+            let total_stake_after_add =
+                Stake::<T>::get(&hotkey, &coldkey).saturating_add(stake_to_be_added);
+
+            ensure!(
+                total_stake_after_add >= NominatorMinRequiredStake::<T>::get(),
+                Error::<T>::NomStakeBelowMinimumThreshold
+            );
+        }
+
+        // Ensure the remove operation from the coldkey is a success.
+        Self::remove_balance_from_coldkey_account(&coldkey, stake_to_be_added)
             .map_err(|_| Error::<T>::BalanceWithdrawalError)?;
 
-        // --- 8. Ensure we don't exceed tx rate limit
-        let block: u64 = Self::get_current_block_as_u64();
-        ensure!(
-            !Self::exceeds_tx_rate_limit(Self::get_last_tx_block(&coldkey), block),
-            Error::<T>::TxRateLimitExceeded
-        );
-
-        // --- 9. Compute Dynamic Stake.
+        // Compute Dynamic Stake.
         let dynamic_stake = Self::compute_dynamic_stake(netuid, stake_to_be_added);
 
-        // --- 10. If we reach here, add the balance to the hotkey.
+        // If we reach here, add the balance to the hotkey.
         Self::increase_stake_on_coldkey_hotkey_account(&coldkey, &hotkey, netuid, dynamic_stake);
 
         // -- 12. Set last block for rate limiting
@@ -420,16 +394,8 @@
     /// * 'NonAssociatedColdKey':
     ///     - Thrown if the coldkey does not own the hotkey we are unstaking from.
     ///
-<<<<<<< HEAD
-    /// * 'NotEnoughStaketoWithdraw':
-    ///     - Thrown if there is not enough stake on the hotkey to withdwraw this amount.
-    ///
-    /// * 'CouldNotConvertToBalance':
-    ///     - Thrown if we could not convert this amount to a balance.
-=======
     /// * 'NotEnoughStakeToWithdraw':
     ///     -  Thrown if there is not enough stake on the hotkey to withdwraw this amount.
->>>>>>> c56a418e
     ///
     /// * 'TxRateLimitExceeded':
     ///     - Thrown if key has hit transaction rate limit
@@ -440,7 +406,7 @@
         netuid: u16,
         stake_to_be_removed: u64,
     ) -> dispatch::DispatchResult {
-        // --- 1. We check the transaction is signed by the caller and retrieve the T::AccountId coldkey information.
+        // We check the transaction is signed by the caller and retrieve the T::AccountId coldkey information.
         let coldkey = ensure_signed(origin)?;
         log::info!(
             "do_remove_stake( origin:{:?} netuid:{:?}, hotkey:{:?}, stake_to_be_removed:{:?} )",
@@ -450,61 +416,55 @@
             stake_to_be_removed
         );
 
-        // --- 2. Ensure that the netuid exists.
+        // Ensure that the netuid exists.
         ensure!(
             Self::if_subnet_exist(netuid),
-            Error::<T>::NetworkDoesNotExist
-        );
-
-        // --- 3. Ensure that the hotkey account exists this is only possible through registration.
+            Error::<T>::SubNetworkDoesNotExist
+        );
+
+        // Ensure that the hotkey account exists this is only possible through registration.
         ensure!(
             Self::hotkey_account_exists(&hotkey),
             Error::<T>::HotKeyAccountNotExists
         );
 
-        // --- 4. Ensure that the hotkey allows delegation or that the hotkey is owned by the calling coldkey.
+        // Ensure that the hotkey allows delegation or that the hotkey is owned by the calling coldkey.
         ensure!(
             Self::hotkey_is_delegate(&hotkey) || Self::coldkey_owns_hotkey(&coldkey, &hotkey),
             Error::<T>::HotKeyNotDelegateAndSignerNotOwnHotKey
         );
 
-<<<<<<< HEAD
-        // --- 5. Ensure that the stake amount to be removed is above zero.
-        ensure!(
-            stake_to_be_removed > 0,
-            Error::<T>::NotEnoughStaketoWithdraw
-        );
-=======
         // Ensure that the stake amount to be removed is above zero.
         ensure!(stake_to_be_removed > 0, Error::<T>::StakeToWithdrawIsZero);
->>>>>>> c56a418e
-
-        // --- 6. Ensure that the hotkey has enough stake to withdraw.
-        ensure!(
-<<<<<<< HEAD
+
+        // Ensure that the hotkey has enough stake to withdraw.
+        ensure!(
             Self::has_enough_stake(&coldkey, &hotkey, netuid, stake_to_be_removed),
-            Error::<T>::NotEnoughStaketoWithdraw
-=======
-            Self::has_enough_stake(&coldkey, &hotkey, stake_to_be_removed),
             Error::<T>::NotEnoughStakeToWithdraw
->>>>>>> c56a418e
-        );
-
-        // --- 7. Ensure that we can conver this u64 to a balance.
-        let stake_to_be_added_as_currency = Self::u64_to_balance(stake_to_be_removed);
-        ensure!(
-            stake_to_be_added_as_currency.is_some(),
-            Error::<T>::CouldNotConvertToBalance
-        );
-
-        // --- 8. Ensure we don't exceed tx rate limit
+        );
+
+        // Ensure we don't exceed stake rate limit
         let block: u64 = Self::get_current_block_as_u64();
         ensure!(
             !Self::exceeds_tx_rate_limit(Self::get_last_tx_block(&coldkey), block),
-            Error::<T>::TxRateLimitExceeded
-        );
-
-        // --- 8. We remove the balance from the hotkey.
+            Error::<T>::UnstakeRateLimitExceeded
+        );
+
+        // If this is a nomination stake, check if total stake after removing will be above
+        // the minimum required stake.
+
+        // If coldkey is not owner of the hotkey, it's a nomination stake.
+        if !Self::coldkey_owns_hotkey(&coldkey, &hotkey) {
+            let total_stake_after_remove =
+                Stake::<T>::get(&hotkey, &coldkey).saturating_sub(stake_to_be_removed);
+
+            ensure!(
+                total_stake_after_remove >= NominatorMinRequiredStake::<T>::get(),
+                Error::<T>::NomStakeBelowMinimumThreshold
+            );
+        }
+
+        // Ensure subnet lock period has not yet expired
         let subnet_lock_period: u64 = Self::get_subnet_owner_lock_period();
         if Self::get_subnet_creator_hotkey(netuid) == hotkey {
             ensure!(
@@ -513,7 +473,7 @@
             )
         }
 
-        // --- 9. We remove the balance from the hotkey.
+        // We remove the balance from the hotkey.
         Self::decrease_stake_on_coldkey_hotkey_account(
             &coldkey,
             &hotkey,
@@ -521,14 +481,11 @@
             stake_to_be_removed,
         );
 
-        // --- 10. Compute Dynamic un stake.
+        // Compute Dynamic unstake.
         let dynamic_unstake: u64 = Self::compute_dynamic_unstake(netuid, stake_to_be_removed);
 
-        // --- 10. We add the balancer to the coldkey.  If the above fails we will not credit this coldkey.
-        Self::add_balance_to_coldkey_account(
-            &coldkey,
-            Self::u64_to_balance(dynamic_unstake).unwrap(),
-        );
+        // We add the balancer to the coldkey. If the above fails we will not credit this coldkey.
+        Self::add_balance_to_coldkey_account(&coldkey,dynamic_unstake );
 
         // Set last block for rate limiting
         Self::set_last_tx_block(&coldkey, block);
@@ -773,12 +730,12 @@
             // Check if the subnet exists before setting the take.
             ensure!(
                 Self::if_subnet_exist(netuid),
-                Error::<T>::NetworkDoesNotExist
+                Error::<T>::SubNetworkDoesNotExist
             );
 
             // Ensure the take does not exceed the initial default take.
             let max_take = T::InitialDefaultTake::get();
-            ensure!(take <= max_take, Error::<T>::InvalidTake);
+            ensure!(take <= max_take, Error::<T>::DelegateTakeTooHigh);
 
             // Enforce the rate limit (independently on do_add_stake rate limits)
             ensure!(
@@ -786,7 +743,7 @@
                     Self::get_last_tx_block_delegate_take(&hotkey),
                     block
                 ),
-                Error::<T>::TxRateLimitExceeded
+                Error::<T>::DelegateTxRateLimitExceeded
             );
 
             // Insert the take into the storage.
@@ -1091,9 +1048,7 @@
         coldkey: &T::AccountId,
         amount: <<T as Config>::Currency as fungible::Inspect<<T as system::Config>::AccountId>>::Balance,
     ) -> Result<u64, DispatchError> {
-        let amount_u64: u64 = amount.try_into().map_err(|_| Error::<T>::CouldNotConvertToU64)?;
-
-        if amount_u64 == 0 {
+        if amount == 0 {
             return Ok(0);
         }
 
@@ -1107,15 +1062,8 @@
             .map_err(|_| Error::<T>::BalanceWithdrawalError)?
             .peek();
 
-<<<<<<< HEAD
-        let credit_u64: u64 = credit.try_into().map_err(|_| Error::<T>::CouldNotConvertToU64)?;
-
-        if credit_u64 == 0 {
-            return Err(Error::<T>::BalanceWithdrawalError.into());
-=======
         if credit == 0 {
             return Err(Error::<T>::ZeroBalanceAfterWithdrawn.into());
->>>>>>> c56a418e
         }
 
         Ok(credit)
