use super::*;
use sp_core::Get;
use subtensor_runtime_common::{NetUid, TaoCurrency};

impl<T: Config> Pallet<T> {
    /// Fetches the total count of subnets.
    ///
    /// This function retrieves the total number of subnets present on the chain.
    ///
    /// # Returns:
    /// * 'u16': The total number of subnets.
    ///
    pub fn get_num_subnets() -> u16 {
        TotalNetworks::<T>::get()
    }

    /// Returns true if the subnetwork exists.
    ///
    /// This function checks if a subnetwork with the given UID exists.
    ///
    /// # Returns:
    /// * 'bool': Whether the subnet exists.
    ///
    pub fn if_subnet_exist(netuid: NetUid) -> bool {
        NetworksAdded::<T>::get(netuid)
    }

    /// Returns a list of subnet netuid equal to total networks.
    ///
    ///
    /// This iterates through all the networks and returns a list of netuids.
    ///
    /// # Returns:
    /// * 'Vec<u16>': Netuids of all subnets.
    ///
    pub fn get_all_subnet_netuids() -> Vec<NetUid> {
        NetworksAdded::<T>::iter()
            .map(|(netuid, _)| netuid)
            .collect()
    }

    /// Returns the mechanism id for a subnet.
    ///
    ///
    /// This checks the Mechanism map for the value, defaults to 0.
    ///
    /// # Args:
    /// * 'u16': The subnet netuid
    ///
    /// # Returns:
    /// * 'u16': The subnet mechanism
    ///
    pub fn get_subnet_mechanism(netuid: NetUid) -> u16 {
        SubnetMechanism::<T>::get(netuid)
    }

    /// Finds the next available mechanism ID.
    ///
    /// This function iterates through possible mechanism IDs starting from 0
    /// until it finds an ID that is not currently in use.
    ///
    /// # Returns
    /// * `u16` - The next available mechanism ID.
    pub fn get_next_netuid() -> NetUid {
        let mut next_netuid = NetUid::from(1); // do not allow creation of root
        let netuids = Self::get_all_subnet_netuids();
        loop {
            if !netuids.contains(&next_netuid) {
                break next_netuid;
            }
            next_netuid = next_netuid.next();
        }
    }

    /// Sets the network rate limit and emit the `NetworkRateLimitSet` event
    ///
    pub fn set_network_rate_limit(limit: u64) {
        NetworkRateLimit::<T>::set(limit);
        Self::deposit_event(Event::NetworkRateLimitSet(limit));
    }

    /// Checks if registrations are allowed for a given subnet.
    ///
    /// This function retrieves the subnet hyperparameters for the specified subnet and checks the
    /// `registration_allowed` flag. If the subnet doesn't exist or doesn't have hyperparameters
    /// defined, it returns `false`.
    ///
    /// # Arguments
    ///
    /// * `netuid` - The unique identifier of the subnet.
    ///
    /// # Returns
    ///
    /// * `bool` - `true` if registrations are allowed for the subnet, `false` otherwise.
    pub fn is_registration_allowed(netuid: NetUid) -> bool {
        Self::get_subnet_hyperparams(netuid)
            .map(|params| params.registration_allowed)
            .unwrap_or(false)
    }

    /// Facilitates user registration of a new subnetwork.
    ///
    /// ### Args
    /// * **`origin`** – `T::RuntimeOrigin` &nbsp;Must be **signed** by the coldkey.  
    /// * **`hotkey`** – `&T::AccountId` &nbsp;First neuron of the new subnet.  
    /// * **`mechid`** – `u16` &nbsp;Only the dynamic mechanism (`1`) is currently supported.  
    /// * **`identity`** – `Option<SubnetIdentityOfV3V2>` &nbsp;Optional metadata for the subnet.
    ///
    /// ### Events
    /// * `NetworkAdded(netuid, mechid)` – always.  
    /// * `SubnetIdentitySet(netuid)`   – when a custom identity is supplied.  
    /// * `NetworkRemoved(netuid)`      – when a subnet is pruned to make room.
    ///
    /// ### Errors
    /// * `NonAssociatedColdKey`            – `hotkey` already belongs to another coldkey.  
    /// * `MechanismDoesNotExist`           – unsupported `mechid`.  
    /// * `NetworkTxRateLimitExceeded`      – caller hit the register-network rate limit.  
    /// * `SubnetLimitReached`              – limit hit **and** no eligible subnet to prune.  
    /// * `NotEnoughBalanceToStake`         – caller lacks the lock cost.  
    /// * `BalanceWithdrawalError`          – failed to lock balance.  
    /// * `InvalidIdentity`                 – supplied `identity` failed validation.
    ///
    pub fn do_register_network(
        origin: T::RuntimeOrigin,
        hotkey: &T::AccountId,
        mechid: u16,
        identity: Option<SubnetIdentityOfV3>,
    ) -> DispatchResult {
        // --- 1. Ensure the caller is a signed user.
        let coldkey = ensure_signed(origin)?;

        // --- 2. Ensure the hotkey does not exist or is owned by the coldkey.
        ensure!(
            !Self::hotkey_account_exists(hotkey) || Self::coldkey_owns_hotkey(&coldkey, hotkey),
            Error::<T>::NonAssociatedColdKey
        );

        // --- 3. Ensure the mechanism is Dynamic.
        ensure!(mechid == 1, Error::<T>::MechanismDoesNotExist);

        // --- 4. Rate limit for network registrations.
        let current_block = Self::get_current_block_as_u64();
        let last_lock_block = Self::get_network_last_lock_block();
        ensure!(
            current_block.saturating_sub(last_lock_block) >= NetworkRateLimit::<T>::get(),
            Error::<T>::NetworkTxRateLimitExceeded
        );

<<<<<<< HEAD
        // --- 5. Check if we need to prune a subnet (if at SubnetLimit).
        //         But do not prune yet; we only do it after all checks pass.
        let subnet_limit = Self::get_max_subnets();
        let current_count = TotalNetworks::<T>::get();
        let mut recycle_netuid: Option<NetUid> = None;
        if current_count >= subnet_limit {
            if let Some(netuid) = Self::get_network_to_prune() {
                recycle_netuid = Some(netuid);
            } else {
                return Err(Error::<T>::SubnetLimitReached.into());
            }
        }

        // --- 6. Calculate and lock the required tokens.
        let lock_amount: u64 = Self::get_network_lock_cost();
        log::debug!("network lock_amount: {:?}", lock_amount);
=======
        // --- 5. Calculate and lock the required tokens.
        let lock_amount = Self::get_network_lock_cost();
        log::debug!("network lock_amount: {lock_amount:?}");
>>>>>>> 573717ca
        ensure!(
            Self::can_remove_balance_from_coldkey_account(&coldkey, lock_amount.into()),
            Error::<T>::NotEnoughBalanceToStake
        );

<<<<<<< HEAD
        // --- 7. Perform the lock operation.
        let actual_tao_lock_amount: u64 =
            Self::remove_balance_from_coldkey_account(&coldkey, lock_amount)?;
        log::debug!("actual_tao_lock_amount: {:?}", actual_tao_lock_amount);
=======
        // --- 6. Determine the netuid to register.
        let netuid_to_register = Self::get_next_netuid();

        // --- 7. Perform the lock operation.
        let actual_tao_lock_amount =
            Self::remove_balance_from_coldkey_account(&coldkey, lock_amount.into())?;
        log::debug!("actual_tao_lock_amount: {actual_tao_lock_amount:?}");
>>>>>>> 573717ca

        // --- 8. Set the lock amount for use to determine pricing.
        Self::set_network_last_lock(actual_tao_lock_amount);

<<<<<<< HEAD
        // --- 9. If we identified a subnet to prune, do it now.
        if let Some(prune_netuid) = recycle_netuid {
            Self::do_dissolve_network(prune_netuid)?;
        }

        // --- 10. Determine netuid to register. If we pruned a subnet, reuse that netuid.
        let netuid_to_register: NetUid = match recycle_netuid {
            Some(prune_netuid) => prune_netuid,
            None => Self::get_next_netuid(),
        };

        // --- 11. Set initial and custom parameters for the network.
=======
        // --- 9. Set initial and custom parameters for the network.
>>>>>>> 573717ca
        let default_tempo = DefaultTempo::<T>::get();
        Self::init_new_network(netuid_to_register, default_tempo);
        log::debug!("init_new_network: {netuid_to_register:?}");

<<<<<<< HEAD
        // --- 12. Add the caller to the neuron set.
=======
        // --- 10. Add the caller to the neuron set.
>>>>>>> 573717ca
        Self::create_account_if_non_existent(&coldkey, hotkey);
        Self::append_neuron(netuid_to_register, hotkey, current_block);
        log::debug!("Appended neuron for netuid {netuid_to_register:?}, hotkey: {hotkey:?}");

<<<<<<< HEAD
        // --- 13. Set the mechanism.
=======
        // --- 11. Set the mechanism.
>>>>>>> 573717ca
        SubnetMechanism::<T>::insert(netuid_to_register, mechid);
        log::debug!("SubnetMechanism for netuid {netuid_to_register:?} set to: {mechid:?}");

<<<<<<< HEAD
        // --- 14. Set the creation terms.
        NetworkLastRegistered::<T>::set(current_block);
        NetworkRegisteredAt::<T>::insert(netuid_to_register, current_block);

        // --- 15. Init the pool by putting the lock as the initial alpha.
        TokenSymbol::<T>::insert(
            netuid_to_register,
            Self::get_symbol_for_subnet(netuid_to_register),
        ); // Set subnet token symbol.
=======
        // --- 12. Set the creation terms.
        NetworkLastRegistered::<T>::set(current_block);
        NetworkRegisteredAt::<T>::insert(netuid_to_register, current_block);

        // --- 13. Set the symbol.
        let symbol = Self::get_next_available_symbol(netuid_to_register);
        TokenSymbol::<T>::insert(netuid_to_register, symbol);
>>>>>>> 573717ca

        // --- 14. Init the pool by putting the lock as the initial alpha.
        // Put initial TAO from lock into subnet TAO and produce numerically equal amount of Alpha
        // The initial TAO is the locked amount, with a minimum of 1 RAO and a cap of 100 TAO.
        let pool_initial_tao = Self::get_network_min_lock();
        // FIXME: the result from function is used as a mixed type alpha/tao
        let pool_initial_alpha = AlphaCurrency::from(Self::get_network_min_lock().to_u64());
        let actual_tao_lock_amount_less_pool_tao =
            actual_tao_lock_amount.saturating_sub(pool_initial_tao);
        SubnetTAO::<T>::insert(netuid_to_register, pool_initial_tao);
        SubnetAlphaIn::<T>::insert(netuid_to_register, pool_initial_alpha);
        SubnetOwner::<T>::insert(netuid_to_register, coldkey.clone());
        SubnetOwnerHotkey::<T>::insert(netuid_to_register, hotkey.clone());

        if actual_tao_lock_amount_less_pool_tao > TaoCurrency::ZERO {
            Self::burn_tokens(actual_tao_lock_amount_less_pool_tao);
        }

        if actual_tao_lock_amount > TaoCurrency::ZERO && pool_initial_tao > TaoCurrency::ZERO {
            // Record in TotalStake the initial TAO in the pool.
            Self::increase_total_stake(pool_initial_tao);
        }

        // --- 16. Add the identity if it exists
        if let Some(identity_value) = identity {
            ensure!(
                Self::is_valid_subnet_identity(&identity_value),
                Error::<T>::InvalidIdentity
            );

            SubnetIdentitiesV3::<T>::insert(netuid_to_register, identity_value);
            Self::deposit_event(Event::SubnetIdentitySet(netuid_to_register));
        }

<<<<<<< HEAD
        // --- 17. Emit the NetworkAdded event.
        log::info!(
            "NetworkAdded( netuid:{:?}, mechanism:{:?} )",
            netuid_to_register,
            mechid
        );
        Self::deposit_event(Event::NetworkAdded(netuid_to_register, mechid));

        // --- 19. Return success.
=======
        // --- 16. Enable registration for new subnet
        NetworkRegistrationAllowed::<T>::set(netuid_to_register, true);
        NetworkPowRegistrationAllowed::<T>::set(netuid_to_register, true);

        // --- 17. Emit the NetworkAdded event.
        log::info!("NetworkAdded( netuid:{netuid_to_register:?}, mechanism:{mechid:?} )");
        Self::deposit_event(Event::NetworkAdded(netuid_to_register, mechid));

        // --- 18. Return success.
>>>>>>> 573717ca
        Ok(())
    }

    /// Sets initial and custom parameters for a new network.
    pub fn init_new_network(netuid: NetUid, tempo: u16) {
        // --- 1. Set network to 0 size.
        SubnetworkN::<T>::insert(netuid, 0);

        // --- 2. Set this network uid to alive.
        NetworksAdded::<T>::insert(netuid, true);

        // --- 3. Fill tempo memory item.
        Tempo::<T>::insert(netuid, tempo);

        // --- 4 Fill modality item.
        NetworkModality::<T>::insert(netuid, 0);

        // --- 5. Increase total network count.
        TotalNetworks::<T>::mutate(|n| *n = n.saturating_add(1));

        // --- 6. Set all default values **explicitly**.
        Self::set_network_registration_allowed(netuid, true);
        Self::set_max_allowed_uids(netuid, 256);
        Self::set_max_allowed_validators(netuid, 64);
        Self::set_min_allowed_weights(netuid, 1);
        Self::set_max_weight_limit(netuid, u16::MAX);
        Self::set_adjustment_interval(netuid, 360);
        Self::set_target_registrations_per_interval(netuid, 1);
        Self::set_adjustment_alpha(netuid, 17_893_341_751_498_265_066); // 18_446_744_073_709_551_615 * 0.97 = 17_893_341_751_498_265_066
        Self::set_immunity_period(netuid, 5000);
        Self::set_min_difficulty(netuid, u64::MAX);
        Self::set_max_difficulty(netuid, u64::MAX);

        // Make network parameters explicit.
        if !Tempo::<T>::contains_key(netuid) {
            Tempo::<T>::insert(netuid, Tempo::<T>::get(netuid));
        }
        if !Kappa::<T>::contains_key(netuid) {
            Kappa::<T>::insert(netuid, Kappa::<T>::get(netuid));
        }
        if !Difficulty::<T>::contains_key(netuid) {
            Difficulty::<T>::insert(netuid, Difficulty::<T>::get(netuid));
        }
        if !MaxAllowedUids::<T>::contains_key(netuid) {
            MaxAllowedUids::<T>::insert(netuid, MaxAllowedUids::<T>::get(netuid));
        }
        if !ImmunityPeriod::<T>::contains_key(netuid) {
            ImmunityPeriod::<T>::insert(netuid, ImmunityPeriod::<T>::get(netuid));
        }
        if !ActivityCutoff::<T>::contains_key(netuid) {
            ActivityCutoff::<T>::insert(netuid, ActivityCutoff::<T>::get(netuid));
        }
        if !MaxWeightsLimit::<T>::contains_key(netuid) {
            MaxWeightsLimit::<T>::insert(netuid, MaxWeightsLimit::<T>::get(netuid));
        }
        if !MinAllowedWeights::<T>::contains_key(netuid) {
            MinAllowedWeights::<T>::insert(netuid, MinAllowedWeights::<T>::get(netuid));
        }
        if !RegistrationsThisInterval::<T>::contains_key(netuid) {
            RegistrationsThisInterval::<T>::insert(
                netuid,
                RegistrationsThisInterval::<T>::get(netuid),
            );
        }
        if !POWRegistrationsThisInterval::<T>::contains_key(netuid) {
            POWRegistrationsThisInterval::<T>::insert(
                netuid,
                POWRegistrationsThisInterval::<T>::get(netuid),
            );
        }
        if !BurnRegistrationsThisInterval::<T>::contains_key(netuid) {
            BurnRegistrationsThisInterval::<T>::insert(
                netuid,
                BurnRegistrationsThisInterval::<T>::get(netuid),
            );
        }
    }

    /// Execute the start call for a subnet.
    ///
    /// This function is used to trigger the start call process for a subnet identified by `netuid`.
    /// It ensures that the subnet exists, the caller is the subnet owner,
    /// and the last emission block number has not been set yet.
    /// It then sets the last emission block number to the current block number.
    ///
    /// # Parameters
    ///
    /// * `origin`: The origin of the call, which is used to ensure the caller is the subnet owner.
    /// * `netuid`: The unique identifier of the subnet for which the start call process is being initiated.
    ///
    /// # Raises
    ///
    /// * `Error::<T>::SubNetworkDoesNotExist`: If the subnet does not exist.
    /// * `DispatchError::BadOrigin`: If the caller is not the subnet owner.
    /// * `Error::<T>::FirstEmissionBlockNumberAlreadySet`: If the last emission block number has already been set.
    ///
    /// # Returns
    ///
    /// * `DispatchResult`: A result indicating the success or failure of the operation.
    pub fn do_start_call(origin: T::RuntimeOrigin, netuid: NetUid) -> DispatchResult {
        ensure!(
            Self::if_subnet_exist(netuid),
            Error::<T>::SubNetworkDoesNotExist
        );
        Self::ensure_subnet_owner(origin, netuid)?;
        ensure!(
            FirstEmissionBlockNumber::<T>::get(netuid).is_none(),
            Error::<T>::FirstEmissionBlockNumberAlreadySet
        );

        let registration_block_number = NetworkRegisteredAt::<T>::get(netuid);
        let current_block_number = Self::get_current_block_as_u64();

        ensure!(
            current_block_number
                >= registration_block_number.saturating_add(T::DurationOfStartCall::get()),
            Error::<T>::NeedWaitingMoreBlocksToStarCall
        );
        let next_block_number = current_block_number.saturating_add(1);

        FirstEmissionBlockNumber::<T>::insert(netuid, next_block_number);
        SubtokenEnabled::<T>::insert(netuid, true);
        Self::deposit_event(Event::FirstEmissionBlockNumberSet(
            netuid,
            next_block_number,
        ));
        Ok(())
    }

    /// Sets or updates the hotkey account associated with the owner of a specific subnet.
    ///
    /// This function allows either the root origin or the current subnet owner to set or update
    /// the hotkey for a given subnet. The subnet must already exist. To prevent abuse, the call is
    /// rate-limited to once per configured interval (default: one week) per subnet.
    ///
    /// # Parameters
    /// - `origin`: The dispatch origin of the call. Must be either root or the current owner of the subnet.
    /// - `netuid`: The unique identifier of the subnet whose owner hotkey is being set.
    /// - `hotkey`: The new hotkey account to associate with the subnet owner.
    ///
    /// # Returns
    /// - `DispatchResult`: Returns `Ok(())` if the hotkey was successfully set, or an appropriate error otherwise.
    ///
    /// # Errors
    /// - `Error::SubnetNotExists`: If the specified subnet does not exist.
    /// - `Error::TxRateLimitExceeded`: If the function is called more frequently than the allowed rate limit.
    ///
    /// # Access Control
    /// Only callable by:
    /// - Root origin, or
    /// - The coldkey account that owns the subnet.
    ///
    /// # Storage
    /// - Updates [`SubnetOwnerHotkey`] for the given `netuid`.
    /// - Reads and updates [`LastRateLimitedBlock`] for rate-limiting.
    /// - Reads [`DefaultSetSNOwnerHotkeyRateLimit`] to determine the interval between allowed updates.
    ///
    /// # Rate Limiting
    /// This function is rate-limited to one call per subnet per interval (e.g., one week).
    pub fn do_set_sn_owner_hotkey(
        origin: T::RuntimeOrigin,
        netuid: NetUid,
        hotkey: &T::AccountId,
    ) -> DispatchResult {
        // Ensure the caller is either root or subnet owner.
        Self::ensure_subnet_owner_or_root(origin, netuid)?;

        // Ensure that the subnet exists.
        ensure!(Self::if_subnet_exist(netuid), Error::<T>::SubnetNotExists);

        // Rate limit: 1 call per week
        ensure!(
            Self::passes_rate_limit_on_subnet(
                &TransactionType::SetSNOwnerHotkey,
                hotkey, // ignored
                netuid, // Specific to a subnet.
            ),
            Error::<T>::TxRateLimitExceeded
        );

        // Set last transaction block
        let current_block = Self::get_current_block_as_u64();
        Self::set_last_transaction_block_on_subnet(
            hotkey,
            netuid,
            &TransactionType::SetSNOwnerHotkey,
            current_block,
        );

        // Insert/update the hotkey
        SubnetOwnerHotkey::<T>::insert(netuid, hotkey);

        // Return success.
        Ok(())
    }

    pub fn is_valid_subnet_for_emission(netuid: NetUid) -> bool {
        FirstEmissionBlockNumber::<T>::get(netuid).is_some()
    }
}<|MERGE_RESOLUTION|>--- conflicted
+++ resolved
@@ -146,7 +146,6 @@
             Error::<T>::NetworkTxRateLimitExceeded
         );
 
-<<<<<<< HEAD
         // --- 5. Check if we need to prune a subnet (if at SubnetLimit).
         //         But do not prune yet; we only do it after all checks pass.
         let subnet_limit = Self::get_max_subnets();
@@ -161,24 +160,13 @@
         }
 
         // --- 6. Calculate and lock the required tokens.
-        let lock_amount: u64 = Self::get_network_lock_cost();
-        log::debug!("network lock_amount: {:?}", lock_amount);
-=======
-        // --- 5. Calculate and lock the required tokens.
         let lock_amount = Self::get_network_lock_cost();
         log::debug!("network lock_amount: {lock_amount:?}");
->>>>>>> 573717ca
         ensure!(
             Self::can_remove_balance_from_coldkey_account(&coldkey, lock_amount.into()),
             Error::<T>::NotEnoughBalanceToStake
         );
 
-<<<<<<< HEAD
-        // --- 7. Perform the lock operation.
-        let actual_tao_lock_amount: u64 =
-            Self::remove_balance_from_coldkey_account(&coldkey, lock_amount)?;
-        log::debug!("actual_tao_lock_amount: {:?}", actual_tao_lock_amount);
-=======
         // --- 6. Determine the netuid to register.
         let netuid_to_register = Self::get_next_netuid();
 
@@ -186,12 +174,11 @@
         let actual_tao_lock_amount =
             Self::remove_balance_from_coldkey_account(&coldkey, lock_amount.into())?;
         log::debug!("actual_tao_lock_amount: {actual_tao_lock_amount:?}");
->>>>>>> 573717ca
-
+
+        // --- 8. Set the lock amount for use to determine pricing.
         // --- 8. Set the lock amount for use to determine pricing.
         Self::set_network_last_lock(actual_tao_lock_amount);
 
-<<<<<<< HEAD
         // --- 9. If we identified a subnet to prune, do it now.
         if let Some(prune_netuid) = recycle_netuid {
             Self::do_dissolve_network(prune_netuid)?;
@@ -204,51 +191,33 @@
         };
 
         // --- 11. Set initial and custom parameters for the network.
-=======
-        // --- 9. Set initial and custom parameters for the network.
->>>>>>> 573717ca
         let default_tempo = DefaultTempo::<T>::get();
         Self::init_new_network(netuid_to_register, default_tempo);
         log::debug!("init_new_network: {netuid_to_register:?}");
 
-<<<<<<< HEAD
         // --- 12. Add the caller to the neuron set.
-=======
-        // --- 10. Add the caller to the neuron set.
->>>>>>> 573717ca
         Self::create_account_if_non_existent(&coldkey, hotkey);
         Self::append_neuron(netuid_to_register, hotkey, current_block);
         log::debug!("Appended neuron for netuid {netuid_to_register:?}, hotkey: {hotkey:?}");
 
-<<<<<<< HEAD
         // --- 13. Set the mechanism.
-=======
-        // --- 11. Set the mechanism.
->>>>>>> 573717ca
         SubnetMechanism::<T>::insert(netuid_to_register, mechid);
         log::debug!("SubnetMechanism for netuid {netuid_to_register:?} set to: {mechid:?}");
 
-<<<<<<< HEAD
         // --- 14. Set the creation terms.
         NetworkLastRegistered::<T>::set(current_block);
         NetworkRegisteredAt::<T>::insert(netuid_to_register, current_block);
+
+        // --- 13. Set the symbol.
+        let symbol = Self::get_next_available_symbol(netuid_to_register);
+        TokenSymbol::<T>::insert(netuid_to_register, symbol);
 
         // --- 15. Init the pool by putting the lock as the initial alpha.
         TokenSymbol::<T>::insert(
             netuid_to_register,
             Self::get_symbol_for_subnet(netuid_to_register),
         ); // Set subnet token symbol.
-=======
-        // --- 12. Set the creation terms.
-        NetworkLastRegistered::<T>::set(current_block);
-        NetworkRegisteredAt::<T>::insert(netuid_to_register, current_block);
-
-        // --- 13. Set the symbol.
-        let symbol = Self::get_next_available_symbol(netuid_to_register);
-        TokenSymbol::<T>::insert(netuid_to_register, symbol);
->>>>>>> 573717ca
-
-        // --- 14. Init the pool by putting the lock as the initial alpha.
+
         // Put initial TAO from lock into subnet TAO and produce numerically equal amount of Alpha
         // The initial TAO is the locked amount, with a minimum of 1 RAO and a cap of 100 TAO.
         let pool_initial_tao = Self::get_network_min_lock();
@@ -281,27 +250,12 @@
             Self::deposit_event(Event::SubnetIdentitySet(netuid_to_register));
         }
 
-<<<<<<< HEAD
-        // --- 17. Emit the NetworkAdded event.
-        log::info!(
-            "NetworkAdded( netuid:{:?}, mechanism:{:?} )",
-            netuid_to_register,
-            mechid
-        );
-        Self::deposit_event(Event::NetworkAdded(netuid_to_register, mechid));
-
-        // --- 19. Return success.
-=======
-        // --- 16. Enable registration for new subnet
-        NetworkRegistrationAllowed::<T>::set(netuid_to_register, true);
-        NetworkPowRegistrationAllowed::<T>::set(netuid_to_register, true);
 
         // --- 17. Emit the NetworkAdded event.
         log::info!("NetworkAdded( netuid:{netuid_to_register:?}, mechanism:{mechid:?} )");
         Self::deposit_event(Event::NetworkAdded(netuid_to_register, mechid));
 
         // --- 18. Return success.
->>>>>>> 573717ca
         Ok(())
     }
 
