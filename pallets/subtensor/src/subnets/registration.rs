use super::*;
use sp_core::{H256, U256};
use sp_io::hashing::{keccak_256, sha2_256};
use sp_runtime::Saturating;
use system::pallet_prelude::BlockNumberFor;

const LOG_TARGET: &str = "runtime::subtensor::registration";

impl<T: Config> Pallet<T> {
    pub fn register_neuron(netuid: u16, hotkey: &T::AccountId) -> u16 {
        // Init param
        let neuron_uid: u16;
        let block_number: u64 = Self::get_current_block_as_u64();
        let current_subnetwork_n: u16 = Self::get_subnetwork_n(netuid);

        if current_subnetwork_n < Self::get_max_allowed_uids(netuid) {
            // No replacement required, the uid appends the subnetwork.
            // We increment the subnetwork count here but not below.
            neuron_uid = current_subnetwork_n;

            // Expand subnetwork with new account.
            Self::append_neuron(netuid, hotkey, block_number);
            log::info!("add new neuron account");
        } else {
            // Replacement required.
            // We take the neuron with the lowest pruning score here.
            neuron_uid = Self::get_neuron_to_prune(netuid);

            // Replace the neuron account with the new info.
            Self::replace_neuron(netuid, neuron_uid, hotkey, block_number);
            log::info!("prune neuron");
        }

        // Return the UID of the neuron.
        neuron_uid
    }

    /// ---- The implementation for the extrinsic do_burned_registration: registering by burning TAO.
    ///
    /// # Args:
    /// * 'origin': (<T as frame_system::Config>RuntimeOrigin):
    ///     - The signature of the calling coldkey.
    ///       Burned registers can only be created by the coldkey.
    ///
    /// * 'netuid' (u16):
    ///     - The u16 network identifier.
    ///
    /// * 'hotkey' ( T::AccountId ):
    ///     - Hotkey to be registered to the network.
    ///
    /// # Event:
    /// * NeuronRegistered;
    ///     - On successfully registereing a uid to a neuron slot on a subnetwork.
    ///
    /// # Raises:
    /// * 'SubNetworkDoesNotExist':
    ///     - Attempting to registed to a non existent network.
    ///
    /// * 'TooManyRegistrationsThisBlock':
    ///     - This registration exceeds the total allowed on this network this block.
    ///
    /// * 'HotKeyAlreadyRegisteredInSubNet':
    ///     - The hotkey is already registered on this network.
    ///
    pub fn do_burned_registration(
        origin: T::RuntimeOrigin,
        netuid: u16,
        hotkey: T::AccountId,
    ) -> DispatchResult {
        // --- 1. Check that the caller has signed the transaction. (the coldkey of the pairing)
        let coldkey = ensure_signed(origin)?;
        log::debug!(
            "do_registration( coldkey:{:?} netuid:{:?} hotkey:{:?} )",
            coldkey,
            netuid,
            hotkey
        );

        // --- 2. Ensure the passed network is valid.
        ensure!(
            netuid != Self::get_root_netuid(),
            Error::<T>::RegistrationNotPermittedOnRootSubnet
        );
        ensure!(
            Self::if_subnet_exist(netuid),
            Error::<T>::SubNetworkDoesNotExist
        );

        // --- 3. Ensure the passed network allows registrations.
        ensure!(
            Self::get_network_registration_allowed(netuid),
            Error::<T>::SubNetRegistrationDisabled
        );

        // --- 4. Ensure we are not exceeding the max allowed registrations per block.
        ensure!(
            Self::get_registrations_this_block(netuid)
                < Self::get_max_registrations_per_block(netuid),
            Error::<T>::TooManyRegistrationsThisBlock
        );

        // --- 4. Ensure we are not exceeding the max allowed registrations per interval.
        ensure!(
            Self::get_registrations_this_interval(netuid)
                < Self::get_target_registrations_per_interval(netuid).saturating_mul(3),
            Error::<T>::TooManyRegistrationsThisInterval
        );

        // --- 4. Ensure that the key is not already registered.
        ensure!(
            !Uids::<T>::contains_key(netuid, &hotkey),
            Error::<T>::HotKeyAlreadyRegisteredInSubNet
        );

        // --- 7. Ensure the callers coldkey has enough stake to perform the transaction.
        let registration_cost = Self::get_burn_as_u64(netuid);
        ensure!(
            Self::can_remove_balance_from_coldkey_account(&coldkey, registration_cost),
            Error::<T>::NotEnoughBalanceToStake
        );

        // --- 8. Ensure the remove operation from the coldkey is a success.
        let actual_burn_amount =
            Self::remove_balance_from_coldkey_account(&coldkey, registration_cost)?;

        // Tokens are not burned but instead added to the TAO side of the pool.
        // This changes K and increases the price of alpha.
        SubnetTAO::<T>::mutate(netuid, |val| val.saturating_sub(actual_burn_amount));

        // --- 9. If the network account does not exist we will create it here.
        Self::create_account_if_non_existent(&coldkey, &hotkey);

        // --- 10. Ensure that the pairing is correct.
        ensure!(
            Self::coldkey_owns_hotkey(&coldkey, &hotkey),
            Error::<T>::NonAssociatedColdKey
        );

        // Possibly there is no neuron slots at all.
        ensure!(
            Self::get_max_allowed_uids(netuid) != 0,
            Error::<T>::NoNeuronIdAvailable
        );

<<<<<<< HEAD
        // Actually perform the registration.
        let neuron_uid: u16 = Self::register_neuron(netuid, &hotkey);
=======
        if current_subnetwork_n < Self::get_max_allowed_uids(netuid) {
            // --- 12.1.1 No replacement required, the uid appends the subnetwork.
            // We increment the subnetwork count here but not below.
            subnetwork_uid = current_subnetwork_n;

            // --- 12.1.2 Expand subnetwork with new account.
            Self::append_neuron(netuid, &hotkey, current_block_number);
            log::debug!("add new neuron account");
        } else {
            // --- 13.1.1 Replacement required.
            // We take the neuron with the lowest pruning score here.
            subnetwork_uid = Self::get_neuron_to_prune(netuid);

            // --- 13.1.1 Replace the neuron account with the new info.
            Self::replace_neuron(netuid, subnetwork_uid, &hotkey, current_block_number);
            log::debug!("prune neuron");
        }
>>>>>>> 76eee084

        // --- 14. Record the registration and increment block and interval counters.
        BurnRegistrationsThisInterval::<T>::mutate(netuid, |val| val.saturating_inc());
        RegistrationsThisInterval::<T>::mutate(netuid, |val| val.saturating_inc());
        RegistrationsThisBlock::<T>::mutate(netuid, |val| val.saturating_inc());
        Self::increase_rao_recycled(netuid, Self::get_burn_as_u64(netuid));

        // --- 15. Deposit successful event.
        log::debug!(
            "NeuronRegistered( netuid:{:?} uid:{:?} hotkey:{:?}  ) ",
            netuid,
            neuron_uid,
            hotkey
        );
        Self::deposit_event(Event::NeuronRegistered(netuid, neuron_uid, hotkey));

        // --- 16. Ok and done.
        Ok(())
    }

    /// ---- The implementation for the extrinsic do_registration.
    ///
    /// # Args:
    /// *'origin': (<T as frame_system::Config>RuntimeOrigin):
    ///     - The signature of the calling hotkey.
    ///
    /// *'netuid' (u16):
    ///     - The u16 network identifier.
    ///
    /// *'block_number' ( u64 ):
    ///     - Block hash used to prove work done.
    ///
    /// *'nonce' ( u64 ):
    ///     - Positive integer nonce used in POW.
    ///
    /// *'work' ( Vec<u8> ):
    ///     - Vector encoded bytes representing work done.
    ///
    /// *'hotkey' ( T::AccountId ):
    ///     - Hotkey to be registered to the network.
    ///
    /// *'coldkey' ( T::AccountId ):
    ///     - Associated coldkey account.
    ///
    /// # Event:
    /// *NeuronRegistered;
    ///     - On successfully registereing a uid to a neuron slot on a subnetwork.
    ///
    /// # Raises:
    /// *'SubNetworkDoesNotExist':
    ///     - Attempting to registed to a non existent network.
    ///
    /// *'TooManyRegistrationsThisBlock':
    ///     - This registration exceeds the total allowed on this network this block.
    ///
    /// *'HotKeyAlreadyRegisteredInSubNet':
    ///     - The hotkey is already registered on this network.
    ///
    /// *'InvalidWorkBlock':
    ///     - The work has been performed on a stale, future, or non existent block.
    ///
    /// *'InvalidDifficulty':
    ///     - The work does not match the difficutly.
    ///
    /// *'InvalidSeal':
    ///     - The seal is incorrect.
    ///
    pub fn do_registration(
        origin: T::RuntimeOrigin,
        netuid: u16,
        block_number: u64,
        nonce: u64,
        work: Vec<u8>,
        hotkey: T::AccountId,
        coldkey: T::AccountId,
    ) -> DispatchResult {
        // --- 1. Check that the caller has signed the transaction.
        let signing_origin = ensure_signed(origin)?;
        log::debug!(
            "do_registration( origin:{:?} netuid:{:?} hotkey:{:?}, coldkey:{:?} )",
            signing_origin,
            netuid,
            hotkey,
            coldkey
        );

        ensure!(
            signing_origin == hotkey,
            Error::<T>::TransactorAccountShouldBeHotKey
        );

        // --- 2. Ensure the passed network is valid.
        ensure!(
            netuid != Self::get_root_netuid(),
            Error::<T>::RegistrationNotPermittedOnRootSubnet
        );
        ensure!(
            Self::if_subnet_exist(netuid),
            Error::<T>::SubNetworkDoesNotExist
        );

        // --- 3. Ensure the passed network allows registrations.
        ensure!(
            Self::get_network_pow_registration_allowed(netuid),
            Error::<T>::SubNetRegistrationDisabled
        );

        // --- 4. Ensure we are not exceeding the max allowed registrations per block.
        ensure!(
            Self::get_registrations_this_block(netuid)
                < Self::get_max_registrations_per_block(netuid),
            Error::<T>::TooManyRegistrationsThisBlock
        );

        // --- 5. Ensure we are not exceeding the max allowed registrations per interval.
        ensure!(
            Self::get_registrations_this_interval(netuid)
                < Self::get_target_registrations_per_interval(netuid).saturating_mul(3),
            Error::<T>::TooManyRegistrationsThisInterval
        );

        // --- 6. Ensure that the key is not already registered.
        ensure!(
            !Uids::<T>::contains_key(netuid, &hotkey),
            Error::<T>::HotKeyAlreadyRegisteredInSubNet
        );

        // --- 7. Ensure the passed block number is valid, not in the future or too old.
        // Work must have been done within 3 blocks (stops long range attacks).
        let current_block_number: u64 = Self::get_current_block_as_u64();
        ensure!(
            block_number <= current_block_number,
            Error::<T>::InvalidWorkBlock
        );
        ensure!(
            current_block_number.saturating_sub(block_number) < 3,
            Error::<T>::InvalidWorkBlock
        );

        // --- 8. Ensure the supplied work passes the difficulty.
        let difficulty: U256 = Self::get_difficulty(netuid);
        let work_hash: H256 = Self::vec_to_hash(work.clone());
        ensure!(
            Self::hash_meets_difficulty(&work_hash, difficulty),
            Error::<T>::InvalidDifficulty
        ); // Check that the work meets difficulty.

        // --- 7. Check Work is the product of the nonce, the block number, and hotkey. Add this as used work.
        let seal: H256 = Self::create_seal_hash(block_number, nonce, &hotkey);
        ensure!(seal == work_hash, Error::<T>::InvalidSeal);
        UsedWork::<T>::insert(work.clone(), current_block_number);

        // DEPRECATED --- 8. Ensure that the key passes the registration requirement
        // ensure!(
        //     Self::passes_network_connection_requirement(netuid, &hotkey),
        //     Error::<T>::DidNotPassConnectedNetworkRequirement
        // );

        // --- 9. If the network account does not exist we will create it here.
        Self::create_account_if_non_existent(&coldkey, &hotkey);

        // --- 10. Ensure that the pairing is correct.
        ensure!(
            Self::coldkey_owns_hotkey(&coldkey, &hotkey),
            Error::<T>::NonAssociatedColdKey
        );

        // Possibly there is no neuron slots at all.
        ensure!(
            Self::get_max_allowed_uids(netuid) != 0,
            Error::<T>::NoNeuronIdAvailable
        );

<<<<<<< HEAD
        // Actually perform the registration.
        let neuron_uid: u16 = Self::register_neuron(netuid, &hotkey);
=======
        if current_subnetwork_n < Self::get_max_allowed_uids(netuid) {
            // --- 11.1.1 No replacement required, the uid appends the subnetwork.
            // We increment the subnetwork count here but not below.
            subnetwork_uid = current_subnetwork_n;

            // --- 11.1.2 Expand subnetwork with new account.
            Self::append_neuron(netuid, &hotkey, current_block_number);
            log::debug!("add new neuron account");
        } else {
            // --- 11.1.1 Replacement required.
            // We take the neuron with the lowest pruning score here.
            subnetwork_uid = Self::get_neuron_to_prune(netuid);

            // --- 11.1.1 Replace the neuron account with the new info.
            Self::replace_neuron(netuid, subnetwork_uid, &hotkey, current_block_number);
            log::debug!("prune neuron");
        }
>>>>>>> 76eee084

        // --- 12. Record the registration and increment block and interval counters.
        POWRegistrationsThisInterval::<T>::mutate(netuid, |val| val.saturating_inc());
        RegistrationsThisInterval::<T>::mutate(netuid, |val| val.saturating_inc());
        RegistrationsThisBlock::<T>::mutate(netuid, |val| val.saturating_inc());

        // --- 13. Deposit successful event.
        log::debug!(
            "NeuronRegistered( netuid:{:?} uid:{:?} hotkey:{:?}  ) ",
            netuid,
            neuron_uid,
            hotkey
        );
        Self::deposit_event(Event::NeuronRegistered(netuid, neuron_uid, hotkey));

        // --- 14. Ok and done.
        Ok(())
    }

    pub fn do_faucet(
        origin: T::RuntimeOrigin,
        block_number: u64,
        nonce: u64,
        work: Vec<u8>,
    ) -> DispatchResult {
        // --- 0. Ensure the faucet is enabled.
        // ensure!(AllowFaucet::<T>::get(), Error::<T>::FaucetDisabled);

        // --- 1. Check that the caller has signed the transaction.
        let coldkey = ensure_signed(origin)?;
        log::debug!("do_faucet( coldkey:{:?} )", coldkey);

        // --- 2. Ensure the passed block number is valid, not in the future or too old.
        // Work must have been done within 3 blocks (stops long range attacks).
        let current_block_number: u64 = Self::get_current_block_as_u64();
        ensure!(
            block_number <= current_block_number,
            Error::<T>::InvalidWorkBlock
        );
        ensure!(
            current_block_number.saturating_sub(block_number) < 3,
            Error::<T>::InvalidWorkBlock
        );

        // --- 3. Ensure the supplied work passes the difficulty.
        let difficulty: U256 = U256::from(1_000_000); // Base faucet difficulty.
        let work_hash: H256 = Self::vec_to_hash(work.clone());
        ensure!(
            Self::hash_meets_difficulty(&work_hash, difficulty),
            Error::<T>::InvalidDifficulty
        ); // Check that the work meets difficulty.

        // --- 4. Check Work is the product of the nonce, the block number, and hotkey. Add this as used work.
        let seal: H256 = Self::create_seal_hash(block_number, nonce, &coldkey);
        ensure!(seal == work_hash, Error::<T>::InvalidSeal);
        UsedWork::<T>::insert(work.clone(), current_block_number);

        // --- 5. Add Balance via faucet.
        let balance_to_add: u64 = 1_000_000_000_000;
        Self::coinbase(100_000_000_000); // We are creating tokens here from the coinbase.

        Self::add_balance_to_coldkey_account(&coldkey, balance_to_add);

        // --- 6. Deposit successful event.
        log::debug!(
            "Faucet( coldkey:{:?} amount:{:?} ) ",
            coldkey,
            balance_to_add
        );
        Self::deposit_event(Event::Faucet(coldkey, balance_to_add));

        // --- 7. Ok and done.
        Ok(())
    }

    pub fn vec_to_hash(vec_hash: Vec<u8>) -> H256 {
        let de_ref_hash = &vec_hash; // b: &Vec<u8>
        let de_de_ref_hash: &[u8] = de_ref_hash; // c: &[u8]
        let real_hash: H256 = H256::from_slice(de_de_ref_hash);
        real_hash
    }

    /// Determine which peer to prune from the network by finding the element with the lowest pruning score out of
    /// immunity period. If there is a tie for lowest pruning score, the neuron registered earliest is pruned.
    /// If all neurons are in immunity period, the neuron with the lowest pruning score is pruned. If there is a tie for
    /// the lowest pruning score, the immune neuron registered earliest is pruned.
    /// Ties for earliest registration are broken by the neuron with the lowest uid.
    pub fn get_neuron_to_prune(netuid: u16) -> u16 {
        let mut min_score: u16 = u16::MAX;
        let mut min_score_in_immunity: u16 = u16::MAX;
        let mut earliest_registration: u64 = u64::MAX;
        let mut earliest_registration_in_immunity: u64 = u64::MAX;
        let mut uid_to_prune: u16 = 0;
        let mut uid_to_prune_in_immunity: u16 = 0;

        // This boolean is used instead of checking if min_score == u16::MAX, to avoid the case
        // where all non-immune neurons have pruning score u16::MAX
        // This may be unlikely in practice.
        let mut found_non_immune = false;

        let neurons_n = Self::get_subnetwork_n(netuid);
        if neurons_n == 0 {
            return 0; // If there are no neurons in this network.
        }

        for neuron_uid in 0..neurons_n {
            let pruning_score: u16 = Self::get_pruning_score_for_uid(netuid, neuron_uid);
            let block_at_registration: u64 =
                Self::get_neuron_block_at_registration(netuid, neuron_uid);
            let is_immune = Self::get_neuron_is_immune(netuid, neuron_uid);

            if is_immune {
                // if the immune neuron has a lower pruning score than the minimum for immune neurons,
                // or, if the pruning scores are equal and the immune neuron was registered earlier than the current minimum for immune neurons,
                // then update the minimum pruning score and the uid to prune for immune neurons
                if pruning_score < min_score_in_immunity
                    || (pruning_score == min_score_in_immunity
                        && block_at_registration < earliest_registration_in_immunity)
                {
                    min_score_in_immunity = pruning_score;
                    earliest_registration_in_immunity = block_at_registration;
                    uid_to_prune_in_immunity = neuron_uid;
                }
            } else {
                found_non_immune = true;
                // if the non-immune neuron has a lower pruning score than the minimum for non-immune neurons,
                // or, if the pruning scores are equal and the non-immune neuron was registered earlier than the current minimum for non-immune neurons,
                // then update the minimum pruning score and the uid to prune for non-immune neurons
                if pruning_score < min_score
                    || (pruning_score == min_score && block_at_registration < earliest_registration)
                {
                    min_score = pruning_score;
                    earliest_registration = block_at_registration;
                    uid_to_prune = neuron_uid;
                }
            }
        }

        if found_non_immune {
            Self::set_pruning_score_for_uid(netuid, uid_to_prune, u16::MAX);
            uid_to_prune
        } else {
            Self::set_pruning_score_for_uid(netuid, uid_to_prune_in_immunity, u16::MAX);
            uid_to_prune_in_immunity
        }
    }

    /// Determine whether the given hash satisfies the given difficulty.
    /// The test is done by multiplying the two together. If the product
    /// overflows the bounds of U256, then the product (and thus the hash)
    /// was too high.
    pub fn hash_meets_difficulty(hash: &H256, difficulty: U256) -> bool {
        let bytes: &[u8] = hash.as_bytes();
        let num_hash: U256 = U256::from(bytes);
        let (value, overflowed) = num_hash.overflowing_mul(difficulty);

        log::trace!(
            target: LOG_TARGET,
            "Difficulty: hash: {:?}, hash_bytes: {:?}, hash_as_num: {:?}, difficulty: {:?}, value: {:?} overflowed: {:?}",
            hash,
            bytes,
            num_hash,
            difficulty,
            value,
            overflowed
        );
        !overflowed
    }

    pub fn get_block_hash_from_u64(block_number: u64) -> H256 {
        let block_number: BlockNumberFor<T> = TryInto::<BlockNumberFor<T>>::try_into(block_number)
            .ok()
            .expect("convert u64 to block number.");
        let block_hash_at_number: <T as frame_system::Config>::Hash =
            system::Pallet::<T>::block_hash(block_number);
        let vec_hash: Vec<u8> = block_hash_at_number.as_ref().to_vec();
        let deref_vec_hash: &[u8] = &vec_hash; // c: &[u8]
        let real_hash: H256 = H256::from_slice(deref_vec_hash);

        log::trace!(
            target: LOG_TARGET,
            "block_number: {:?}, vec_hash: {:?}, real_hash: {:?}",
            block_number,
            vec_hash,
            real_hash
        );

        real_hash
    }

    pub fn hash_to_vec(hash: H256) -> Vec<u8> {
        let hash_as_bytes: &[u8] = hash.as_bytes();
        let hash_as_vec: Vec<u8> = hash_as_bytes.to_vec();
        hash_as_vec
    }

    pub fn hash_block_and_hotkey(block_hash_bytes: &[u8; 32], hotkey: &T::AccountId) -> H256 {
        let binding = hotkey.encode();
        // Safe because Substrate guarantees that all AccountId types are at least 32 bytes
        let (hotkey_bytes, _) = binding.split_at(32);
        let mut full_bytes = [0u8; 64];
        let (first_half, second_half) = full_bytes.split_at_mut(32);
        first_half.copy_from_slice(block_hash_bytes);
        second_half.copy_from_slice(hotkey_bytes);
        let keccak_256_seal_hash_vec: [u8; 32] = keccak_256(&full_bytes[..]);

        H256::from_slice(&keccak_256_seal_hash_vec)
    }

    pub fn hash_hotkey_to_u64(hotkey: &T::AccountId) -> u64 {
        let binding = hotkey.encode();
        let (hotkey_bytes, _) = binding.split_at(32);
        let mut full_bytes = [0u8; 64];
        // Copy the hotkey_bytes into the first half of full_bytes
        full_bytes[..32].copy_from_slice(hotkey_bytes);
        let keccak_256_seal_hash_vec: [u8; 32] = keccak_256(&full_bytes[..]);
        let hash_u64: u64 = u64::from_le_bytes(
            keccak_256_seal_hash_vec[0..8]
                .try_into()
                .unwrap_or_default(),
        );
        hash_u64
    }

    pub fn create_seal_hash(block_number_u64: u64, nonce_u64: u64, hotkey: &T::AccountId) -> H256 {
        let nonce = nonce_u64.to_le_bytes();
        let block_hash_at_number: H256 = Self::get_block_hash_from_u64(block_number_u64);
        let block_hash_bytes: &[u8; 32] = block_hash_at_number.as_fixed_bytes();
        let binding = Self::hash_block_and_hotkey(block_hash_bytes, hotkey);
        let block_and_hotkey_hash_bytes: &[u8; 32] = binding.as_fixed_bytes();

        let mut full_bytes = [0u8; 40];
        let (first_chunk, second_chunk) = full_bytes.split_at_mut(8);
        first_chunk.copy_from_slice(&nonce);
        second_chunk.copy_from_slice(block_and_hotkey_hash_bytes);
        let sha256_seal_hash_vec: [u8; 32] = sha2_256(&full_bytes[..]);
        let keccak_256_seal_hash_vec: [u8; 32] = keccak_256(&sha256_seal_hash_vec);
        let seal_hash: H256 = H256::from_slice(&keccak_256_seal_hash_vec);

        log::trace!(
			"\n hotkey:{:?} \nblock_number: {:?}, \nnonce_u64: {:?}, \nblock_hash: {:?}, \nfull_bytes: {:?}, \nsha256_seal_hash_vec: {:?},  \nkeccak_256_seal_hash_vec: {:?}, \nseal_hash: {:?}",
			hotkey,
            block_number_u64,
			nonce_u64,
			block_hash_at_number,
			full_bytes,
			sha256_seal_hash_vec,
            keccak_256_seal_hash_vec,
			seal_hash
		);

        seal_hash
    }

    /// Helper function for creating nonce and work.
    pub fn create_work_for_block_number(
        netuid: u16,
        block_number: u64,
        start_nonce: u64,
        hotkey: &T::AccountId,
    ) -> (u64, Vec<u8>) {
        let difficulty: U256 = Self::get_difficulty(netuid);
        let mut nonce: u64 = start_nonce;
        let mut work: H256 = Self::create_seal_hash(block_number, nonce, hotkey);
        while !Self::hash_meets_difficulty(&work, difficulty) {
            nonce.saturating_inc();
            work = Self::create_seal_hash(block_number, nonce, hotkey);
        }
        let vec_work: Vec<u8> = Self::hash_to_vec(work);
        (nonce, vec_work)
    }
}<|MERGE_RESOLUTION|>--- conflicted
+++ resolved
@@ -142,28 +142,8 @@
             Error::<T>::NoNeuronIdAvailable
         );
 
-<<<<<<< HEAD
         // Actually perform the registration.
         let neuron_uid: u16 = Self::register_neuron(netuid, &hotkey);
-=======
-        if current_subnetwork_n < Self::get_max_allowed_uids(netuid) {
-            // --- 12.1.1 No replacement required, the uid appends the subnetwork.
-            // We increment the subnetwork count here but not below.
-            subnetwork_uid = current_subnetwork_n;
-
-            // --- 12.1.2 Expand subnetwork with new account.
-            Self::append_neuron(netuid, &hotkey, current_block_number);
-            log::debug!("add new neuron account");
-        } else {
-            // --- 13.1.1 Replacement required.
-            // We take the neuron with the lowest pruning score here.
-            subnetwork_uid = Self::get_neuron_to_prune(netuid);
-
-            // --- 13.1.1 Replace the neuron account with the new info.
-            Self::replace_neuron(netuid, subnetwork_uid, &hotkey, current_block_number);
-            log::debug!("prune neuron");
-        }
->>>>>>> 76eee084
 
         // --- 14. Record the registration and increment block and interval counters.
         BurnRegistrationsThisInterval::<T>::mutate(netuid, |val| val.saturating_inc());
@@ -337,28 +317,8 @@
             Error::<T>::NoNeuronIdAvailable
         );
 
-<<<<<<< HEAD
         // Actually perform the registration.
         let neuron_uid: u16 = Self::register_neuron(netuid, &hotkey);
-=======
-        if current_subnetwork_n < Self::get_max_allowed_uids(netuid) {
-            // --- 11.1.1 No replacement required, the uid appends the subnetwork.
-            // We increment the subnetwork count here but not below.
-            subnetwork_uid = current_subnetwork_n;
-
-            // --- 11.1.2 Expand subnetwork with new account.
-            Self::append_neuron(netuid, &hotkey, current_block_number);
-            log::debug!("add new neuron account");
-        } else {
-            // --- 11.1.1 Replacement required.
-            // We take the neuron with the lowest pruning score here.
-            subnetwork_uid = Self::get_neuron_to_prune(netuid);
-
-            // --- 11.1.1 Replace the neuron account with the new info.
-            Self::replace_neuron(netuid, subnetwork_uid, &hotkey, current_block_number);
-            log::debug!("prune neuron");
-        }
->>>>>>> 76eee084
 
         // --- 12. Record the registration and increment block and interval counters.
         POWRegistrationsThisInterval::<T>::mutate(netuid, |val| val.saturating_inc());
