use super::*;
use crate::epoch::math::*;
use sp_core::H256;
use sp_runtime::traits::{BlakeTwo256, Hash};
use sp_std::vec;

impl<T: Config> Pallet<T> {
    /// ---- The implementation for committing weight hashes.
    ///
    /// # Args:
    /// * `origin`: (`<T as frame_system::Config>::RuntimeOrigin`):
    ///   - The signature of the committing hotkey.
    ///
    /// * `netuid` (`u16`):
    ///   - The u16 network identifier.
    ///
    /// * `commit_hash` (`H256`):
    ///   - The hash representing the committed weights.
    ///
    /// # Raises:
    /// * `WeightsCommitNotAllowed`:
    ///   - Attempting to commit when it is not allowed.
    ///
    pub fn do_commit_weights(
        origin: T::RuntimeOrigin,
        netuid: u16,
        commit_hash: H256,
    ) -> DispatchResult {
        let hotkey = ensure_signed(origin)?;

<<<<<<< HEAD
        log::info!(
            "do_commit_weights( hotkey:{:?} netuid:{:?})",
            hotkey,
            netuid
        );
=======
        log::debug!("do_commit_weights( hotkey:{:?} netuid:{:?})", who, netuid);
>>>>>>> 76eee084

        ensure!(
            Self::get_commit_reveal_weights_enabled(netuid),
            Error::<T>::CommitRevealDisabled
        );

        ensure!(
            Self::check_weights_min_stake(&hotkey, netuid),
            Error::<T>::NotEnoughStakeToSetWeights
        );

        ensure!(
            Self::can_commit(netuid, &hotkey),
            Error::<T>::WeightsCommitNotAllowed
        );

        WeightCommits::<T>::insert(
            netuid,
            &hotkey,
            (commit_hash, Self::get_current_block_as_u64()),
        );
        Ok(())
    }

    /// ---- The implementation for revealing committed weights.
    ///
    /// # Args:
    /// * `origin`: (`<T as frame_system::Config>::RuntimeOrigin`):
    ///   - The signature of the revealing hotkey.
    ///
    /// * `netuid` (`u16`):
    ///   - The u16 network identifier.
    ///
    /// * `uids` (`Vec<u16>`):
    ///   - The uids for the weights being revealed.
    ///
    /// * `values` (`Vec<u16>`):
    ///   - The values of the weights being revealed.
    ///
    /// * `salt` (`Vec<u8>`):
    ///   - The values of the weights being revealed.
    ///
    /// * `version_key` (`u64`):
    ///   - The network version key.
    ///
    /// # Raises:
    /// * `NoWeightsCommitFound`:
    ///   - Attempting to reveal weights without an existing commit.
    ///
    /// * `InvalidRevealCommitHashNotMatchTempo`:
    ///   - Attempting to reveal weights outside the valid tempo.
    ///
    /// * `InvalidRevealCommitHashNotMatch`:
    ///   - The revealed hash does not match the committed hash.
    ///
    pub fn do_reveal_weights(
        origin: T::RuntimeOrigin,
        netuid: u16,
        uids: Vec<u16>,
        values: Vec<u16>,
        salt: Vec<u16>,
        version_key: u64,
    ) -> DispatchResult {
        let who = ensure_signed(origin.clone())?;

        log::debug!("do_reveal_weights( hotkey:{:?} netuid:{:?})", who, netuid);

        ensure!(
            Self::get_commit_reveal_weights_enabled(netuid),
            Error::<T>::CommitRevealDisabled
        );

        WeightCommits::<T>::try_mutate_exists(netuid, &who, |maybe_commit| -> DispatchResult {
            let (commit_hash, commit_block) = maybe_commit
                .as_ref()
                .ok_or(Error::<T>::NoWeightsCommitFound)?;

            ensure!(
                Self::is_reveal_block_range(netuid, *commit_block),
                Error::<T>::InvalidRevealCommitTempo
            );

            let provided_hash: H256 = BlakeTwo256::hash_of(&(
                who.clone(),
                netuid,
                uids.clone(),
                values.clone(),
                salt.clone(),
                version_key,
            ));
            ensure!(
                provided_hash == *commit_hash,
                Error::<T>::InvalidRevealCommitHashNotMatch
            );

            Self::do_set_weights(origin, netuid, uids, values, version_key)
        })
    }

    /// ---- The implementation for the extrinsic set_weights.
    ///
    /// # Args:
    ///  * 'origin': (<T as frame_system::Config>RuntimeOrigin):
    ///    - The signature of the calling hotkey.
    ///
    ///  * 'netuid' (u16):
    ///    - The u16 network identifier.
    ///
    ///  * 'uids' ( Vec<u16> ):
    ///    - The uids of the weights to be set on the chain.
    ///
    ///  * 'values' ( Vec<u16> ):
    ///    - The values of the weights to set on the chain.
    ///
    ///  * 'version_key' ( u64 ):
    ///    - The network version key.
    ///
    /// # Event:
    ///  * WeightsSet;
    ///    - On successfully setting the weights on chain.
    ///
    /// # Raises:
    ///  * 'SubNetworkDoesNotExist':
    ///    - Attempting to set weights on a non-existent network.
    ///
    ///  * 'NotRegistered':
    ///    - Attempting to set weights from a non registered account.
    ///
    ///  * 'IncorrectWeightVersionKey':
    ///    - Attempting to set weights without having an up-to-date version_key.
    ///
    ///  * 'SettingWeightsTooFast':
    ///    - Attempting to set weights faster than the weights_set_rate_limit.
    ///
    ///  * 'NeuronNoValidatorPermit':
    ///    - Attempting to set non-self weights without a validator permit.
    ///
    ///  * 'WeightVecNotEqualSize':
    ///    - Attempting to set weights with uids not of same length.
    ///
    ///  * 'DuplicateUids':
    ///    - Attempting to set weights with duplicate uids.
    ///
    /// * 'UidsLengthExceedUidsInSubNet':
    ///    - Attempting to set weights above the max allowed uids.
    ///
    /// * 'UidVecContainInvalidOne':
    ///    - Attempting to set weights with invalid uids.
    ///
    /// * 'WeightVecLengthIsLow':
    ///    - Attempting to set weights with fewer weights than min.
    ///
    /// * 'MaxWeightExceeded':
    ///    - Attempting to set weights with max value exceeding limit.
    ///
    pub fn do_set_weights(
        origin: T::RuntimeOrigin,
        netuid: u16,
        uids: Vec<u16>,
        values: Vec<u16>,
        version_key: u64,
    ) -> dispatch::DispatchResult {
        // --- 1. Check the caller's signature. This is the hotkey of a registered account.
        let hotkey = ensure_signed(origin)?;
        log::debug!(
            "do_set_weights( origin:{:?} netuid:{:?}, uids:{:?}, values:{:?})",
            hotkey,
            netuid,
            uids,
            values
        );

        // --- Check that the netuid is not the root network.
        ensure!(
            netuid != Self::get_root_netuid(),
            Error::<T>::CanNotSetRootNetworkWeights
        );

        // --- 2. Check that the length of uid list and value list are equal for this network.
        ensure!(
            Self::uids_match_values(&uids, &values),
            Error::<T>::WeightVecNotEqualSize
        );

        // --- 3. Check to see if this is a valid network.
        ensure!(
            Self::if_subnet_exist(netuid),
            Error::<T>::SubNetworkDoesNotExist
        );

        // --- 4. Check to see if the number of uids is within the max allowed uids for this network.
        ensure!(
            Self::check_len_uids_within_allowed(netuid, &uids),
            Error::<T>::UidsLengthExceedUidsInSubNet
        );

        // --- 5. Check to see if the hotkey is registered to the passed network.
        ensure!(
            Self::is_hotkey_registered_on_network(netuid, &hotkey),
            Error::<T>::HotKeyNotRegisteredInSubNet
        );

        // --- 6. Check to see if the hotkey has enought stake to set weights.
        // TODO rethink this to use validator permit.
        // ensure!(
        //     Self::get_total_stake_for_hotkey(&hotkey) >= Self::get_weights_min_stake(),
        //     Error::<T>::NotEnoughStakeToSetWeights
        // );

        // --- 7. Ensure version_key is up-to-date.
        ensure!(
            Self::check_version_key(netuid, version_key),
            Error::<T>::IncorrectWeightVersionKey
        );

        // --- 9. Ensure the uid is not setting weights faster than the weights_set_rate_limit.
        let neuron_uid = Self::get_uid_for_net_and_hotkey(netuid, &hotkey)?;
        let current_block: u64 = Self::get_current_block_as_u64();
        ensure!(
            Self::check_rate_limit(netuid, neuron_uid, current_block),
            Error::<T>::SettingWeightsTooFast
        );

        // --- 10. Check that the neuron uid is an allowed validator permitted to set non-self weights.
        ensure!(
            Self::check_validator_permit(netuid, neuron_uid, &uids, &values),
            Error::<T>::NeuronNoValidatorPermit
        );

        // --- 11. Ensure the passed uids contain no duplicates.
        ensure!(!Self::has_duplicate_uids(&uids), Error::<T>::DuplicateUids);

        // --- 12. Ensure that the passed uids are valid for the network.
        ensure!(
            !Self::contains_invalid_uids(netuid, &uids),
            Error::<T>::UidVecContainInvalidOne
        );

        // --- 13. Ensure that the weights have the required length.
        ensure!(
            Self::check_length(netuid, neuron_uid, &uids, &values),
            Error::<T>::WeightVecLengthIsLow
        );

        // --- 14. Max-upscale the weights.
        let max_upscaled_weights: Vec<u16> = vec_u16_max_upscale_to_u16(&values);

        // --- 15. Ensure the weights are max weight limited
        ensure!(
            Self::max_weight_limited(netuid, neuron_uid, &uids, &max_upscaled_weights),
            Error::<T>::MaxWeightExceeded
        );

        // --- 16. Zip weights for sinking to storage map.
        let mut zipped_weights: Vec<(u16, u16)> = vec![];
        for (uid, val) in uids.iter().zip(max_upscaled_weights.iter()) {
            zipped_weights.push((*uid, *val))
        }

        // --- 17. Set weights under netuid, uid double map entry.
        Weights::<T>::insert(netuid, neuron_uid, zipped_weights);

        // --- 18. Set the activity for the weights on this network.
        Self::set_last_update_for_uid(netuid, neuron_uid, current_block);

        // --- 19. Emit the tracking event.
        log::debug!(
            "WeightsSet( netuid:{:?}, neuron_uid:{:?} )",
            netuid,
            neuron_uid
        );
        Self::deposit_event(Event::WeightsSet(netuid, neuron_uid));

        // --- 20. Return ok.
        Ok(())
    }

    // ==========================
    // ==== Helper functions ====
    // ==========================

    /// Returns true if version_key is up-to-date.
    ///
    pub fn check_version_key(netuid: u16, version_key: u64) -> bool {
        let network_version_key: u64 = WeightsVersionKey::<T>::get(netuid);
        log::debug!(
            "check_version_key( network_version_key:{:?}, version_key:{:?} )",
            network_version_key,
            version_key
        );
        network_version_key == 0 || version_key >= network_version_key
    }

    /// Checks if the neuron has set weights within the weights_set_rate_limit.
    ///
    pub fn check_rate_limit(netuid: u16, neuron_uid: u16, current_block: u64) -> bool {
        if Self::is_uid_exist_on_network(netuid, neuron_uid) {
            // --- 1. Ensure that the diff between current and last_set weights is greater than limit.
            let last_set_weights: u64 = Self::get_last_update_for_uid(netuid, neuron_uid);
            if last_set_weights == 0 {
                return true;
            } // (Storage default) Never set weights.
            return current_block.saturating_sub(last_set_weights)
                >= Self::get_weights_set_rate_limit(netuid);
        }
        // --- 3. Non registered peers cant pass.
        false
    }

    /// Checks for any invalid uids on this network.
    pub fn contains_invalid_uids(netuid: u16, uids: &[u16]) -> bool {
        for uid in uids {
            if !Self::is_uid_exist_on_network(netuid, *uid) {
                log::debug!(
                    "contains_invalid_uids( netuid:{:?}, uid:{:?} does not exist on network. )",
                    netuid,
                    uids
                );
                return true;
            }
        }
        false
    }

    /// Returns true if the passed uids have the same length of the passed values.
    pub fn uids_match_values(uids: &[u16], values: &[u16]) -> bool {
        uids.len() == values.len()
    }

    /// Returns true if the items contain duplicates.
    pub fn has_duplicate_uids(items: &[u16]) -> bool {
        let mut parsed: Vec<u16> = Vec::new();
        for item in items {
            if parsed.contains(item) {
                return true;
            }
            parsed.push(*item);
        }
        false
    }

    /// Returns True if setting self-weight or has validator permit.
    pub fn check_validator_permit(netuid: u16, uid: u16, uids: &[u16], weights: &[u16]) -> bool {
        // Check self weight. Allowed to set single value for self weight.
        if Self::is_self_weight(uid, uids, weights) {
            return true;
        }
        // Check if uid has validator permit.
        Self::get_validator_permit_for_uid(netuid, uid)
    }

    /// Returns True if the uids and weights are have a valid length for uid on network.
    pub fn check_length(netuid: u16, uid: u16, uids: &[u16], weights: &[u16]) -> bool {
        let subnet_n: usize = Self::get_subnetwork_n(netuid) as usize;
        let min_allowed_length: usize = Self::get_min_allowed_weights(netuid) as usize;
        let min_allowed: usize = {
            if subnet_n < min_allowed_length {
                subnet_n
            } else {
                min_allowed_length
            }
        };

        // Check self weight. Allowed to set single value for self weight.
        // Or check that this is the root netuid.
        if netuid != Self::get_root_netuid() && Self::is_self_weight(uid, uids, weights) {
            return true;
        }
        // Check if number of weights exceeds min.
        if weights.len() >= min_allowed {
            return true;
        }
        // To few weights.
        false
    }

    #[allow(clippy::arithmetic_side_effects)]
    /// Returns normalized the passed positive integer weights so that they sum to u16 max value.
    pub fn normalize_weights(mut weights: Vec<u16>) -> Vec<u16> {
        let sum: u64 = weights.iter().map(|x| *x as u64).sum();
        if sum == 0 {
            return weights;
        }
        weights.iter_mut().for_each(|x| {
            *x = (*x as u64)
                .saturating_mul(u16::MAX as u64)
                .saturating_div(sum) as u16;
        });
        weights
    }

    /// Returns False if the weights exceed the max_weight_limit for this network.
    pub fn max_weight_limited(netuid: u16, uid: u16, uids: &[u16], weights: &[u16]) -> bool {
        // Allow self weights to exceed max weight limit.
        if Self::is_self_weight(uid, uids, weights) {
            return true;
        }

        // If the max weight limit it u16 max, return true.
        let max_weight_limit: u16 = Self::get_max_weight_limit(netuid);
        if max_weight_limit == u16::MAX {
            return true;
        }

        // Check if the weights max value is less than or equal to the limit.
        check_vec_max_limited(weights, max_weight_limit)
    }

    /// Returns true if the uids and weights correspond to a self weight on the uid.
    pub fn is_self_weight(uid: u16, uids: &[u16], weights: &[u16]) -> bool {
        if weights.len() != 1 {
            return false;
        }
        let Some(first_uid) = uids.first() else {
            return false;
        };
        if uid != *first_uid {
            return false;
        }
        true
    }

    /// Returns False is the number of uids exceeds the allowed number of uids for this network.
    pub fn check_len_uids_within_allowed(netuid: u16, uids: &[u16]) -> bool {
        let subnetwork_n: u16 = Self::get_subnetwork_n(netuid);
        // we should expect at most subnetwork_n uids.
        uids.len() <= subnetwork_n as usize
    }

    #[allow(clippy::arithmetic_side_effects)]
    pub fn can_commit(netuid: u16, hotkey: &T::AccountId) -> bool {
        if let Some((_hash, commit_block)) = WeightCommits::<T>::get(netuid, hotkey) {
            let interval: u64 = Self::get_commit_reveal_weights_interval(netuid);
            if interval == 0 {
                return true; //prevent division by 0
            }

            let current_block: u64 = Self::get_current_block_as_u64();
            let interval_start: u64 = current_block.saturating_sub(current_block % interval);
            let last_commit_interval_start: u64 =
                commit_block.saturating_sub(commit_block % interval);

            // Allow commit if we're within the interval bounds
            if current_block <= interval_start.saturating_add(interval)
                && interval_start > last_commit_interval_start
            {
                return true;
            }

            false
        } else {
            true
        }
    }

    #[allow(clippy::arithmetic_side_effects)]
    pub fn is_reveal_block_range(netuid: u16, commit_block: u64) -> bool {
        let interval: u64 = Self::get_commit_reveal_weights_interval(netuid);
        if interval == 0 {
            return true; //prevent division by 0
        }

        let commit_interval_start: u64 = commit_block.saturating_sub(commit_block % interval); // Find the start of the interval in which the commit occurred
        let reveal_interval_start: u64 = commit_interval_start.saturating_add(interval); // Start of the next interval after the commit interval
        let current_block: u64 = Self::get_current_block_as_u64();

        // Allow reveal if the current block is within the interval following the commit's interval
        if current_block >= reveal_interval_start
            && current_block < reveal_interval_start.saturating_add(interval)
        {
            return true;
        }

        false
    }
}<|MERGE_RESOLUTION|>--- conflicted
+++ resolved
@@ -28,15 +28,11 @@
     ) -> DispatchResult {
         let hotkey = ensure_signed(origin)?;
 
-<<<<<<< HEAD
         log::info!(
             "do_commit_weights( hotkey:{:?} netuid:{:?})",
             hotkey,
             netuid
         );
-=======
-        log::debug!("do_commit_weights( hotkey:{:?} netuid:{:?})", who, netuid);
->>>>>>> 76eee084
 
         ensure!(
             Self::get_commit_reveal_weights_enabled(netuid),
