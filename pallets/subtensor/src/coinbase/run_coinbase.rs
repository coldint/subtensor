--- conflicted
+++ resolved
@@ -230,15 +230,9 @@
         if let Ok(owner_coldkey) = SubnetOwner::<T>::try_get(netuid) {
             if let Ok(owner_hotkey) = SubnetOwnerHotkey::<T>::try_get(netuid) {
                 // Calculate the owner cut.
-<<<<<<< HEAD
-                let owner_cut: u64 = I96F32::from_num(emission)
-                    .saturating_mul(Self::get_float_subnet_owner_cut())
-                    .to_num::<u64>();
-=======
                 let owner_cut: u64 = I96F32::saturating_from_num(emission)
                     .saturating_mul(Self::get_float_subnet_owner_cut())
                     .saturating_to_num::<u64>();
->>>>>>> 40c4c806
                 log::debug!("Owner cut for netuid {:?}: {:?}", netuid, owner_cut);
 
                 // Subtract the owner cut from the emission
@@ -287,11 +281,7 @@
         let _ = AlphaDividendsPerSubnet::<T>::clear_prefix(netuid, u32::MAX, None);
         for (parent, divs) in all_parent_dividends.iter() {
             // Set of values.
-<<<<<<< HEAD
-            let mut rem_divs: I96F32 = I96F32::from_num(*divs);
-=======
             let mut rem_divs: I96F32 = I96F32::saturating_from_num(*divs);
->>>>>>> 40c4c806
             let owner: T::AccountId = Owner::<T>::get(parent.clone());
 
             // Remove the hotkey take straight off the top.
@@ -310,11 +300,7 @@
             );
             let root_alpha: I96F32 = root_tao.saturating_mul(Self::get_tao_weight());
             let local_alpha: I96F32 =
-<<<<<<< HEAD
-                I96F32::from_num(Self::get_stake_for_hotkey_on_subnet(parent, netuid));
-=======
                 I96F32::saturating_from_num(Self::get_stake_for_hotkey_on_subnet(parent, netuid));
->>>>>>> 40c4c806
             let total_alpha: I96F32 = root_alpha.saturating_add(local_alpha);
 
             // Compute alpha and root proportions.
@@ -326,15 +312,11 @@
             let root_divs: I96F32 = rem_divs.saturating_mul(root_prop);
 
             // Pay out alpha divs.
-<<<<<<< HEAD
-            Self::increase_stake_for_hotkey_on_subnet(parent, netuid, local_divs.to_num::<u64>());
-=======
             Self::increase_stake_for_hotkey_on_subnet(
                 parent,
                 netuid,
                 local_divs.saturating_to_num::<u64>(),
             );
->>>>>>> 40c4c806
             // Add claimable
             Self::increase_root_claimable_for_hotkey_and_subnet(
                 parent,
@@ -343,11 +325,7 @@
             );
 
             AlphaDividendsPerSubnet::<T>::mutate(netuid, parent.clone(), |total| {
-<<<<<<< HEAD
-                *total = total.saturating_add(rem_divs.to_num::<u64>());
-=======
                 *total = total.saturating_add(rem_divs.saturating_to_num::<u64>());
->>>>>>> 40c4c806
             });
         }
     }
