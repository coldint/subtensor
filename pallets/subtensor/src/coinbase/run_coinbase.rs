--- conflicted
+++ resolved
@@ -48,13 +48,7 @@
         let mut total_moving_prices: I96F32 = I96F32::from_num(0.0);
         for netuid_i in subnets.iter() {
             // Get and update the moving price of each subnet adding the total together.
-<<<<<<< HEAD
-            Self::update_moving_price(*netuid_i);
-            total_moving_prices =
-                total_moving_prices.saturating_add(Self::get_moving_alpha_price(*netuid_i));
-=======
             total_moving_prices = total_moving_prices.saturating_add( Self::get_moving_alpha_price( *netuid_i ) );
->>>>>>> e4ccdfa7
         }
         log::debug!("total_moving_prices: {:?}", total_moving_prices);
 
