use super::*;
use alloc::collections::BTreeMap;
use safe_math::*;
use substrate_fixed::types::I96F32;
use tle::stream_ciphers::AESGCMStreamCipherProvider;
use tle::tlock::tld;

/// Contains all necesarry information to set weights.
///
/// In the context of commit-reveal v3, this is the payload which should be
/// encrypted, compressed, serialized, and submitted to the `commit_crv3_weights`
/// extrinsic.
#[derive(Encode, Decode)]
#[freeze_struct("46e75a8326ba3665")]
pub struct WeightsTlockPayload {
    pub uids: Vec<u16>,
    pub values: Vec<u16>,
    pub version_key: u64,
}

impl<T: Config> Pallet<T> {
    pub fn get_root_divs_in_alpha(
        netuid: u16,
        alpha_out_emission: I96F32,
        validator_proportion: I96F32,
    ) -> I96F32 {
        // Get total TAO on root.
        let total_root_tao: I96F32 = I96F32::saturating_from_num(SubnetTAO::<T>::get(0));
        // Get total ALPHA on subnet.
        let total_alpha_issuance: I96F32 =
            I96F32::saturating_from_num(Self::get_alpha_issuance(netuid));
        // Get tao_weight
        let tao_weight: I96F32 = total_root_tao.saturating_mul(Self::get_tao_weight());
        // Get root proportional dividends.
        let root_proportion: I96F32 = tao_weight
            .checked_div(tao_weight.saturating_add(total_alpha_issuance))
            .unwrap_or(I96F32::saturating_from_num(0.0));
        // Get root proportion of alpha_out dividends.
        let root_divs_in_alpha: I96F32 = root_proportion
            .saturating_mul(alpha_out_emission)
            .saturating_mul(validator_proportion); // % of emission that goes to *all* validators.

        // Return
        root_divs_in_alpha
    }

    pub fn run_coinbase(block_emission: I96F32) {
        // --- 0. Get current block.
        let current_block: u64 = Self::get_current_block_as_u64();
        log::debug!("Current block: {:?}", current_block);

        // --- 1. Get all netuids.
        let subnets: Vec<u16> = Self::get_all_subnet_netuids();
        log::debug!("All subnet netuids: {:?}", subnets);

        // --- 2. Sum all the SubnetTAO associated with the same mechanism.
        // Mechanisms get emission based on the proportion of TAO across all their subnets
        let mut total_active_tao: I96F32 = I96F32::saturating_from_num(0);
        let mut mechanism_tao: BTreeMap<u16, I96F32> = BTreeMap::new();
        for netuid in subnets.iter() {
            if *netuid == 0 {
                continue;
            } // Skip root network
            let mechid = SubnetMechanism::<T>::get(*netuid);
            let subnet_tao = I96F32::saturating_from_num(SubnetTAO::<T>::get(*netuid));
            let new_subnet_tao = subnet_tao.saturating_add(
                *mechanism_tao
                    .entry(mechid)
                    .or_insert(I96F32::saturating_from_num(0)),
            );
            *mechanism_tao
                .entry(mechid)
                .or_insert(I96F32::saturating_from_num(0)) = new_subnet_tao;
            total_active_tao = total_active_tao.saturating_add(subnet_tao);
        }
        log::debug!("Mechanism TAO sums: {:?}", mechanism_tao);

        // --- 3. Compute subnet emission values (amount of tao inflation this block).
        let mut tao_in_map: BTreeMap<u16, u64> = BTreeMap::new();
        for netuid in subnets.iter() {
            // Do not emit into root network.
            if *netuid == 0 {
                continue;
            }
            // 3.1: Get subnet mechanism ID
            let mechid: u16 = SubnetMechanism::<T>::get(*netuid);
            log::debug!("Netuid: {:?}, Mechanism ID: {:?}", netuid, mechid);
            // 3.2: Get subnet TAO (T_s)
            let subnet_tao: I96F32 = I96F32::saturating_from_num(SubnetTAO::<T>::get(*netuid));
            log::debug!("Subnet TAO (T_s) for netuid {:?}: {:?}", netuid, subnet_tao);
            // 3.3: Get the denominator as the sum of all TAO associated with a specific mechanism (T_m)
            let mech_tao: I96F32 = *mechanism_tao
                .get(&mechid)
                .unwrap_or(&I96F32::saturating_from_num(0));
            log::debug!(
                "Mechanism TAO (T_m) for mechanism ID {:?}: {:?}",
                mechid,
                mech_tao
            );
            // 3.4: Compute the mechanism emission proportion: P_m = T_m / T_total
            let mech_proportion: I96F32 = mech_tao
                .checked_div(total_active_tao)
                .unwrap_or(I96F32::saturating_from_num(0));
            log::debug!(
                "Mechanism proportion (P_m) for mechanism ID {:?}: {:?}",
                mechid,
                mech_proportion
            );
            // 3.5: Compute the mechanism emission: E_m = P_m * E_b
            let mech_emission: I96F32 = mech_proportion.saturating_mul(block_emission);
            log::debug!(
                "Mechanism emission (E_m) for mechanism ID {:?}: {:?}",
                mechid,
                mech_emission
            );
            // 3.6: Calculate subnet's proportion of mechanism TAO: P_s = T_s / T_m
            let subnet_proportion: I96F32 = subnet_tao
                .checked_div(mech_tao)
                .unwrap_or(I96F32::saturating_from_num(0));
            log::debug!(
                "Subnet proportion (P_s) for netuid {:?}: {:?}",
                netuid,
                subnet_proportion
            );
            // 3.7: Calculate subnet's TAO emission: E_s = P_s * E_m
            let tao_in: u64 = mech_emission
                .checked_mul(subnet_proportion)
                .unwrap_or(I96F32::saturating_from_num(0))
                .saturating_to_num::<u64>();
            log::debug!(
                "Subnet TAO emission (E_s) for netuid {:?}: {:?}",
                netuid,
                tao_in
            );
            // 3.8: Store the subnet TAO emission.
            *tao_in_map.entry(*netuid).or_insert(0) = tao_in;
            // 3.9: Store the block emission for this subnet for chain storage.
            EmissionValues::<T>::insert(*netuid, tao_in);
        }

        // == We'll save the owner cuts for each subnet.
        let mut owner_cuts: BTreeMap<u16, u64> = BTreeMap::new();

        // --- 4. Distribute subnet emission into subnets based on mechanism type.
        for netuid in subnets.iter() {
            // Do not emit into root network.
            if *netuid == 0 {
                continue;
            }
            // 4.1. Get subnet mechanism ID
            let mechid: u16 = SubnetMechanism::<T>::get(*netuid);
            log::debug!("{:?} - mechid: {:?}", netuid, mechid);
            // 4.2: Get the subnet emission TAO.
            let subnet_emission: u64 = *tao_in_map.get(netuid).unwrap_or(&0);
            log::debug!("{:?} subnet_emission: {:?}", netuid, subnet_emission);
            if mechid == 0 {
                // The mechanism is Stable (FOR TESTING PURPOSES ONLY)
                // 4.2.1 Increase Tao in the subnet "reserves" unconditionally.
                SubnetTAO::<T>::mutate(*netuid, |total| {
                    *total = total.saturating_add(subnet_emission)
                });
                // 4.2.2 Increase total stake across all subnets.
                TotalStake::<T>::mutate(|total| *total = total.saturating_add(subnet_emission));
                // 4.2.3 Increase total issuance of Tao.
                TotalIssuance::<T>::mutate(|total| *total = total.saturating_add(subnet_emission));
                // 4.2.4 Increase this subnet pending emission.
                PendingEmission::<T>::mutate(*netuid, |total| {
                    *total = total.saturating_add(subnet_emission)
                });
                // 4.2.5 Go to next subnet.
                continue;
            }
            // Get the total_alpha_emission for the block
            let alpha_block_emission: u64 =
                Self::get_block_emission_for_issuance(Self::get_alpha_issuance(*netuid))
                    .unwrap_or(0);

            // Compute emission into pool.
            let (tao_in_emission, alpha_in_emission, alpha_out_emission): (u64, u64, u64) =
                Self::get_dynamic_tao_emission(*netuid, subnet_emission, alpha_block_emission);

            // Set state vars.
            SubnetTaoInEmission::<T>::insert(*netuid, tao_in_emission);
            SubnetAlphaInEmission::<T>::insert(*netuid, alpha_in_emission);
            SubnetAlphaOutEmission::<T>::insert(*netuid, alpha_out_emission);

            // Increase counters.
            SubnetAlphaIn::<T>::mutate(*netuid, |total| {
                *total = total.saturating_add(alpha_in_emission);
                log::debug!("Injected alpha_in into SubnetAlphaIn: {:?}", *total);
            });
            SubnetAlphaOut::<T>::mutate(*netuid, |total| {
                *total = total.saturating_add(alpha_out_emission);
                log::debug!("Injected alpha_in into SubnetAlphaIn: {:?}", *total);
            });
            SubnetTAO::<T>::mutate(*netuid, |total| {
                *total = total.saturating_add(tao_in_emission);
                log::debug!("Increased Tao in SubnetTAO: {:?}", *total);
            });
            TotalStake::<T>::mutate(|total| {
                *total = total.saturating_add(tao_in_emission);
                log::debug!("Increased TotalStake: {:?}", *total);
            });
            TotalIssuance::<T>::mutate(|total| {
                *total = total.saturating_add(tao_in_emission);
                log::debug!("Increased TotalIssuance: {:?}", *total);
            });

            // Calculate the owner cut.
            let owner_cut: u64 = I96F32::saturating_from_num(alpha_out_emission)
                .saturating_mul(Self::get_float_subnet_owner_cut())
                .saturating_to_num::<u64>();
            log::debug!("Owner cut for netuid {:?}: {:?}", netuid, owner_cut);
            // Store the owner cut for this subnet.
            *owner_cuts.entry(*netuid).or_insert(0) = owner_cut;

            let remaining_emission: u64 = alpha_out_emission.saturating_sub(owner_cut);
            log::debug!(
                "Remaining emission for netuid {:?}: {:?}",
                netuid,
                remaining_emission
            );

            // Validators get 50% of remaining emission.
            let validator_proportion: I96F32 = I96F32::saturating_from_num(0.5);
            // Get proportion of alpha out emission as root divs.
            let root_emission_in_alpha: I96F32 = Self::get_root_divs_in_alpha(
                *netuid,
                I96F32::saturating_from_num(remaining_emission),
                validator_proportion,
            );
            // Subtract root divs from alpha divs.
            let pending_alpha_emission: I96F32 = I96F32::saturating_from_num(remaining_emission)
                .saturating_sub(root_emission_in_alpha);
            // Sell root emission through the pool.
            let root_emission_in_tao: u64 = Self::swap_alpha_for_tao(
                *netuid,
                root_emission_in_alpha.saturating_to_num::<u64>(),
            );
            SubnetAlphaEmissionSell::<T>::insert(
                *netuid,
                root_emission_in_alpha.saturating_to_num::<u64>(),
            );
            // Accumulate root divs for subnet.
            PendingRootDivs::<T>::mutate(*netuid, |total| {
                *total = total.saturating_add(root_emission_in_tao);
            });
            // Accumulate alpha that was swapped for the pending root divs.
            PendingAlphaSwapped::<T>::mutate(*netuid, |total| {
                *total = total.saturating_add(root_emission_in_alpha.saturating_to_num::<u64>());
            });
            // Accumulate alpha emission in pending.
            PendingEmission::<T>::mutate(*netuid, |total| {
                *total = total.saturating_add(pending_alpha_emission.saturating_to_num::<u64>());
            });
            // Accumulate the owner cut in pending.
            PendingOwnerCut::<T>::mutate(*netuid, |total| {
                *total = total.saturating_add(owner_cut);
            });
        }

        // --- 5. Drain pending emission through the subnet based on tempo.
        for &netuid in subnets.iter() {
            // 5.1: Pass on subnets that have not reached their tempo.
            if Self::should_run_epoch(netuid, current_block) {
                if let Err(e) = Self::reveal_crv3_commits(netuid) {
                    log::warn!(
                        "Failed to reveal commits for subnet {} due to error: {:?}",
                        netuid,
                        e
                    );
                };

                // Restart counters.
                BlocksSinceLastStep::<T>::insert(netuid, 0);
                LastMechansimStepBlock::<T>::insert(netuid, current_block);

                // 5.2.1 Get and drain the subnet pending emission.
                let pending_emission: u64 = PendingEmission::<T>::get(netuid);
                PendingEmission::<T>::insert(netuid, 0);

                // 5.2.2a Get and drain the subnet pending root divs.
                let pending_root_divs: u64 = PendingRootDivs::<T>::get(netuid);
                PendingRootDivs::<T>::insert(netuid, 0);

                // 5.2.2b Get this amount as alpha that was swapped for pending root divs.
                let pending_alpha_swapped: u64 = PendingAlphaSwapped::<T>::get(netuid);
                PendingAlphaSwapped::<T>::insert(netuid, 0);

                // 5.2.3 Get owner cut and drain.
                let owner_cut: u64 = PendingOwnerCut::<T>::get(netuid);
                PendingOwnerCut::<T>::insert(netuid, 0);

                // 5.2.4 Drain pending root divs, alpha emission, and owner cut.
                Self::drain_pending_emission(
                    netuid,
                    pending_emission,
                    pending_root_divs,
                    pending_alpha_swapped,
                    owner_cut,
                );
            } else {
                // Increment
                BlocksSinceLastStep::<T>::mutate(netuid, |total| *total = total.saturating_add(1));
            }
        }
    }

    pub fn drain_pending_emission(
        netuid: u16,
        pending_alpha_emission: u64,
        pending_root_divs: u64,
        pending_alpha_swapped: u64,
        owner_cut: u64,
    ) {
        log::debug!(
            "Draining pending alpha emission for netuid {:?}: {:?}, with pending root divs {:?}, pending alpha swapped {:?}, and owner cut {:?}",
            netuid,
            pending_alpha_emission,
            pending_root_divs,
            pending_alpha_swapped,
            owner_cut
        );

        // === 1. Run the epoch() --> hotkey emission.
        // Needs to run on the full emission to the subnet.
        let hotkey_emission: Vec<(T::AccountId, u64, u64)> = Self::epoch(
            netuid,
            pending_alpha_emission.saturating_add(pending_alpha_swapped),
        );
        log::debug!(
            "Hotkey emission for netuid {:?}: {:?}",
            netuid,
            hotkey_emission
        );

        // === 2. Calculate the dividend distributions using the current stake.
        // Clear maps
        let _ = AlphaDividendsPerSubnet::<T>::clear_prefix(netuid, u32::MAX, None);
        let _ = TaoDividendsPerSubnet::<T>::clear_prefix(netuid, u32::MAX, None);

        // Initialize maps for parent-child OR miner dividend distributions.
        let mut dividends_to_distribute: Vec<(T::AccountId, Vec<(T::AccountId, u64)>)> = Vec::new();
        let mut mining_incentive_to_distribute: Vec<(T::AccountId, u64)> = Vec::new();

        // 2.1 --- Get dividend distribution from parent-child and miner distributions.
        for (hotkey, incentive, dividends) in hotkey_emission {
            log::debug!(
                "Processing hotkey {:?} with incentive {:?} and dividends {:?}",
                hotkey,
                incentive,
                dividends
            );

            // Record mining incentive
            mining_incentive_to_distribute.push((hotkey.clone(), incentive));

            // Get dividend tuples for parents and self based on childkey relationships and child-take.
            let dividend_tuples: Vec<(T::AccountId, u64)> =
                Self::get_dividends_distribution(&hotkey, netuid, dividends);
            log::debug!(
                "Dividend tuples for hotkey {:?} on netuid {:?}: {:?}",
                hotkey,
                netuid,
                dividend_tuples
            );

            // Record dividends to distribute
            dividends_to_distribute.push((hotkey.clone(), dividend_tuples));
        }

        // Initialize maps for dividend calculations.
        let mut root_alpha_divs: BTreeMap<T::AccountId, u64> = BTreeMap::new();
        let mut alpha_divs: BTreeMap<T::AccountId, u64> = BTreeMap::new();
        let mut validator_alpha_takes: BTreeMap<T::AccountId, u64> = BTreeMap::new();
        let mut validator_root_alpha_takes: BTreeMap<T::AccountId, u64> = BTreeMap::new();
        // 2.2 --- Calculate the validator_take, alpha_divs, and root_alpha_divs using above dividend tuples.
        for (hotkey, dividend_tuples) in dividends_to_distribute.iter() {
<<<<<<< HEAD
            // Get the local alpha and root alpha.
            let hotkey_tao: I96F32 = I96F32::saturating_from_num(
                Self::get_stake_for_hotkey_on_subnet(hotkey, Self::get_root_netuid()),
            );
            let hotkey_tao_as_alpha: I96F32 = hotkey_tao.saturating_mul(Self::get_tao_weight());
            let hotkey_alpha =
                I96F32::saturating_from_num(Self::get_stake_for_hotkey_on_subnet(hotkey, netuid));
            log::debug!("Hotkey tao for hotkey {:?} on root netuid: {:?}, hotkey tao as alpha: {:?}, hotkey alpha: {:?}", hotkey, hotkey_tao, hotkey_tao_as_alpha, hotkey_alpha);

            // Compute alpha and root proportions.
            let alpha_prop: I96F32 = hotkey_alpha
                .checked_div(hotkey_alpha.saturating_add(hotkey_tao_as_alpha))
                .unwrap_or(I96F32::saturating_from_num(0.0));
            let root_prop: I96F32 = hotkey_tao_as_alpha
                .checked_div(hotkey_alpha.saturating_add(hotkey_tao_as_alpha))
                .unwrap_or(I96F32::saturating_from_num(0.0));
            log::debug!(
                "Alpha proportion: {:?}, root proportion: {:?}",
                alpha_prop,
                root_prop
            );

            // Calculate the dividends to hotkeys based on the local vs root proportion.
=======
            // Calculate the proportion of root vs alpha divs for each hotkey using their stake.
>>>>>>> 1f27c9f9
            for (hotkey_j, divs_j) in dividend_tuples.iter() {
                log::debug!(
                    "Processing dividend for child-hotkey {:?} to parent-hotkey {:?}: {:?}",
                    hotkey,
                    hotkey_j,
                    *divs_j
                );

<<<<<<< HEAD
                // Remove the hotkey take straight off the top.
                let take_prop: I96F32 =
                    I96F32::saturating_from_num(Self::get_hotkey_take(hotkey_j))
                        .checked_div(I96F32::saturating_from_num(u16::MAX))
                        .unwrap_or(I96F32::saturating_from_num(0.0));
                let validator_take: I96F32 =
                    take_prop.saturating_mul(I96F32::saturating_from_num(*divs_j));
                let rem_divs_j: I96F32 =
                    I96F32::saturating_from_num(*divs_j).saturating_sub(validator_take);
=======
                // 2.1 --- Get the local alpha and root alpha.
                let hotkey_tao: I96F32 = I96F32::from_num(Self::get_stake_for_hotkey_on_subnet(
                    hotkey_j,
                    Self::get_root_netuid(),
                ));
                let hotkey_tao_as_alpha: I96F32 = hotkey_tao.saturating_mul(Self::get_tao_weight());
                let hotkey_alpha =
                    I96F32::from_num(Self::get_stake_for_hotkey_on_subnet(hotkey_j, netuid));
                log::debug!("Hotkey tao for hotkey {:?} on root netuid: {:?}, hotkey tao as alpha: {:?}, hotkey alpha: {:?}", hotkey_j, hotkey_tao, hotkey_tao_as_alpha, hotkey_alpha);

                // 2.2 --- Compute alpha and root proportions.
                let alpha_prop: I96F32 = hotkey_alpha
                    .checked_div(hotkey_alpha.saturating_add(hotkey_tao_as_alpha))
                    .unwrap_or(I96F32::from_num(0.0));
                let root_prop: I96F32 = hotkey_tao_as_alpha
                    .checked_div(hotkey_alpha.saturating_add(hotkey_tao_as_alpha))
                    .unwrap_or(I96F32::from_num(0.0));
                log::debug!(
                    "Alpha proportion: {:?}, root proportion: {:?}",
                    alpha_prop,
                    root_prop
                );

                let divs_j: I96F32 = I96F32::from_num(*divs_j);
                // 2.3.1 --- Compute root dividends
                let root_alpha_divs_j: I96F32 = divs_j.saturating_mul(root_prop);
                // 2.3.2 --- Compute alpha dividends
                let alpha_divs_j: I96F32 = divs_j.saturating_sub(root_alpha_divs_j);
                log::debug!(
                    "Alpha dividends: {:?}, Root alpha-dividends: {:?}",
                    alpha_divs_j,
                    root_alpha_divs_j
                );

                // 2.4.1 --- Remove the hotkey take from both alpha and root divs.
                let take_prop: I96F32 = I96F32::from_num(Self::get_hotkey_take(hotkey_j))
                    .checked_div(I96F32::from_num(u16::MAX))
                    .unwrap_or(I96F32::from_num(0.0));

                let validator_alpha_take: I96F32 = take_prop.saturating_mul(alpha_divs_j);
                let validator_root_alpha_take: I96F32 = take_prop.saturating_mul(root_alpha_divs_j);

                let rem_alpha_divs_j: I96F32 = alpha_divs_j.saturating_sub(validator_alpha_take);
                let rem_root_alpha_divs_j: I96F32 =
                    root_alpha_divs_j.saturating_sub(validator_root_alpha_take);
>>>>>>> 1f27c9f9
                log::debug!(
                    "Validator take for hotkey {:?}: alpha take: {:?}, remaining alpha: {:?}, root-alpha take: {:?}, remaining root-alpha: {:?}",
                    hotkey_j,
                    validator_alpha_take,
                    rem_alpha_divs_j,
                    validator_root_alpha_take,
                    rem_root_alpha_divs_j
                );

                // 2.4.2 --- Store the validator takes.
                validator_alpha_takes
                    .entry(hotkey_j.clone())
                    .and_modify(|e| *e = e.saturating_add(validator_alpha_take.to_num::<u64>()))
                    .or_insert(validator_alpha_take.to_num::<u64>());
                validator_root_alpha_takes
                    .entry(hotkey_j.clone())
                    .and_modify(|e| {
                        *e = e.saturating_add(validator_root_alpha_take.to_num::<u64>())
                    })
                    .or_insert(validator_root_alpha_take.to_num::<u64>());
                log::debug!(
                    "Stored validator take for hotkey {:?}: alpha take: {:?}, root-alpha take: {:?}",
                    hotkey_j,
                    validator_alpha_take.to_num::<u64>(),
                    validator_root_alpha_take.to_num::<u64>()
                );

                // 2.5.1 --- Store the root divs under hotkey_j
                root_alpha_divs
                    .entry(hotkey_j.clone())
<<<<<<< HEAD
                    .and_modify(|e| *e = e.saturating_add(root_divs.saturating_to_num::<u64>()))
                    .or_insert(root_divs.saturating_to_num::<u64>());
                total_root_alpha_divs =
                    total_root_alpha_divs.saturating_add(root_divs.saturating_to_num::<u64>());
                log::debug!(
                    "Stored root alpha dividends for hotkey {:?}: {:?}",
                    hotkey_j,
                    root_divs.saturating_to_num::<u64>()
=======
                    .and_modify(|e| *e = e.saturating_add(root_alpha_divs_j.to_num::<u64>()))
                    .or_insert(root_alpha_divs_j.to_num::<u64>());
                log::debug!(
                    "Stored root alpha dividends for hotkey {:?}: {:?}",
                    hotkey_j,
                    root_alpha_divs_j.to_num::<u64>()
                );

                // 2.5.2 --- Store the alpha dividends
                alpha_divs
                    .entry(hotkey_j.clone())
                    .and_modify(|e| *e = e.saturating_add(rem_alpha_divs_j.to_num::<u64>()))
                    .or_insert(rem_alpha_divs_j.to_num::<u64>());
                log::debug!(
                    "Stored alpha dividends for hotkey {:?}: {:?}",
                    hotkey_j,
                    rem_alpha_divs_j.to_num::<u64>()
>>>>>>> 1f27c9f9
                );
            }
        }

        let total_root_alpha_divs: u64 = root_alpha_divs
            .values()
            .sum::<u64>()
            .saturating_add(validator_root_alpha_takes.values().sum::<u64>());

        // === 3. Distribute the dividends to the hotkeys.

        // 3.1 --- Distribute owner cut.
        // Check for existence of subnet owner cold/hot pair and distribute emission directly to them.
        if let Ok(owner_coldkey) = SubnetOwner::<T>::try_get(netuid) {
            if let Ok(owner_hotkey) = SubnetOwnerHotkey::<T>::try_get(netuid) {
                // Increase stake for both coldkey and hotkey on the subnet
                Self::increase_stake_for_hotkey_and_coldkey_on_subnet(
                    &owner_hotkey,
                    &owner_coldkey,
                    netuid,
                    owner_cut,
                );
                log::debug!("Distributed owner cut for netuid {:?} to owner_hotkey {:?} and owner_coldkey {:?}", netuid, owner_hotkey, owner_coldkey);
            }
        }

        // 3.2 --- Distribute mining incentive.
        for (miner_j, incentive) in mining_incentive_to_distribute {
            // Distribute mining incentive immediately.
            Self::increase_stake_for_hotkey_and_coldkey_on_subnet(
                &miner_j.clone(),
                &Owner::<T>::get(miner_j.clone()),
                netuid,
                incentive,
            );
            log::debug!(
                "Distributed mining incentive for hotkey {:?} on netuid {:?}: {:?}",
                miner_j,
                netuid,
                incentive
            );
        }

<<<<<<< HEAD
        // Distribute validator take and alpha-dividends.
        for (_hotkey, dividend_tuples) in dividends_to_distribute.iter() {
            // Pay out dividends to hotkeys based on the local vs root proportion.
            for (hotkey_j, divs_j) in dividend_tuples.iter() {
                // Remove the hotkey take straight off the top.
                let take_prop: I96F32 =
                    I96F32::saturating_from_num(Self::get_hotkey_take(hotkey_j))
                        .checked_div(I96F32::saturating_from_num(u16::MAX))
                        .unwrap_or(I96F32::saturating_from_num(0.0));
                let validator_take: I96F32 =
                    take_prop.saturating_mul(I96F32::saturating_from_num(*divs_j));
                let rem_divs_j: I96F32 =
                    I96F32::saturating_from_num(*divs_j).saturating_sub(validator_take);
                log::debug!(
                    "Validator take for hotkey {:?}: {:?}, remaining dividends: {:?}",
                    hotkey_j,
                    validator_take,
                    rem_divs_j
                );

                // Distribute validator take.
                Self::increase_stake_for_hotkey_and_coldkey_on_subnet(
                    hotkey_j,
                    &Owner::<T>::get(hotkey_j.clone()),
                    netuid,
                    validator_take.saturating_to_num::<u64>(),
                );
                log::debug!(
                    "Distributed validator take for hotkey {:?} on netuid {:?}: {:?}",
                    hotkey_j,
                    netuid,
                    validator_take.saturating_to_num::<u64>()
                );

                // Distribute the alpha divs to the hotkey.
                Self::increase_stake_for_hotkey_on_subnet(
                    hotkey_j,
                    netuid,
                    rem_divs_j.saturating_to_num::<u64>(),
                );
                log::debug!(
                    "Distributed alpha dividends for hotkey {:?} on netuid {:?}: {:?}",
                    hotkey_j,
                    netuid,
                    rem_divs_j.saturating_to_num::<u64>()
                );
=======
        // 3.3.1 --- Distribute validator alpha takes
        for (validator_j, validator_take) in validator_alpha_takes {
            // 3.3.1a --- Distribute validator take to the validator.
            Self::increase_stake_for_hotkey_and_coldkey_on_subnet(
                &validator_j.clone(),
                &Owner::<T>::get(validator_j.clone()),
                netuid,
                validator_take,
            );
            log::debug!(
                "Distributed validator take for hotkey {:?} on netuid {:?}: {:?}",
                validator_j,
                netuid,
                validator_take
            );

            // 3.3.1b --- Record dividends for this validator on this subnet.
            AlphaDividendsPerSubnet::<T>::mutate(netuid, validator_j.clone(), |divs| {
                *divs = divs.saturating_add(validator_take);
            });
            log::debug!(
                "Recorded dividends for validator {:?} on netuid {:?}: {:?}",
                validator_j,
                netuid,
                validator_take
            );
        }

        // 3.3.2 --- Distribute validator root-alpha takes
        for (validator_j, validator_take) in validator_root_alpha_takes {
            // 3.3.2a --- Calculate the proportion of root divs to pay out to this validator's take.
            let proportion: I96F32 = I96F32::from_num(validator_take)
                .checked_div(I96F32::from_num(total_root_alpha_divs))
                .unwrap_or(I96F32::from_num(0));
            // 3.3.2b --- Get the proportion of root divs from the pending root divs.
            let take_as_root_divs: u64 = proportion
                .saturating_mul(I96F32::from_num(pending_root_divs))
                .to_num::<u64>();
            log::debug!(
                "Root div proportion for validator take {:?}: {:?}, take_as_root_divs: {:?}",
                validator_take,
                proportion,
                take_as_root_divs
            );
>>>>>>> 1f27c9f9

            // 3.3.2c --- Distribute validator take to the validator.
            Self::increase_stake_for_hotkey_and_coldkey_on_subnet(
                &validator_j.clone(),
                &Owner::<T>::get(validator_j.clone()),
                Self::get_root_netuid(),
                take_as_root_divs,
            );
            log::debug!(
                "Distributed validator take for hotkey {:?} on root netuid {:?}: {:?}",
                validator_j,
                Self::get_root_netuid(),
                take_as_root_divs
            );

            // 3.3.2d --- Record dividends for this validator on this subnet.
            TaoDividendsPerSubnet::<T>::mutate(netuid, validator_j.clone(), |divs| {
                *divs = divs.saturating_add(take_as_root_divs);
            });
            log::debug!(
                "Recorded dividends for validator {:?} on netuid {:?}: {:?}",
                validator_j,
                netuid,
                take_as_root_divs
            );
        }

        // 3.4 --- Distribute alpha divs
        for (hotkey_j, alpha_divs_j) in alpha_divs {
            // 3.4.1 --- Distribute alpha divs to the hotkey.
            Self::increase_stake_for_hotkey_on_subnet(&hotkey_j.clone(), netuid, alpha_divs_j);
            log::debug!(
                "Distributed alpha dividends for hotkey {:?} on netuid {:?}: {:?}",
                hotkey_j,
                netuid,
                alpha_divs_j
            );

<<<<<<< HEAD
        for (hotkey_j, root_divs) in root_alpha_divs.iter() {
            let proportion: I96F32 = I96F32::saturating_from_num(*root_divs)
                .checked_div(I96F32::saturating_from_num(total_root_alpha_divs))
                .unwrap_or(I96F32::saturating_from_num(0));
=======
            // 3.4.2 --- Record dividends for this hotkey on this subnet.
            AlphaDividendsPerSubnet::<T>::mutate(netuid, hotkey_j.clone(), |divs| {
                *divs = divs.saturating_add(alpha_divs_j);
            });
            log::debug!(
                "Recorded dividends for hotkey {:?} on netuid {:?}: {:?}",
                hotkey_j,
                netuid,
                alpha_divs_j
            );
        }

        // 3.5 --- Distribute root divs
        // For all the root-alpha divs give this proportion of the swapped tao to the root participants.
        for (hotkey_j, root_alpha_divs_j) in root_alpha_divs.iter() {
            // 3.5.1 --- Calculate the proportion of root divs to pay out to this hotkey.
            let proportion: I96F32 = I96F32::from_num(*root_alpha_divs_j)
                .checked_div(I96F32::from_num(total_root_alpha_divs))
                .unwrap_or(I96F32::from_num(0));
            // 3.5.2 --- Get the proportion of root divs from the pending root divs.
>>>>>>> 1f27c9f9
            let root_divs_to_pay: u64 = proportion
                .saturating_mul(I96F32::saturating_from_num(pending_root_divs))
                .saturating_to_num::<u64>();
            log::debug!(
                "Proportion for hotkey {:?}: {:?}, root_divs_to_pay: {:?}",
                hotkey_j,
                proportion,
                root_divs_to_pay
            );

            // 3.5.3 --- Distribute the root divs to the hotkey on the root subnet.
            Self::increase_stake_for_hotkey_on_subnet(
                hotkey_j,
                Self::get_root_netuid(),
                root_divs_to_pay,
            );
            log::debug!(
                "Paid tao to hotkey {:?} on root netuid from netuid {:?}: {:?}",
                hotkey_j,
                netuid,
                root_divs_to_pay
            );

            // 3.5.4 --- Record dividends for this hotkey on this subnet.
            TaoDividendsPerSubnet::<T>::mutate(netuid, hotkey_j.clone(), |divs| {
                *divs = divs.saturating_add(root_divs_to_pay);
            });
            log::debug!(
                "Recorded dividends for hotkey {:?} on netuid {:?}: {:?}",
                hotkey_j,
                netuid,
                root_divs_to_pay
            );
        }
    }

    /// Returns the self contribution of a hotkey on a subnet.
    /// This is the portion of the hotkey's stake that is provided by itself, and not delegated to other hotkeys.
    pub fn get_self_contribution(hotkey: &T::AccountId, netuid: u16) -> u64 {
        // Get all childkeys for this hotkey.
        let childkeys = Self::get_children(hotkey, netuid);
        let mut remaining_proportion: I96F32 = I96F32::saturating_from_num(1.0);
        for (proportion, _) in childkeys {
            remaining_proportion = remaining_proportion.saturating_sub(
                I96F32::saturating_from_num(proportion) // Normalize
                    .safe_div(I96F32::saturating_from_num(u64::MAX)),
            );
        }

        // Get TAO weight
        let tao_weight: I96F32 = Self::get_tao_weight();

        // Get the hotkey's stake including weight
        let root_stake: I96F32 = I96F32::saturating_from_num(Self::get_stake_for_hotkey_on_subnet(
            hotkey,
            Self::get_root_netuid(),
        ));
        let alpha_stake: I96F32 =
            I96F32::saturating_from_num(Self::get_stake_for_hotkey_on_subnet(hotkey, netuid));

        // Calculate the
        let alpha_contribution: I96F32 = alpha_stake.saturating_mul(remaining_proportion);
        let root_contribution: I96F32 = root_stake
            .saturating_mul(remaining_proportion)
            .saturating_mul(tao_weight);
        let combined_contribution: I96F32 = alpha_contribution.saturating_add(root_contribution);

        // Return the combined contribution as a u64
        combined_contribution.saturating_to_num::<u64>()
    }

    /// Returns a list of tuples for each parent associated with this hotkey including self
    /// Each tuples contains the dividends owed to that hotkey given their parent proportion
    /// The hotkey child take proportion is removed from this and added to the tuples for self.
    /// The hotkey also gets a portion based on its own stake contribution, this is added to the childkey take.
    ///
    /// # Arguments
    /// * `hotkye` - The hotkey to distribute out from.
    /// * `netuid` - The netuid we are computing on.
    /// * `dividends` - the dividends to distribute.
    ///
    /// # Returns
    /// * dividend_tuples: `Vec<(T::AccountId, u64)>` - Vector of (hotkey, divs) for each parent including self.
    ///
    pub fn get_dividends_distribution(
        hotkey: &T::AccountId,
        netuid: u16,
        dividends: u64,
    ) -> Vec<(T::AccountId, u64)> {
        // hotkey dividends.
        let mut dividend_tuples: Vec<(T::AccountId, u64)> = vec![];

        // Calculate the hotkey's share of the validator emission based on its childkey take
        let validating_emission: I96F32 = I96F32::saturating_from_num(dividends);
        let childkey_take_proportion: I96F32 =
            I96F32::saturating_from_num(Self::get_childkey_take(hotkey, netuid))
                .safe_div(I96F32::saturating_from_num(u16::MAX));
        log::debug!(
            "Childkey take proportion: {:?} for hotkey {:?}",
            childkey_take_proportion,
            hotkey
        );
        // NOTE: Only the validation emission should be split amongst parents.

        // Reserve childkey take
        let child_emission_take: I96F32 = childkey_take_proportion
            .saturating_mul(I96F32::saturating_from_num(validating_emission));
        let remaining_emission: I96F32 = validating_emission.saturating_sub(child_emission_take);
        log::debug!(
            "Child emission take: {:?} for hotkey {:?}",
            child_emission_take,
            hotkey
        );
        log::debug!(
            "Remaining emission: {:?} for hotkey {:?}",
            remaining_emission,
            hotkey
        );

        // Initialize variables to track emission distribution
        let mut to_parents: u64 = 0;

        // Initialize variables to calculate total stakes from parents
        let mut total_contribution: I96F32 = I96F32::saturating_from_num(0);
        let mut parent_contributions: Vec<(T::AccountId, I96F32)> = Vec::new();

        // Get the weights for root and alpha stakes in emission distribution
        let tao_weight: I96F32 = Self::get_tao_weight();

        // Get self contribution, removing any childkey proportions.
        let self_contribution = Self::get_self_contribution(hotkey, netuid);
        log::debug!(
            "Self contribution for hotkey {:?} on netuid {:?}: {:?}",
            hotkey,
            netuid,
            self_contribution
        );
        // Add self contribution to total contribution but not to the parent contributions.
        total_contribution =
            total_contribution.saturating_add(I96F32::saturating_from_num(self_contribution));

        // Calculate total root and alpha (subnet-specific) stakes from all parents
        for (proportion, parent) in Self::get_parents(hotkey, netuid) {
            // Convert the parent's stake proportion to a fractional value
            let parent_proportion: I96F32 = I96F32::saturating_from_num(proportion)
                .safe_div(I96F32::saturating_from_num(u64::MAX));

            // Get the parent's root and subnet-specific (alpha) stakes
            let parent_root: I96F32 = I96F32::saturating_from_num(
                Self::get_stake_for_hotkey_on_subnet(&parent, Self::get_root_netuid()),
            );
            let parent_alpha: I96F32 =
                I96F32::saturating_from_num(Self::get_stake_for_hotkey_on_subnet(&parent, netuid));

            // Calculate the parent's contribution to the hotkey's stakes
            let parent_alpha_contribution: I96F32 = parent_alpha.saturating_mul(parent_proportion);
            let parent_root_contribution: I96F32 = parent_root
                .saturating_mul(parent_proportion)
                .saturating_mul(tao_weight);
            let combined_contribution: I96F32 =
                parent_alpha_contribution.saturating_add(parent_root_contribution);

            // Add to the total stakes
            total_contribution = total_contribution.saturating_add(combined_contribution);
            // Store the parent's contributions for later use
            parent_contributions.push((parent.clone(), combined_contribution));
            log::debug!(
                "Parent contribution for hotkey {:?} from parent {:?}: {:?}",
                hotkey,
                parent,
                combined_contribution
            );
        }

        // Distribute emission to parents based on their contributions.
        // Deduct childkey take from parent contribution.
        for (parent, contribution) in parent_contributions {
            // Sum up the total emission for this parent
            let emission_factor: I96F32 = contribution
                .checked_div(total_contribution)
                .unwrap_or(I96F32::saturating_from_num(0));
            let parent_emission: u64 =
                (remaining_emission.saturating_mul(emission_factor)).saturating_to_num::<u64>();

            // Add the parent's emission to the distribution list
            dividend_tuples.push((parent, parent_emission));

            // Keep track of total emission distributed to parents
            to_parents = to_parents.saturating_add(parent_emission);
        }
        // Calculate the final emission for the hotkey itself.
        // This includes the take left from the parents and the self contribution.
        let child_emission = remaining_emission
            .saturating_add(child_emission_take)
            .saturating_to_num::<u64>()
            .saturating_sub(to_parents);

        // Add the hotkey's own emission to the distribution list
        dividend_tuples.push((hotkey.clone(), child_emission));

        dividend_tuples
    }

    /// Checks if the epoch should run for a given subnet based on the current block.
    ///
    /// # Arguments
    /// * `netuid` - The unique identifier of the subnet.
    ///
    /// # Returns
    /// * `bool` - True if the epoch should run, false otherwise.
    pub fn should_run_epoch(netuid: u16, current_block: u64) -> bool {
        Self::blocks_until_next_epoch(netuid, Self::get_tempo(netuid), current_block) == 0
    }

    /// Helper function which returns the number of blocks remaining before we will run the epoch on this
    /// network. Networks run their epoch when (block_number + netuid + 1 ) % (tempo + 1) = 0
    /// tempo | netuid | # first epoch block
    ///   1        0               0
    ///   1        1               1
    ///   2        0               1
    ///   2        1               0
    ///   100      0              99
    ///   100      1              98
    /// Special case: tempo = 0, the network never runs.
    ///
    pub fn blocks_until_next_epoch(netuid: u16, tempo: u16, block_number: u64) -> u64 {
        if tempo == 0 {
            return u64::MAX;
        }
        let netuid_plus_one = (netuid as u64).saturating_add(1);
        let tempo_plus_one = (tempo as u64).saturating_add(1);
        let adjusted_block = block_number.wrapping_add(netuid_plus_one);
        let remainder = adjusted_block.checked_rem(tempo_plus_one).unwrap_or(0);
        (tempo as u64).saturating_sub(remainder)
    }

    /// The `reveal_crv3_commits` function is run at the very beginning of epoch `n`,
    pub fn reveal_crv3_commits(netuid: u16) -> dispatch::DispatchResult {
        use ark_serialize::CanonicalDeserialize;
        use frame_support::traits::OriginTrait;
        use tle::curves::drand::TinyBLS381;
        use tle::tlock::TLECiphertext;
        use w3f_bls::EngineBLS;

        let cur_block = Self::get_current_block_as_u64();
        let cur_epoch = Self::get_epoch_index(netuid, cur_block);

        // Weights revealed must have been committed during epoch `cur_epoch - reveal_period`.
        let reveal_epoch =
            cur_epoch.saturating_sub(Self::get_reveal_period(netuid).saturating_sub(1));

        // Clean expired commits
        for (epoch, _) in CRV3WeightCommits::<T>::iter_prefix(netuid) {
            if epoch < reveal_epoch {
                CRV3WeightCommits::<T>::remove(netuid, epoch);
            }
        }

        // No commits to reveal until at least epoch 2.
        if cur_epoch < 2 {
            log::warn!("Failed to reveal commit for subnet {} Too early", netuid);
            return Ok(());
        }

        let mut entries = CRV3WeightCommits::<T>::take(netuid, reveal_epoch);

        // Keep popping item off the end of the queue until we sucessfully reveal a commit.
        while let Some((who, serialized_compresssed_commit, round_number)) = entries.pop_front() {
            let reader = &mut &serialized_compresssed_commit[..];
            let commit = match TLECiphertext::<TinyBLS381>::deserialize_compressed(reader) {
                Ok(c) => c,
                Err(e) => {
                    log::warn!(
						"Failed to reveal commit for subnet {} submitted by {:?} due to error deserializing the commit: {:?}",
						netuid,
						who,
						e
					);
                    continue;
                }
            };

            // Try to get the round number from pallet_drand.
            let pulse = match pallet_drand::Pulses::<T>::get(round_number) {
                Some(p) => p,
                None => {
                    // Round number used was not found on the chain. Skip this commit.
                    log::warn!(
                        "Failed to reveal commit for subnet {} submitted by {:?} due to missing round number {} at time of reveal.",
						netuid,
						who,
                        round_number
                    );
                    continue;
                }
            };

            let signature_bytes = pulse
                .signature
                .strip_prefix(b"0x")
                .unwrap_or(&pulse.signature);

            let sig_reader = &mut &signature_bytes[..];
            let sig = match <TinyBLS381 as EngineBLS>::SignatureGroup::deserialize_compressed(
                sig_reader,
            ) {
                Ok(s) => s,
                Err(e) => {
                    log::error!(
						"Failed to reveal commit for subnet {} submitted by {:?} due to error deserializing signature from drand pallet: {:?}",
						netuid,
						who,
						e
					);
                    continue;
                }
            };

            let decrypted_bytes: Vec<u8> = match tld::<TinyBLS381, AESGCMStreamCipherProvider>(
                commit, sig,
            ) {
                Ok(d) => d,
                Err(e) => {
                    log::warn!(
							"Failed to reveal commit for subnet {} submitted by {:?} due to error decrypting the commit: {:?}",
							netuid,
							who,
							e
												);
                    continue;
                }
            };

            // Decrypt the bytes into WeightsPayload
            let mut reader = &decrypted_bytes[..];
            let payload: WeightsTlockPayload = match Decode::decode(&mut reader) {
                Ok(w) => w,
                Err(e) => {
                    log::warn!("Failed to reveal commit for subnet {} submitted by {:?} due to error deserializing WeightsPayload: {:?}", netuid, who, e);
                    continue;
                }
            };

            if let Err(e) = Self::do_set_weights(
                T::RuntimeOrigin::signed(who.clone()),
                netuid,
                payload.uids,
                payload.values,
                payload.version_key,
            ) {
                log::warn!(
                    "Failed to `do_set_weights` for subnet {} submitted by {:?}: {:?}",
                    netuid,
                    who,
                    e
                );
                continue;
            };
        }

        Ok(())
    }
}<|MERGE_RESOLUTION|>--- conflicted
+++ resolved
@@ -376,33 +376,7 @@
         let mut validator_root_alpha_takes: BTreeMap<T::AccountId, u64> = BTreeMap::new();
         // 2.2 --- Calculate the validator_take, alpha_divs, and root_alpha_divs using above dividend tuples.
         for (hotkey, dividend_tuples) in dividends_to_distribute.iter() {
-<<<<<<< HEAD
-            // Get the local alpha and root alpha.
-            let hotkey_tao: I96F32 = I96F32::saturating_from_num(
-                Self::get_stake_for_hotkey_on_subnet(hotkey, Self::get_root_netuid()),
-            );
-            let hotkey_tao_as_alpha: I96F32 = hotkey_tao.saturating_mul(Self::get_tao_weight());
-            let hotkey_alpha =
-                I96F32::saturating_from_num(Self::get_stake_for_hotkey_on_subnet(hotkey, netuid));
-            log::debug!("Hotkey tao for hotkey {:?} on root netuid: {:?}, hotkey tao as alpha: {:?}, hotkey alpha: {:?}", hotkey, hotkey_tao, hotkey_tao_as_alpha, hotkey_alpha);
-
-            // Compute alpha and root proportions.
-            let alpha_prop: I96F32 = hotkey_alpha
-                .checked_div(hotkey_alpha.saturating_add(hotkey_tao_as_alpha))
-                .unwrap_or(I96F32::saturating_from_num(0.0));
-            let root_prop: I96F32 = hotkey_tao_as_alpha
-                .checked_div(hotkey_alpha.saturating_add(hotkey_tao_as_alpha))
-                .unwrap_or(I96F32::saturating_from_num(0.0));
-            log::debug!(
-                "Alpha proportion: {:?}, root proportion: {:?}",
-                alpha_prop,
-                root_prop
-            );
-
-            // Calculate the dividends to hotkeys based on the local vs root proportion.
-=======
             // Calculate the proportion of root vs alpha divs for each hotkey using their stake.
->>>>>>> 1f27c9f9
             for (hotkey_j, divs_j) in dividend_tuples.iter() {
                 log::debug!(
                     "Processing dividend for child-hotkey {:?} to parent-hotkey {:?}: {:?}",
@@ -411,41 +385,30 @@
                     *divs_j
                 );
 
-<<<<<<< HEAD
-                // Remove the hotkey take straight off the top.
-                let take_prop: I96F32 =
-                    I96F32::saturating_from_num(Self::get_hotkey_take(hotkey_j))
-                        .checked_div(I96F32::saturating_from_num(u16::MAX))
-                        .unwrap_or(I96F32::saturating_from_num(0.0));
-                let validator_take: I96F32 =
-                    take_prop.saturating_mul(I96F32::saturating_from_num(*divs_j));
-                let rem_divs_j: I96F32 =
-                    I96F32::saturating_from_num(*divs_j).saturating_sub(validator_take);
-=======
                 // 2.1 --- Get the local alpha and root alpha.
-                let hotkey_tao: I96F32 = I96F32::from_num(Self::get_stake_for_hotkey_on_subnet(
-                    hotkey_j,
-                    Self::get_root_netuid(),
-                ));
+                let hotkey_tao: I96F32 = I96F32::saturating_from_num(
+                    Self::get_stake_for_hotkey_on_subnet(hotkey_j, Self::get_root_netuid()),
+                );
                 let hotkey_tao_as_alpha: I96F32 = hotkey_tao.saturating_mul(Self::get_tao_weight());
-                let hotkey_alpha =
-                    I96F32::from_num(Self::get_stake_for_hotkey_on_subnet(hotkey_j, netuid));
+                let hotkey_alpha = I96F32::saturating_from_num(
+                    Self::get_stake_for_hotkey_on_subnet(hotkey_j, netuid),
+                );
                 log::debug!("Hotkey tao for hotkey {:?} on root netuid: {:?}, hotkey tao as alpha: {:?}, hotkey alpha: {:?}", hotkey_j, hotkey_tao, hotkey_tao_as_alpha, hotkey_alpha);
 
                 // 2.2 --- Compute alpha and root proportions.
                 let alpha_prop: I96F32 = hotkey_alpha
                     .checked_div(hotkey_alpha.saturating_add(hotkey_tao_as_alpha))
-                    .unwrap_or(I96F32::from_num(0.0));
+                    .unwrap_or(I96F32::saturating_from_num(0.0));
                 let root_prop: I96F32 = hotkey_tao_as_alpha
                     .checked_div(hotkey_alpha.saturating_add(hotkey_tao_as_alpha))
-                    .unwrap_or(I96F32::from_num(0.0));
+                    .unwrap_or(I96F32::saturating_from_num(0.0));
                 log::debug!(
                     "Alpha proportion: {:?}, root proportion: {:?}",
                     alpha_prop,
                     root_prop
                 );
 
-                let divs_j: I96F32 = I96F32::from_num(*divs_j);
+                let divs_j: I96F32 = I96F32::saturating_from_num(*divs_j);
                 // 2.3.1 --- Compute root dividends
                 let root_alpha_divs_j: I96F32 = divs_j.saturating_mul(root_prop);
                 // 2.3.2 --- Compute alpha dividends
@@ -457,9 +420,10 @@
                 );
 
                 // 2.4.1 --- Remove the hotkey take from both alpha and root divs.
-                let take_prop: I96F32 = I96F32::from_num(Self::get_hotkey_take(hotkey_j))
-                    .checked_div(I96F32::from_num(u16::MAX))
-                    .unwrap_or(I96F32::from_num(0.0));
+                let take_prop: I96F32 =
+                    I96F32::saturating_from_num(Self::get_hotkey_take(hotkey_j))
+                        .checked_div(I96F32::saturating_from_num(u16::MAX))
+                        .unwrap_or(I96F32::saturating_from_num(0.0));
 
                 let validator_alpha_take: I96F32 = take_prop.saturating_mul(alpha_divs_j);
                 let validator_root_alpha_take: I96F32 = take_prop.saturating_mul(root_alpha_divs_j);
@@ -467,7 +431,6 @@
                 let rem_alpha_divs_j: I96F32 = alpha_divs_j.saturating_sub(validator_alpha_take);
                 let rem_root_alpha_divs_j: I96F32 =
                     root_alpha_divs_j.saturating_sub(validator_root_alpha_take);
->>>>>>> 1f27c9f9
                 log::debug!(
                     "Validator take for hotkey {:?}: alpha take: {:?}, remaining alpha: {:?}, root-alpha take: {:?}, remaining root-alpha: {:?}",
                     hotkey_j,
@@ -480,52 +443,47 @@
                 // 2.4.2 --- Store the validator takes.
                 validator_alpha_takes
                     .entry(hotkey_j.clone())
-                    .and_modify(|e| *e = e.saturating_add(validator_alpha_take.to_num::<u64>()))
-                    .or_insert(validator_alpha_take.to_num::<u64>());
+                    .and_modify(|e| {
+                        *e = e.saturating_add(validator_alpha_take.saturating_to_num::<u64>())
+                    })
+                    .or_insert(validator_alpha_take.saturating_to_num::<u64>());
                 validator_root_alpha_takes
                     .entry(hotkey_j.clone())
                     .and_modify(|e| {
-                        *e = e.saturating_add(validator_root_alpha_take.to_num::<u64>())
+                        *e = e.saturating_add(validator_root_alpha_take.saturating_to_num::<u64>())
                     })
-                    .or_insert(validator_root_alpha_take.to_num::<u64>());
+                    .or_insert(validator_root_alpha_take.saturating_to_num::<u64>());
                 log::debug!(
                     "Stored validator take for hotkey {:?}: alpha take: {:?}, root-alpha take: {:?}",
                     hotkey_j,
-                    validator_alpha_take.to_num::<u64>(),
-                    validator_root_alpha_take.to_num::<u64>()
+                    validator_alpha_take.saturating_to_num::<u64>(),
+                    validator_root_alpha_take.saturating_to_num::<u64>()
                 );
 
                 // 2.5.1 --- Store the root divs under hotkey_j
                 root_alpha_divs
                     .entry(hotkey_j.clone())
-<<<<<<< HEAD
-                    .and_modify(|e| *e = e.saturating_add(root_divs.saturating_to_num::<u64>()))
-                    .or_insert(root_divs.saturating_to_num::<u64>());
-                total_root_alpha_divs =
-                    total_root_alpha_divs.saturating_add(root_divs.saturating_to_num::<u64>());
+                    .and_modify(|e| {
+                        *e = e.saturating_add(root_alpha_divs_j.saturating_to_num::<u64>())
+                    })
+                    .or_insert(root_alpha_divs_j.saturating_to_num::<u64>());
                 log::debug!(
                     "Stored root alpha dividends for hotkey {:?}: {:?}",
                     hotkey_j,
-                    root_divs.saturating_to_num::<u64>()
-=======
-                    .and_modify(|e| *e = e.saturating_add(root_alpha_divs_j.to_num::<u64>()))
-                    .or_insert(root_alpha_divs_j.to_num::<u64>());
-                log::debug!(
-                    "Stored root alpha dividends for hotkey {:?}: {:?}",
-                    hotkey_j,
-                    root_alpha_divs_j.to_num::<u64>()
+                    root_alpha_divs_j.saturating_to_num::<u64>()
                 );
 
                 // 2.5.2 --- Store the alpha dividends
                 alpha_divs
                     .entry(hotkey_j.clone())
-                    .and_modify(|e| *e = e.saturating_add(rem_alpha_divs_j.to_num::<u64>()))
-                    .or_insert(rem_alpha_divs_j.to_num::<u64>());
+                    .and_modify(|e| {
+                        *e = e.saturating_add(rem_alpha_divs_j.saturating_to_num::<u64>())
+                    })
+                    .or_insert(rem_alpha_divs_j.saturating_to_num::<u64>());
                 log::debug!(
                     "Stored alpha dividends for hotkey {:?}: {:?}",
                     hotkey_j,
-                    rem_alpha_divs_j.to_num::<u64>()
->>>>>>> 1f27c9f9
+                    rem_alpha_divs_j.saturating_to_num::<u64>()
                 );
             }
         }
@@ -569,54 +527,6 @@
             );
         }
 
-<<<<<<< HEAD
-        // Distribute validator take and alpha-dividends.
-        for (_hotkey, dividend_tuples) in dividends_to_distribute.iter() {
-            // Pay out dividends to hotkeys based on the local vs root proportion.
-            for (hotkey_j, divs_j) in dividend_tuples.iter() {
-                // Remove the hotkey take straight off the top.
-                let take_prop: I96F32 =
-                    I96F32::saturating_from_num(Self::get_hotkey_take(hotkey_j))
-                        .checked_div(I96F32::saturating_from_num(u16::MAX))
-                        .unwrap_or(I96F32::saturating_from_num(0.0));
-                let validator_take: I96F32 =
-                    take_prop.saturating_mul(I96F32::saturating_from_num(*divs_j));
-                let rem_divs_j: I96F32 =
-                    I96F32::saturating_from_num(*divs_j).saturating_sub(validator_take);
-                log::debug!(
-                    "Validator take for hotkey {:?}: {:?}, remaining dividends: {:?}",
-                    hotkey_j,
-                    validator_take,
-                    rem_divs_j
-                );
-
-                // Distribute validator take.
-                Self::increase_stake_for_hotkey_and_coldkey_on_subnet(
-                    hotkey_j,
-                    &Owner::<T>::get(hotkey_j.clone()),
-                    netuid,
-                    validator_take.saturating_to_num::<u64>(),
-                );
-                log::debug!(
-                    "Distributed validator take for hotkey {:?} on netuid {:?}: {:?}",
-                    hotkey_j,
-                    netuid,
-                    validator_take.saturating_to_num::<u64>()
-                );
-
-                // Distribute the alpha divs to the hotkey.
-                Self::increase_stake_for_hotkey_on_subnet(
-                    hotkey_j,
-                    netuid,
-                    rem_divs_j.saturating_to_num::<u64>(),
-                );
-                log::debug!(
-                    "Distributed alpha dividends for hotkey {:?} on netuid {:?}: {:?}",
-                    hotkey_j,
-                    netuid,
-                    rem_divs_j.saturating_to_num::<u64>()
-                );
-=======
         // 3.3.1 --- Distribute validator alpha takes
         for (validator_j, validator_take) in validator_alpha_takes {
             // 3.3.1a --- Distribute validator take to the validator.
@@ -648,20 +558,19 @@
         // 3.3.2 --- Distribute validator root-alpha takes
         for (validator_j, validator_take) in validator_root_alpha_takes {
             // 3.3.2a --- Calculate the proportion of root divs to pay out to this validator's take.
-            let proportion: I96F32 = I96F32::from_num(validator_take)
-                .checked_div(I96F32::from_num(total_root_alpha_divs))
-                .unwrap_or(I96F32::from_num(0));
+            let proportion: I96F32 = I96F32::saturating_from_num(validator_take)
+                .checked_div(I96F32::saturating_from_num(total_root_alpha_divs))
+                .unwrap_or(I96F32::saturating_from_num(0));
             // 3.3.2b --- Get the proportion of root divs from the pending root divs.
             let take_as_root_divs: u64 = proportion
-                .saturating_mul(I96F32::from_num(pending_root_divs))
-                .to_num::<u64>();
+                .saturating_mul(I96F32::saturating_from_num(pending_root_divs))
+                .saturating_to_num::<u64>();
             log::debug!(
                 "Root div proportion for validator take {:?}: {:?}, take_as_root_divs: {:?}",
                 validator_take,
                 proportion,
                 take_as_root_divs
             );
->>>>>>> 1f27c9f9
 
             // 3.3.2c --- Distribute validator take to the validator.
             Self::increase_stake_for_hotkey_and_coldkey_on_subnet(
@@ -700,12 +609,6 @@
                 alpha_divs_j
             );
 
-<<<<<<< HEAD
-        for (hotkey_j, root_divs) in root_alpha_divs.iter() {
-            let proportion: I96F32 = I96F32::saturating_from_num(*root_divs)
-                .checked_div(I96F32::saturating_from_num(total_root_alpha_divs))
-                .unwrap_or(I96F32::saturating_from_num(0));
-=======
             // 3.4.2 --- Record dividends for this hotkey on this subnet.
             AlphaDividendsPerSubnet::<T>::mutate(netuid, hotkey_j.clone(), |divs| {
                 *divs = divs.saturating_add(alpha_divs_j);
@@ -722,11 +625,10 @@
         // For all the root-alpha divs give this proportion of the swapped tao to the root participants.
         for (hotkey_j, root_alpha_divs_j) in root_alpha_divs.iter() {
             // 3.5.1 --- Calculate the proportion of root divs to pay out to this hotkey.
-            let proportion: I96F32 = I96F32::from_num(*root_alpha_divs_j)
-                .checked_div(I96F32::from_num(total_root_alpha_divs))
-                .unwrap_or(I96F32::from_num(0));
+            let proportion: I96F32 = I96F32::saturating_from_num(*root_alpha_divs_j)
+                .checked_div(I96F32::saturating_from_num(total_root_alpha_divs))
+                .unwrap_or(I96F32::saturating_from_num(0));
             // 3.5.2 --- Get the proportion of root divs from the pending root divs.
->>>>>>> 1f27c9f9
             let root_divs_to_pay: u64 = proportion
                 .saturating_mul(I96F32::saturating_from_num(pending_root_divs))
                 .saturating_to_num::<u64>();
