use super::*;
use alloc::collections::BTreeMap;
use safe_math::*;
use sp_runtime::Saturating;
use substrate_fixed::types::U96F32;
use subtensor_runtime_common::{AlphaCurrency, Currency, NetUid};
use subtensor_swap_interface::SwapHandler;

// Distribute dividends to each hotkey
macro_rules! asfloat {
    ($val:expr) => {
        U96F32::saturating_from_num($val)
    };
}

macro_rules! tou64 {
    ($val:expr) => {
        $val.saturating_to_num::<u64>()
    };
}

const SUBNET_EMISSION_PART: f32 = 0.98;
const NODE_VALIDATOR_EMISSION_PART: f32 = 0.02;

impl<T: Config> Pallet<T> {
    pub fn run_coinbase(total_block_emission: U96F32) {
        // --- 0. Get current block.
        let current_block: u64 = Self::get_current_block_as_u64();
        log::debug!("Current block: {:?}", current_block);

        let subnet_block_emission =
            total_block_emission.saturating_mul(U96F32::from_num(SUBNET_EMISSION_PART));
        let node_validator_block_emission =
            total_block_emission.saturating_mul(U96F32::from_num(NODE_VALIDATOR_EMISSION_PART));
        PendingNodeValidatorEmissions::<T>::mutate(|cur| {
            cur.saturating_accrue(node_validator_block_emission.to_num::<u64>());
        });

        log::debug!("total_block_emission:\n{:?}\n", total_block_emission);
        log::debug!(
            "node_validator_block_emission:\n{:?}\n",
            node_validator_block_emission
        );
        log::debug!("subnetwork_block_emission:\n{:?}\n", subnet_block_emission);

        // --- 1. Get all netuids (filter out root)
        let subnets: Vec<NetUid> = Self::get_all_subnet_netuids()
            .into_iter()
            .filter(|netuid| *netuid != NetUid::ROOT)
            .collect();
        log::debug!("All subnet netuids: {:?}", subnets);
        // Filter out subnets with no first emission block number.
        let subnets_to_emit_to: Vec<NetUid> = subnets
            .clone()
            .into_iter()
            .filter(|netuid| FirstEmissionBlockNumber::<T>::get(*netuid).is_some())
            .collect();
        log::debug!("Subnets to emit to: {:?}", subnets_to_emit_to);

        // --- 2. Get sum of tao reserves ( in a later version we will switch to prices. )
        let mut total_moving_prices = U96F32::saturating_from_num(0.0);
        // Only get price EMA for subnets that we emit to.
        for netuid_i in subnets_to_emit_to.iter() {
            // Get and update the moving price of each subnet adding the total together.
            total_moving_prices =
                total_moving_prices.saturating_add(Self::get_moving_alpha_price(*netuid_i));
        }
        log::debug!("total_moving_prices: {:?}", total_moving_prices);

        // --- 3. Get subnet terms (tao_in, alpha_in, and alpha_out)
        // Computation is described in detail in the dtao whitepaper.
        let mut tao_in: BTreeMap<NetUid, U96F32> = BTreeMap::new();
        let mut alpha_in: BTreeMap<NetUid, U96F32> = BTreeMap::new();
        let mut alpha_out: BTreeMap<NetUid, U96F32> = BTreeMap::new();
        let mut is_subsidized: BTreeMap<NetUid, bool> = BTreeMap::new();
        // Only calculate for subnets that we are emitting to.
        for netuid_i in subnets_to_emit_to.iter() {
            // Get subnet price.
            let price_i = T::SwapInterface::current_alpha_price((*netuid_i).into());
            log::debug!("price_i: {:?}", price_i);
            // Get subnet TAO.
            let moving_price_i: U96F32 = Self::get_moving_alpha_price(*netuid_i);
            log::debug!("moving_price_i: {:?}", moving_price_i);
            // Emission is price over total.
<<<<<<< HEAD
            let mut tao_in_i: U96F32 = subnet_block_emission
=======
            let default_tao_in_i: U96F32 = block_emission
>>>>>>> 6309d359
                .saturating_mul(moving_price_i)
                .checked_div(total_moving_prices)
                .unwrap_or(asfloat!(0.0));
            log::debug!("default_tao_in_i: {:?}", default_tao_in_i);
            // Get alpha_emission total
            let alpha_emission_i: U96F32 = asfloat!(
                Self::get_block_emission_for_issuance(Self::get_alpha_issuance(*netuid_i).into())
                    .unwrap_or(0)
            );
            log::debug!("alpha_emission_i: {:?}", alpha_emission_i);

            // Get initial alpha_in
            let alpha_in_i: U96F32;
            let mut tao_in_i: U96F32;
            let tao_in_ratio: U96F32 = default_tao_in_i.safe_div_or(
                U96F32::saturating_from_num(block_emission),
                U96F32::saturating_from_num(0.0),
            );
            if price_i < tao_in_ratio {
                tao_in_i = price_i.saturating_mul(U96F32::saturating_from_num(block_emission));
                alpha_in_i = alpha_emission_i;
                let difference_tao: U96F32 = default_tao_in_i.saturating_sub(tao_in_i);
                // Difference becomes buy.
                let buy_swap_result = Self::swap_tao_for_alpha(
                    *netuid_i,
                    tou64!(difference_tao),
                    T::SwapInterface::max_price(),
                    true,
                );
                if let Ok(buy_swap_result_ok) = buy_swap_result {
                    let bought_alpha = AlphaCurrency::from(buy_swap_result_ok.amount_paid_out);
                    SubnetAlphaOut::<T>::mutate(*netuid_i, |total| {
                        *total = total.saturating_sub(bought_alpha);
                    });
                }
                is_subsidized.insert(*netuid_i, true);
            } else {
                tao_in_i = default_tao_in_i;
                alpha_in_i = tao_in_i.safe_div_or(price_i, alpha_emission_i);
                is_subsidized.insert(*netuid_i, false);
            }
            log::debug!("alpha_in_i: {:?}", alpha_in_i);

            // Get alpha_out.
            let alpha_out_i = alpha_emission_i;
            // Only emit TAO if the subnetwork allows registration.
            if !Self::get_network_registration_allowed(*netuid_i)
                && !Self::get_network_pow_registration_allowed(*netuid_i)
            {
                tao_in_i = asfloat!(0.0);
            }
            // Insert values into maps
            tao_in.insert(*netuid_i, tao_in_i);
            alpha_in.insert(*netuid_i, alpha_in_i);
            alpha_out.insert(*netuid_i, alpha_out_i);
        }
        log::debug!("tao_in: {:?}", tao_in);
        log::debug!("alpha_in: {:?}", alpha_in);
        log::debug!("alpha_out: {:?}", alpha_out);

        // --- 4. Injection.
        // Actually perform the injection of alpha_in, alpha_out and tao_in into the subnet pool.
        // This operation changes the pool liquidity each block.
        for netuid_i in subnets_to_emit_to.iter() {
            // Inject Alpha in.
            let alpha_in_i =
                AlphaCurrency::from(tou64!(*alpha_in.get(netuid_i).unwrap_or(&asfloat!(0))));
            SubnetAlphaInEmission::<T>::insert(*netuid_i, alpha_in_i);
            SubnetAlphaIn::<T>::mutate(*netuid_i, |total| {
                *total = total.saturating_add(alpha_in_i);
            });
            // Injection Alpha out.
            let alpha_out_i =
                AlphaCurrency::from(tou64!(*alpha_out.get(netuid_i).unwrap_or(&asfloat!(0))));
            SubnetAlphaOutEmission::<T>::insert(*netuid_i, alpha_out_i);
            SubnetAlphaOut::<T>::mutate(*netuid_i, |total| {
                *total = total.saturating_add(alpha_out_i);
            });
            // Inject TAO in.
            let tao_in_i: u64 = tou64!(*tao_in.get(netuid_i).unwrap_or(&asfloat!(0)));
            SubnetTaoInEmission::<T>::insert(*netuid_i, tao_in_i);
            SubnetTAO::<T>::mutate(*netuid_i, |total| {
                *total = total.saturating_add(tao_in_i);
            });
            TotalStake::<T>::mutate(|total| {
                *total = total.saturating_add(tao_in_i);
            });
            TotalIssuance::<T>::mutate(|total| {
                *total = total.saturating_add(tao_in_i);
            });
            // Adjust protocol liquidity based on new reserves
            T::SwapInterface::adjust_protocol_liquidity(*netuid_i, tao_in_i, alpha_in_i);
        }

        // --- 5. Compute owner cuts and remove them from alpha_out remaining.
        // Remove owner cuts here so that we can properly seperate root dividends in the next step.
        // Owner cuts are accumulated and then fed to the drain at the end of this func.
        let cut_percent: U96F32 = Self::get_float_subnet_owner_cut();
        let mut owner_cuts: BTreeMap<NetUid, U96F32> = BTreeMap::new();
        for netuid_i in subnets_to_emit_to.iter() {
            // Get alpha out.
            let alpha_out_i: U96F32 = *alpha_out.get(netuid_i).unwrap_or(&asfloat!(0));
            log::debug!("alpha_out_i: {:?}", alpha_out_i);
            // Calculate the owner cut.
            let owner_cut_i: U96F32 = alpha_out_i.saturating_mul(cut_percent);
            log::debug!("owner_cut_i: {:?}", owner_cut_i);
            // Save owner cut.
            *owner_cuts.entry(*netuid_i).or_insert(asfloat!(0)) = owner_cut_i;
            // Save new alpha_out.
            alpha_out.insert(*netuid_i, alpha_out_i.saturating_sub(owner_cut_i));
            // Accumulate the owner cut in pending.
            PendingOwnerCut::<T>::mutate(*netuid_i, |total| {
                *total = total.saturating_add(tou64!(owner_cut_i).into());
            });
        }

        // --- 6. Seperate out root dividends in alpha and sell them into tao.
        // Then accumulate those dividends for later.
        for netuid_i in subnets_to_emit_to.iter() {
            // Get remaining alpha out.
            let alpha_out_i: U96F32 = *alpha_out.get(netuid_i).unwrap_or(&asfloat!(0.0));
            log::debug!("alpha_out_i: {:?}", alpha_out_i);
            // Get total TAO on root.
            let root_tao: U96F32 = asfloat!(SubnetTAO::<T>::get(NetUid::ROOT));
            log::debug!("root_tao: {:?}", root_tao);
            // Get total ALPHA on subnet.
            let alpha_issuance: U96F32 = asfloat!(Self::get_alpha_issuance(*netuid_i));
            log::debug!("alpha_issuance: {:?}", alpha_issuance);
            // Get tao_weight
            let tao_weight: U96F32 = root_tao.saturating_mul(Self::get_tao_weight());
            log::debug!("tao_weight: {:?}", tao_weight);
            // Get root proportional dividends.
            let root_proportion: U96F32 = tao_weight
                .checked_div(tao_weight.saturating_add(alpha_issuance))
                .unwrap_or(asfloat!(0.0));
            log::debug!("root_proportion: {:?}", root_proportion);
            // Get root proportion of alpha_out dividends.
            let root_alpha: U96F32 = root_proportion
                .saturating_mul(alpha_out_i) // Total alpha emission per block remaining.
                .saturating_mul(asfloat!(0.5)); // 50% to validators.
            // Remove root alpha from alpha_out.
            log::debug!("root_alpha: {:?}", root_alpha);
            // Get pending alpha as original alpha_out - root_alpha.
            let pending_alpha: U96F32 = alpha_out_i.saturating_sub(root_alpha);
            log::debug!("pending_alpha: {:?}", pending_alpha);
            // Sell root emission through the pool (do not pay fees)
            let subsidized: bool = *is_subsidized.get(netuid_i).unwrap_or(&false);
            if !subsidized {
                let swap_result = Self::swap_alpha_for_tao(
                    *netuid_i,
                    tou64!(root_alpha).into(),
                    T::SwapInterface::min_price(),
                    true,
                );
                if let Ok(ok_result) = swap_result {
                    let root_tao: u64 = ok_result.amount_paid_out;
                    // Accumulate root divs for subnet.
                    PendingRootDivs::<T>::mutate(*netuid_i, |total| {
                        *total = total.saturating_add(root_tao);
                    });
                }
            }
            // Accumulate alpha emission in pending.
            PendingAlphaSwapped::<T>::mutate(*netuid_i, |total| {
                *total = total.saturating_add(tou64!(root_alpha).into());
            });
            // Accumulate alpha emission in pending.
            PendingEmission::<T>::mutate(*netuid_i, |total| {
                *total = total.saturating_add(tou64!(pending_alpha).into());
            });
        }

        // --- 7 Update moving prices after using them in the emission calculation.
        // Only update price EMA for subnets that we emit to.
        for netuid_i in subnets_to_emit_to.iter() {
            // Update moving prices after using them above.
            Self::update_moving_price(*netuid_i);
        }

        // --- 7. Drain pending emission through the subnet based on tempo.
        // Run the epoch for *all* subnets, even if we don't emit anything.
        for &netuid in subnets.iter() {
            // Pass on subnets that have not reached their tempo.
            if Self::should_run_epoch(netuid, current_block) {
                if let Err(e) = Self::reveal_crv3_commits(netuid) {
                    log::warn!(
                        "Failed to reveal commits for subnet {} due to error: {:?}",
                        netuid,
                        e
                    );
                };

                // Restart counters.
                BlocksSinceLastStep::<T>::insert(netuid, 0);
                LastMechansimStepBlock::<T>::insert(netuid, current_block);

                // Get and drain the subnet pending emission.
                let pending_alpha = PendingEmission::<T>::get(netuid);
                PendingEmission::<T>::insert(netuid, AlphaCurrency::ZERO);

                // Get and drain the subnet pending root divs.
                let pending_tao = PendingRootDivs::<T>::get(netuid);
                PendingRootDivs::<T>::insert(netuid, 0);

                // Get this amount as alpha that was swapped for pending root divs.
                let pending_swapped = PendingAlphaSwapped::<T>::get(netuid);
                PendingAlphaSwapped::<T>::insert(netuid, AlphaCurrency::ZERO);

                // Get owner cut and drain.
                let owner_cut = PendingOwnerCut::<T>::get(netuid);
                PendingOwnerCut::<T>::insert(netuid, AlphaCurrency::ZERO);

                // Drain pending root divs, alpha emission, and owner cut.
                Self::drain_pending_emission(
                    netuid,
                    pending_alpha,
                    pending_tao,
                    pending_swapped,
                    owner_cut,
                );
            } else {
                // Increment
                BlocksSinceLastStep::<T>::mutate(netuid, |total| *total = total.saturating_add(1));
            }
        }
    }

    pub fn calculate_dividends_and_incentives(
        netuid: NetUid,
        hotkey_emission: Vec<(T::AccountId, AlphaCurrency, AlphaCurrency)>,
    ) -> (
        BTreeMap<T::AccountId, AlphaCurrency>,
        BTreeMap<T::AccountId, U96F32>,
    ) {
        // Accumulate emission of dividends and incentive per hotkey.
        let mut incentives: BTreeMap<T::AccountId, AlphaCurrency> = BTreeMap::new();
        let mut dividends: BTreeMap<T::AccountId, U96F32> = BTreeMap::new();
        for (hotkey, incentive, dividend) in hotkey_emission {
            // Accumulate incentives to miners.
            incentives
                .entry(hotkey.clone())
                .and_modify(|e| *e = e.saturating_add(incentive))
                .or_insert(incentive);
            // Accumulate dividends to parents.
            let div_tuples: Vec<(T::AccountId, AlphaCurrency)> =
                Self::get_parent_child_dividends_distribution(&hotkey, netuid, dividend);
            // Accumulate dividends per hotkey.
            for (parent, parent_div) in div_tuples {
                dividends
                    .entry(parent)
                    .and_modify(|e| *e = e.saturating_add(asfloat!(parent_div)))
                    .or_insert(asfloat!(parent_div));
            }
        }
        log::debug!("incentives: {:?}", incentives);
        log::debug!("dividends: {:?}", dividends);

        (incentives, dividends)
    }

    pub fn calculate_dividend_distribution(
        pending_alpha: AlphaCurrency,
        pending_tao: u64,
        tao_weight: U96F32,
        stake_map: BTreeMap<T::AccountId, (AlphaCurrency, AlphaCurrency)>,
        dividends: BTreeMap<T::AccountId, U96F32>,
    ) -> (
        BTreeMap<T::AccountId, U96F32>,
        BTreeMap<T::AccountId, U96F32>,
    ) {
        log::debug!("dividends: {:?}", dividends);
        log::debug!("stake_map: {:?}", stake_map);
        log::debug!("pending_alpha: {:?}", pending_alpha);
        log::debug!("pending_tao: {:?}", pending_tao);
        log::debug!("tao_weight: {:?}", tao_weight);

        // Setup.
        let zero: U96F32 = asfloat!(0.0);

        // Accumulate root divs and alpha_divs. For each hotkey we compute their
        // local and root dividend proportion based on their alpha_stake/root_stake
        let mut total_root_divs: U96F32 = asfloat!(0);
        let mut total_alpha_divs: U96F32 = asfloat!(0);
        let mut root_dividends: BTreeMap<T::AccountId, U96F32> = BTreeMap::new();
        let mut alpha_dividends: BTreeMap<T::AccountId, U96F32> = BTreeMap::new();
        for (hotkey, dividend) in dividends {
            if let Some((alpha_stake, root_stake)) = stake_map.get(&hotkey) {
                let alpha_stake = alpha_stake.to_u64();
                let root_stake = root_stake.to_u64();
                // Get hotkey ALPHA on subnet.
                let alpha_stake = asfloat!(alpha_stake);
                // Get hotkey TAO on root.
                let root_stake = asfloat!(root_stake);

                // Convert TAO to alpha with weight.
                let root_alpha = root_stake.saturating_mul(tao_weight);
                // Get total from root and local
                let total_alpha = alpha_stake.saturating_add(root_alpha);
                // Compute root prop.
                let root_prop = root_alpha.checked_div(total_alpha).unwrap_or(zero);
                // Compute root dividends
                let root_divs = dividend.saturating_mul(root_prop);
                // Compute alpha dividends
                let alpha_divs = dividend.saturating_sub(root_divs);
                // Record the alpha dividends.
                alpha_dividends
                    .entry(hotkey.clone())
                    .and_modify(|e| *e = e.saturating_add(alpha_divs))
                    .or_insert(alpha_divs);
                // Accumulate total alpha divs.
                total_alpha_divs = total_alpha_divs.saturating_add(alpha_divs);
                // Record the root dividends.
                root_dividends
                    .entry(hotkey.clone())
                    .and_modify(|e| *e = e.saturating_add(root_divs))
                    .or_insert(root_divs);
                // Accumulate total root divs.
                total_root_divs = total_root_divs.saturating_add(root_divs);
            }
        }
        log::debug!("alpha_dividends: {:?}", alpha_dividends);
        log::debug!("root_dividends: {:?}", root_dividends);
        log::debug!("total_root_divs: {:?}", total_root_divs);
        log::debug!("total_alpha_divs: {:?}", total_alpha_divs);

        // Compute root divs as TAO. Here we take
        let mut tao_dividends: BTreeMap<T::AccountId, U96F32> = BTreeMap::new();
        for (hotkey, root_divs) in root_dividends {
            // Root proportion.
            let root_share: U96F32 = root_divs.checked_div(total_root_divs).unwrap_or(zero);
            log::debug!("hotkey: {:?}, root_share: {:?}", hotkey, root_share);
            // Root proportion in TAO
            let root_tao: U96F32 = asfloat!(pending_tao).saturating_mul(root_share);
            log::debug!("hotkey: {:?}, root_tao: {:?}", hotkey, root_tao);
            // Record root dividends as TAO.
            tao_dividends
                .entry(hotkey)
                .and_modify(|e| *e = root_tao)
                .or_insert(root_tao);
        }
        log::debug!("tao_dividends: {:?}", tao_dividends);

        // Compute proportional alpha divs using the pending alpha and total alpha divs from the epoch.
        let mut prop_alpha_dividends: BTreeMap<T::AccountId, U96F32> = BTreeMap::new();
        for (hotkey, alpha_divs) in alpha_dividends {
            // Alpha proportion.
            let alpha_share: U96F32 = alpha_divs.checked_div(total_alpha_divs).unwrap_or(zero);
            log::debug!("hotkey: {:?}, alpha_share: {:?}", hotkey, alpha_share);

            // Compute the proportional pending_alpha to this hotkey.
            let prop_alpha = asfloat!(pending_alpha).saturating_mul(alpha_share);
            log::debug!("hotkey: {:?}, prop_alpha: {:?}", hotkey, prop_alpha);
            // Record the proportional alpha dividends.
            prop_alpha_dividends
                .entry(hotkey.clone())
                .and_modify(|e| *e = prop_alpha)
                .or_insert(prop_alpha);
        }
        log::debug!("prop_alpha_dividends: {:?}", prop_alpha_dividends);

        (prop_alpha_dividends, tao_dividends)
    }

    pub fn distribute_dividends_and_incentives(
        netuid: NetUid,
        owner_cut: AlphaCurrency,
        incentives: BTreeMap<T::AccountId, AlphaCurrency>,
        alpha_dividends: BTreeMap<T::AccountId, U96F32>,
        tao_dividends: BTreeMap<T::AccountId, U96F32>,
    ) {
        // Distribute the owner cut.
        if let Ok(owner_coldkey) = SubnetOwner::<T>::try_get(netuid) {
            if let Ok(owner_hotkey) = SubnetOwnerHotkey::<T>::try_get(netuid) {
                // Increase stake for owner hotkey and coldkey.
                log::debug!(
                    "owner_hotkey: {:?} owner_coldkey: {:?}, owner_cut: {:?}",
                    owner_hotkey,
                    owner_coldkey,
                    owner_cut
                );
                let real_owner_cut = Self::increase_stake_for_hotkey_and_coldkey_on_subnet(
                    &owner_hotkey,
                    &owner_coldkey,
                    netuid,
                    owner_cut,
                );
                // If the subnet is leased, notify the lease logic that owner cut has been distributed.
                if let Some(lease_id) = SubnetUidToLeaseId::<T>::get(netuid) {
                    Self::distribute_leased_network_dividends(lease_id, real_owner_cut);
                }
            }
        }

        // Distribute mining incentives.
        for (hotkey, incentive) in incentives {
            log::debug!("incentives: hotkey: {:?}", incentive);

            if let Ok(owner_hotkey) = SubnetOwnerHotkey::<T>::try_get(netuid) {
                if hotkey == owner_hotkey {
                    log::debug!(
                        "incentives: hotkey: {:?} is SN owner hotkey, skipping {:?}",
                        hotkey,
                        incentive
                    );
                    continue; // Skip/burn miner-emission for SN owner hotkey.
                }
            }
            // Increase stake for miner.
            Self::increase_stake_for_hotkey_and_coldkey_on_subnet(
                &hotkey.clone(),
                &Owner::<T>::get(hotkey.clone()),
                netuid,
                incentive,
            );
        }

        // Distribute alpha divs.
        let _ = AlphaDividendsPerSubnet::<T>::clear_prefix(netuid, u32::MAX, None);
        for (hotkey, mut alpha_divs) in alpha_dividends {
            // Get take prop
            let alpha_take: U96F32 =
                Self::get_hotkey_take_float(&hotkey).saturating_mul(alpha_divs);
            // Remove take prop from alpha_divs
            alpha_divs = alpha_divs.saturating_sub(alpha_take);
            // Give the validator their take.
            log::debug!("hotkey: {:?} alpha_take: {:?}", hotkey, alpha_take);
            Self::increase_stake_for_hotkey_and_coldkey_on_subnet(
                &hotkey,
                &Owner::<T>::get(&hotkey),
                netuid,
                tou64!(alpha_take).into(),
            );
            // Give all other nominators.
            log::debug!("hotkey: {:?} alpha_divs: {:?}", hotkey, alpha_divs);
            Self::increase_stake_for_hotkey_on_subnet(&hotkey, netuid, tou64!(alpha_divs).into());
            // Record dividends for this hotkey.
            AlphaDividendsPerSubnet::<T>::mutate(netuid, &hotkey, |divs| {
                *divs = divs.saturating_add(tou64!(alpha_divs).into());
            });
            // Record total hotkey alpha based on which this value of AlphaDividendsPerSubnet
            // was calculated
            let total_hotkey_alpha = TotalHotkeyAlpha::<T>::get(&hotkey, netuid);
            TotalHotkeyAlphaLastEpoch::<T>::insert(hotkey, netuid, total_hotkey_alpha);
        }

        // Distribute root tao divs.
        let _ = TaoDividendsPerSubnet::<T>::clear_prefix(netuid, u32::MAX, None);
        for (hotkey, mut root_tao) in tao_dividends {
            // Get take prop
            let tao_take: U96F32 = Self::get_hotkey_take_float(&hotkey).saturating_mul(root_tao);
            // Remove take prop from root_tao
            root_tao = root_tao.saturating_sub(tao_take);
            // Give the validator their take.
            log::debug!("hotkey: {:?} tao_take: {:?}", hotkey, tao_take);
            let validator_stake = Self::increase_stake_for_hotkey_and_coldkey_on_subnet(
                &hotkey,
                &Owner::<T>::get(hotkey.clone()),
                NetUid::ROOT,
                tou64!(tao_take).into(),
            );
            // Give rest to nominators.
            log::debug!("hotkey: {:?} root_tao: {:?}", hotkey, root_tao);
            Self::increase_stake_for_hotkey_on_subnet(
                &hotkey,
                NetUid::ROOT,
                tou64!(root_tao).into(),
            );
            // Record root dividends for this validator on this subnet.
            TaoDividendsPerSubnet::<T>::mutate(netuid, hotkey.clone(), |divs| {
                *divs = divs.saturating_add(tou64!(root_tao));
            });
            // Update the total TAO on the subnet with root tao dividends.
            SubnetTAO::<T>::mutate(NetUid::ROOT, |total| {
                *total = total
                    .saturating_add(validator_stake.to_u64())
                    .saturating_add(tou64!(root_tao));
            });
        }
    }

    pub fn get_stake_map(
        netuid: NetUid,
        hotkeys: Vec<&T::AccountId>,
    ) -> BTreeMap<T::AccountId, (AlphaCurrency, AlphaCurrency)> {
        let mut stake_map: BTreeMap<T::AccountId, (AlphaCurrency, AlphaCurrency)> = BTreeMap::new();
        for hotkey in hotkeys {
            // Get hotkey ALPHA on subnet.
            let alpha_stake = Self::get_stake_for_hotkey_on_subnet(hotkey, netuid);
            // Get hotkey TAO on root.
            let root_stake = Self::get_stake_for_hotkey_on_subnet(hotkey, NetUid::ROOT);
            stake_map.insert(hotkey.clone(), (alpha_stake, root_stake));
        }
        stake_map
    }

    pub fn calculate_dividend_and_incentive_distribution(
        netuid: NetUid,
        pending_tao: u64,
        pending_validator_alpha: AlphaCurrency,
        hotkey_emission: Vec<(T::AccountId, AlphaCurrency, AlphaCurrency)>,
        tao_weight: U96F32,
    ) -> (
        BTreeMap<T::AccountId, AlphaCurrency>,
        (
            BTreeMap<T::AccountId, U96F32>,
            BTreeMap<T::AccountId, U96F32>,
        ),
    ) {
        let (incentives, dividends) =
            Self::calculate_dividends_and_incentives(netuid, hotkey_emission);

        let stake_map = Self::get_stake_map(netuid, dividends.keys().collect::<Vec<_>>());

        let (alpha_dividends, tao_dividends) = Self::calculate_dividend_distribution(
            pending_validator_alpha,
            pending_tao,
            tao_weight,
            stake_map,
            dividends,
        );

        (incentives, (alpha_dividends, tao_dividends))
    }

    pub fn drain_pending_emission(
        netuid: NetUid,
        pending_alpha: AlphaCurrency,
        pending_tao: u64,
        pending_swapped: AlphaCurrency,
        owner_cut: AlphaCurrency,
    ) {
        log::debug!(
            "Draining pending alpha emission for netuid {:?}, pending_alpha: {:?}, pending_tao: {:?}, pending_swapped: {:?}, owner_cut: {:?}",
            netuid,
            pending_alpha,
            pending_tao,
            pending_swapped,
            owner_cut
        );

        let tao_weight = Self::get_tao_weight();

        // Run the epoch.
        let hotkey_emission: Vec<(T::AccountId, AlphaCurrency, AlphaCurrency)> =
            Self::epoch(netuid, pending_alpha.saturating_add(pending_swapped));
        log::debug!("hotkey_emission: {:?}", hotkey_emission);

        // Compute the pending validator alpha.
        // This is the total alpha being injected,
        // minus the the alpha for the miners, (50%)
        // and minus the alpha swapped for TAO (pending_swapped).
        // Important! If the incentives are 0, then Validators get 100% of the alpha.
        let incentive_sum = hotkey_emission
            .iter()
            .fold(AlphaCurrency::default(), |acc, (_, incentive, _)| {
                acc.saturating_add(*incentive)
            });
        log::debug!("incentive_sum: {:?}", incentive_sum);

        let pending_validator_alpha = if !incentive_sum.is_zero() {
            pending_alpha
                .saturating_add(pending_swapped)
                .saturating_div(2.into())
                .saturating_sub(pending_swapped)
        } else {
            // If the incentive is 0, then Validators get 100% of the alpha.
            pending_alpha
        };

        let (incentives, (alpha_dividends, tao_dividends)) =
            Self::calculate_dividend_and_incentive_distribution(
                netuid,
                pending_tao,
                pending_validator_alpha,
                hotkey_emission,
                tao_weight,
            );

        Self::distribute_dividends_and_incentives(
            netuid,
            owner_cut,
            incentives,
            alpha_dividends,
            tao_dividends,
        );
    }

    /// Returns the self contribution of a hotkey on a subnet.
    /// This is the portion of the hotkey's stake that is provided by itself, and not delegated to other hotkeys.
    pub fn get_self_contribution(hotkey: &T::AccountId, netuid: NetUid) -> u64 {
        // Get all childkeys for this hotkey.
        let childkeys = Self::get_children(hotkey, netuid);
        let mut remaining_proportion: U96F32 = U96F32::saturating_from_num(1.0);
        for (proportion, _) in childkeys {
            remaining_proportion = remaining_proportion.saturating_sub(
                U96F32::saturating_from_num(proportion) // Normalize
                    .safe_div(U96F32::saturating_from_num(u64::MAX)),
            );
        }

        // Get TAO weight
        let tao_weight: U96F32 = Self::get_tao_weight();

        // Get the hotkey's stake including weight
        let root_stake: U96F32 =
            U96F32::saturating_from_num(Self::get_stake_for_hotkey_on_subnet(hotkey, NetUid::ROOT));
        let alpha_stake: U96F32 =
            U96F32::saturating_from_num(Self::get_stake_for_hotkey_on_subnet(hotkey, netuid));

        // Calculate the
        let alpha_contribution: U96F32 = alpha_stake.saturating_mul(remaining_proportion);
        let root_contribution: U96F32 = root_stake
            .saturating_mul(remaining_proportion)
            .saturating_mul(tao_weight);
        let combined_contribution: U96F32 = alpha_contribution.saturating_add(root_contribution);

        // Return the combined contribution as a u64
        combined_contribution.saturating_to_num::<u64>()
    }

    /// Returns a list of tuples for each parent associated with this hotkey including self
    /// Each tuples contains the dividends owed to that hotkey given their parent proportion
    /// The hotkey child take proportion is removed from this and added to the tuples for self.
    /// The hotkey also gets a portion based on its own stake contribution, this is added to the childkey take.
    ///
    /// # Arguments
    /// * `hotkye` - The hotkey to distribute out from.
    /// * `netuid` - The netuid we are computing on.
    /// * `dividends` - the dividends to distribute.
    ///
    /// # Returns
    /// * dividend_tuples: `Vec<(T::AccountId, u64)>` - Vector of (hotkey, divs) for each parent including self.
    ///
    pub fn get_parent_child_dividends_distribution(
        hotkey: &T::AccountId,
        netuid: NetUid,
        dividends: AlphaCurrency,
    ) -> Vec<(T::AccountId, AlphaCurrency)> {
        // hotkey dividends.
        let mut dividend_tuples: Vec<(T::AccountId, AlphaCurrency)> = vec![];

        // Calculate the hotkey's share of the validator emission based on its childkey take
        let validating_emission: U96F32 = U96F32::saturating_from_num(dividends);
        let mut remaining_emission: U96F32 = validating_emission;
        let childkey_take_proportion: U96F32 =
            U96F32::saturating_from_num(Self::get_childkey_take(hotkey, netuid))
                .safe_div(U96F32::saturating_from_num(u16::MAX));
        log::debug!(
            "Childkey take proportion: {:?} for hotkey {:?}",
            childkey_take_proportion,
            hotkey
        );
        // NOTE: Only the validation emission should be split amongst parents.

        // Grab the owner of the childkey.
        let childkey_owner = Self::get_owning_coldkey_for_hotkey(hotkey);

        // Initialize variables to track emission distribution
        let mut to_parents: u64 = 0;
        let mut total_child_emission_take: U96F32 = U96F32::saturating_from_num(0);

        // Initialize variables to calculate total stakes from parents
        let mut total_contribution: U96F32 = U96F32::saturating_from_num(0);
        let mut parent_contributions: Vec<(T::AccountId, U96F32)> = Vec::new();

        // Get the weights for root and alpha stakes in emission distribution
        let tao_weight: U96F32 = Self::get_tao_weight();

        // Get self contribution, removing any childkey proportions.
        let self_contribution = Self::get_self_contribution(hotkey, netuid);
        log::debug!(
            "Self contribution for hotkey {:?} on netuid {:?}: {:?}",
            hotkey,
            netuid,
            self_contribution
        );
        // Add self contribution to total contribution but not to the parent contributions.
        total_contribution =
            total_contribution.saturating_add(U96F32::saturating_from_num(self_contribution));

        // Calculate total root and alpha (subnet-specific) stakes from all parents
        for (proportion, parent) in Self::get_parents(hotkey, netuid) {
            // Convert the parent's stake proportion to a fractional value
            let parent_proportion: U96F32 = U96F32::saturating_from_num(proportion)
                .safe_div(U96F32::saturating_from_num(u64::MAX));

            // Get the parent's root and subnet-specific (alpha) stakes
            let parent_root: U96F32 = U96F32::saturating_from_num(
                Self::get_stake_for_hotkey_on_subnet(&parent, NetUid::ROOT),
            );
            let parent_alpha: U96F32 =
                U96F32::saturating_from_num(Self::get_stake_for_hotkey_on_subnet(&parent, netuid));

            // Calculate the parent's contribution to the hotkey's stakes
            let parent_alpha_contribution: U96F32 = parent_alpha.saturating_mul(parent_proportion);
            let parent_root_contribution: U96F32 = parent_root
                .saturating_mul(parent_proportion)
                .saturating_mul(tao_weight);
            let combined_contribution: U96F32 =
                parent_alpha_contribution.saturating_add(parent_root_contribution);

            // Add to the total stakes
            total_contribution = total_contribution.saturating_add(combined_contribution);
            // Store the parent's contributions for later use
            parent_contributions.push((parent.clone(), combined_contribution));
            log::debug!(
                "Parent contribution for hotkey {:?} from parent {:?}: {:?}",
                hotkey,
                parent,
                combined_contribution
            );
        }

        // Distribute emission to parents based on their contributions.
        // Deduct childkey take from parent contribution.
        for (parent, contribution) in parent_contributions {
            let parent_owner = Self::get_owning_coldkey_for_hotkey(&parent);

            // Get the stake contribution of this parent key of the total stake.
            let emission_factor: U96F32 = contribution
                .checked_div(total_contribution)
                .unwrap_or(U96F32::saturating_from_num(0));

            // Get the parent's portion of the validating emission based on their contribution.
            let mut parent_emission: U96F32 = validating_emission.saturating_mul(emission_factor);
            // Remove this emission from the remaining emission.
            remaining_emission = remaining_emission.saturating_sub(parent_emission);

            // Get the childkey take for this parent.
            let child_emission_take: U96F32 = if parent_owner == childkey_owner {
                // The parent is from the same coldkey, so we don't remove any childkey take.
                U96F32::saturating_from_num(0)
            } else {
                childkey_take_proportion
                    .saturating_mul(U96F32::saturating_from_num(parent_emission))
            };

            // Remove the childkey take from the parent's emission.
            parent_emission = parent_emission.saturating_sub(child_emission_take);

            // Add the childkey take to the total childkey take tracker.
            total_child_emission_take =
                total_child_emission_take.saturating_add(child_emission_take);

            log::debug!(
                "Child emission take: {:?} for hotkey {:?}",
                child_emission_take,
                hotkey
            );
            log::debug!(
                "Parent emission: {:?} for hotkey {:?}",
                parent_emission,
                hotkey
            );
            log::debug!("remaining emission: {:?}", remaining_emission);

            // Add the parent's emission to the distribution list
            dividend_tuples.push((
                parent.clone(),
                parent_emission.saturating_to_num::<u64>().into(),
            ));

            // Keep track of total emission distributed to parents
            to_parents = to_parents.saturating_add(parent_emission.saturating_to_num::<u64>());
            log::debug!(
                "Parent contribution for parent {:?} with contribution: {:?}, of total: {:?} ({:?}), of emission: {:?} gets: {:?}",
                parent,
                contribution,
                total_contribution,
                emission_factor,
                validating_emission,
                parent_emission,
            );
        }
        // Calculate the final emission for the hotkey itself.
        // This includes the take left from the parents and the self contribution.
        let child_emission = remaining_emission
            .saturating_add(total_child_emission_take)
            .saturating_to_num::<u64>()
            .into();

        // Add the hotkey's own emission to the distribution list
        dividend_tuples.push((hotkey.clone(), child_emission));

        dividend_tuples
    }

    /// Checks if the epoch should run for a given subnet based on the current block.
    ///
    /// # Arguments
    /// * `netuid` - The unique identifier of the subnet.
    ///
    /// # Returns
    /// * `bool` - True if the epoch should run, false otherwise.
    pub fn should_run_epoch(netuid: NetUid, current_block: u64) -> bool {
        Self::blocks_until_next_epoch(netuid, Self::get_tempo(netuid), current_block) == 0
    }

    /// Helper function which returns the number of blocks remaining before we will run the epoch on this
    /// network. Networks run their epoch when (block_number + netuid + 1 ) % (tempo + 1) = 0
    /// tempo | netuid | # first epoch block
    ///   1        0               0
    ///   1        1               1
    ///   2        0               1
    ///   2        1               0
    ///   100      0              99
    ///   100      1              98
    /// Special case: tempo = 0, the network never runs.
    ///
    pub fn blocks_until_next_epoch(netuid: NetUid, tempo: u16, block_number: u64) -> u64 {
        if tempo == 0 {
            return u64::MAX;
        }
        let netuid_plus_one = (u16::from(netuid) as u64).saturating_add(1);
        let tempo_plus_one = (tempo as u64).saturating_add(1);
        let adjusted_block = block_number.wrapping_add(netuid_plus_one);
        let remainder = adjusted_block.checked_rem(tempo_plus_one).unwrap_or(0);
        (tempo as u64).saturating_sub(remainder)
    }
}<|MERGE_RESOLUTION|>--- conflicted
+++ resolved
@@ -82,11 +82,7 @@
             let moving_price_i: U96F32 = Self::get_moving_alpha_price(*netuid_i);
             log::debug!("moving_price_i: {:?}", moving_price_i);
             // Emission is price over total.
-<<<<<<< HEAD
-            let mut tao_in_i: U96F32 = subnet_block_emission
-=======
-            let default_tao_in_i: U96F32 = block_emission
->>>>>>> 6309d359
+            let default_tao_in_i: U96F32 = subnet_block_emission
                 .saturating_mul(moving_price_i)
                 .checked_div(total_moving_prices)
                 .unwrap_or(asfloat!(0.0));
@@ -102,11 +98,12 @@
             let alpha_in_i: U96F32;
             let mut tao_in_i: U96F32;
             let tao_in_ratio: U96F32 = default_tao_in_i.safe_div_or(
-                U96F32::saturating_from_num(block_emission),
+                U96F32::saturating_from_num(subnet_block_emission),
                 U96F32::saturating_from_num(0.0),
             );
             if price_i < tao_in_ratio {
-                tao_in_i = price_i.saturating_mul(U96F32::saturating_from_num(block_emission));
+                tao_in_i =
+                    price_i.saturating_mul(U96F32::saturating_from_num(subnet_block_emission));
                 alpha_in_i = alpha_emission_i;
                 let difference_tao: U96F32 = default_tao_in_i.saturating_sub(tao_in_i);
                 // Difference becomes buy.
