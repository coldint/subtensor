use super::*;
use frame_support::traits::Get;
use safe_math::*;
use substrate_fixed::{transcendental::log2, types::I96F32};

impl<T: Config> Pallet<T> {
    /// Calculates the dynamic TAO emission for a given subnet.
    ///
    /// This function determines the three terms tao_in, alpha_in, alpha_out
    /// which are consecutively, 1) the amount of tao injected into the pool
    /// 2) the amount of alpha injected into the pool, and 3) the amount of alpha
    /// left to be distributed towards miners/validators/owners per block.
    ///
    /// # Arguments
    /// * `netuid` - The unique identifier of the subnet.
    /// * `tao_emission` - The amount of tao to distribute for this subnet.
    /// * `alpha_block_emission` - The maximum alpha emission allowed for the block.
    ///
    /// # Returns
    /// * `(u64, u64, u64)` - A tuple containing:
    ///   - `tao_in_emission`: The adjusted TAO emission always lower or equal to tao_emission
    ///   - `alpha_in_emission`: The adjusted alpha emission amount to be added into the pool.
    ///   - `alpha_out_emission`: The remaining alpha emission after adjustments to be distributed to miners/validators.
    ///
    /// The algorithm ensures that the pool injection of tao_in_emission, alpha_in_emission does not effect the pool price
    /// It also ensures that the total amount of alpha_in_emission + alpha_out_emission sum to 2 * alpha_block_emission
    /// It also ensures that 1 < alpha_out_emission < 2 * alpha_block_emission and 0 < alpha_in_emission < alpha_block_emission.
    pub fn get_dynamic_tao_emission(
        netuid: u16,
        tao_emission: u64,
        alpha_block_emission: u64,
    ) -> (u64, u64, u64) {
        // Init terms.
        let mut tao_in_emission: I96F32 = I96F32::saturating_from_num(tao_emission);
        let float_alpha_block_emission: I96F32 = I96F32::saturating_from_num(alpha_block_emission);

        // Get alpha price for subnet.
        let alpha_price: I96F32 = Self::get_alpha_price(netuid);
        log::debug!("{:?} - alpha_price: {:?}", netuid, alpha_price);

        // Get initial alpha_in
        let mut alpha_in_emission: I96F32 = I96F32::saturating_from_num(tao_emission)
            .checked_div(alpha_price)
            .unwrap_or(float_alpha_block_emission);

        // Check if we are emitting too much alpha_in
        if alpha_in_emission >= float_alpha_block_emission {
            log::debug!(
                "{:?} - alpha_in_emission: {:?} > alpha_block_emission: {:?}",
                netuid,
                alpha_in_emission,
                float_alpha_block_emission
            );

<<<<<<< HEAD
            // // Scale down tao_in
=======
            // Scale down tao_in
>>>>>>> f7058a2f
            // tao_in_emission = alpha_price.saturating_mul(float_alpha_block_emission);

            // Set to max alpha_block_emission
            alpha_in_emission = float_alpha_block_emission;
        }

        // Avoid rounding errors.
        if tao_in_emission < I96F32::saturating_from_num(1)
            || alpha_in_emission < I96F32::saturating_from_num(1)
        {
            alpha_in_emission = I96F32::saturating_from_num(0);
            tao_in_emission = I96F32::saturating_from_num(0);
        }

        // Set Alpha in emission.
        let alpha_out_emission = float_alpha_block_emission;

        // Log results.
        log::debug!("{:?} - tao_in_emission: {:?}", netuid, tao_in_emission);
        log::debug!("{:?} - alpha_in_emission: {:?}", netuid, alpha_in_emission);
        log::debug!(
            "{:?} - alpha_out_emission: {:?}",
            netuid,
            alpha_out_emission
        );

        // Return result.
        (
            tao_in_emission.saturating_to_num::<u64>(),
            alpha_in_emission.saturating_to_num::<u64>(),
            alpha_out_emission.saturating_to_num::<u64>(),
        )
    }

    /// Calculates the block emission based on the total issuance.
    ///
    /// This function computes the block emission by applying a logarithmic function
    /// to the total issuance of the network. The formula used takes into account
    /// the current total issuance and adjusts the emission rate accordingly to ensure
    /// a smooth issuance curve. The emission rate decreases as the total issuance increases,
    /// following a logarithmic decay.
    ///
    /// # Returns
    /// * 'Result<u64, &'static str>': The calculated block emission rate or error.
    ///
    pub fn get_block_emission() -> Result<u64, &'static str> {
        // Convert the total issuance to a fixed-point number for calculation.
        Self::get_block_emission_for_issuance(Self::get_total_issuance())
    }

    /// Returns the block emission for an issuance value.
    pub fn get_block_emission_for_issuance(issuance: u64) -> Result<u64, &'static str> {
        // Convert issuance to a float for calculations below.
        let total_issuance: I96F32 = I96F32::saturating_from_num(issuance);
        // Check to prevent division by zero when the total supply is reached
        // and creating an issuance greater than the total supply.
        if total_issuance >= I96F32::saturating_from_num(TotalSupply::<T>::get()) {
            return Ok(0);
        }
        // Calculate the logarithmic residual of the issuance against half the total supply.
        let residual: I96F32 = log2(
            I96F32::saturating_from_num(1.0)
                .checked_div(
                    I96F32::saturating_from_num(1.0)
                        .checked_sub(
                            total_issuance
                                .checked_div(I96F32::saturating_from_num(2.0).saturating_mul(
                                    I96F32::saturating_from_num(10_500_000_000_000_000.0),
                                ))
                                .ok_or("Logarithm calculation failed")?,
                        )
                        .ok_or("Logarithm calculation failed")?,
                )
                .ok_or("Logarithm calculation failed")?,
        )
        .map_err(|_| "Logarithm calculation failed")?;
        // Floor the residual to smooth out the emission rate.
        let floored_residual: I96F32 = residual.floor();
        // Calculate the final emission rate using the floored residual.
        // Convert floored_residual to an integer
        let floored_residual_int: u64 = floored_residual.saturating_to_num::<u64>();
        // Multiply 2.0 by itself floored_residual times to calculate the power of 2.
        let mut multiplier: I96F32 = I96F32::saturating_from_num(1.0);
        for _ in 0..floored_residual_int {
            multiplier = multiplier.saturating_mul(I96F32::saturating_from_num(2.0));
        }
        let block_emission_percentage: I96F32 =
            I96F32::saturating_from_num(1.0).safe_div(multiplier);
        // Calculate the actual emission based on the emission rate
        let block_emission: I96F32 = block_emission_percentage
            .saturating_mul(I96F32::saturating_from_num(DefaultBlockEmission::<T>::get()));
        // Convert to u64
        let block_emission_u64: u64 = block_emission.saturating_to_num::<u64>();
        if BlockEmission::<T>::get() != block_emission_u64 {
            BlockEmission::<T>::put(block_emission_u64);
        }
        Ok(block_emission_u64)
    }
}<|MERGE_RESOLUTION|>--- conflicted
+++ resolved
@@ -52,11 +52,7 @@
                 float_alpha_block_emission
             );
 
-<<<<<<< HEAD
-            // // Scale down tao_in
-=======
             // Scale down tao_in
->>>>>>> f7058a2f
             // tao_in_emission = alpha_price.saturating_mul(float_alpha_block_emission);
 
             // Set to max alpha_block_emission
