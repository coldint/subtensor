use super::*;
<<<<<<< HEAD
use sp_std::vec;
use sp_std::vec::Vec;
=======
>>>>>>> ed84d0d6

impl<T: Config> Pallet<T> {
    /// ---- The implementation for the extrinsic serve_axon which sets the ip endpoint information for a uid on a network.
    ///
    /// # Args:
    /// * 'origin': (<T as frame_system::Config>RuntimeOrigin):
    ///     - The signature of the caller.
    ///
    /// * 'netuid' (u16):
    ///     - The u16 network identifier.
    ///
    /// * 'version' (u64):
    ///     - The bittensor version identifier.
    ///
    /// * 'ip' (u64):
    ///     - The endpoint ip information as a u128 encoded integer.
    ///
    /// * 'port' (u16):
    ///     - The endpoint port information as a u16 encoded integer.
    ///
    /// * 'ip_type' (u8):
    ///     - The endpoint ip version as a u8, 4 or 6.
    ///
    /// * 'protocol' (u8):
    ///     - UDP:1 or TCP:0
    ///
    /// * 'placeholder1' (u8):
    ///     - Placeholder for further extra params.
    ///
    /// * 'placeholder2' (u8):
    ///     - Placeholder for further extra params.
    ///
    /// # Event:
    /// * AxonServed;
    ///     - On successfully serving the axon info.
    ///
    /// # Raises:
    /// * 'NetworkDoesNotExist':
    ///     - Attempting to set weights on a non-existent network.
    ///
    /// * 'NotRegistered':
    ///     - Attempting to set weights from a non registered account.
    ///
    /// * 'InvalidIpType':
    ///     - The ip type is not 4 or 6.
    ///
    /// * 'InvalidIpAddress':
    ///     - The numerically encoded ip address does not resolve to a proper ip.
    ///
    /// * 'ServingRateLimitExceeded':
    ///     - Attempting to set prometheus information withing the rate limit min.
    ///
    pub fn do_serve_axon(
        origin: T::RuntimeOrigin,
        netuid: u16,
        version: u32,
        ip: u128,
        port: u16,
        ip_type: u8,
        protocol: u8,
        placeholder1: u8,
        placeholder2: u8,
    ) -> dispatch::DispatchResult {
        // We check the callers (hotkey) signature.
        let hotkey_id = ensure_signed(origin)?;

        // Ensure the hotkey is registered somewhere.
        ensure!(
            Self::is_hotkey_registered_on_any_network(&hotkey_id),
            Error::<T>::NotRegistered
        );

        // Check the ip signature validity.
        ensure!(Self::is_valid_ip_type(ip_type), Error::<T>::InvalidIpType);
        ensure!(
            Self::is_valid_ip_address(ip_type, ip),
            Error::<T>::InvalidIpAddress
        );

        // Get the previous axon information.
        let mut prev_axon = Self::get_axon_info(netuid, &hotkey_id);
        let current_block: u64 = Self::get_current_block_as_u64();
        ensure!(
            Self::axon_passes_rate_limit(netuid, &prev_axon, current_block),
            Error::<T>::ServingRateLimitExceeded
        );

        // We insert the axon meta.
        prev_axon.block = Self::get_current_block_as_u64();
        prev_axon.version = version;
        prev_axon.ip = ip;
        prev_axon.port = port;
        prev_axon.ip_type = ip_type;
        prev_axon.protocol = protocol;
        prev_axon.placeholder1 = placeholder1;
        prev_axon.placeholder2 = placeholder2;

        // Validate axon data with delegate func
        let axon_validated = Self::validate_axon_data(&prev_axon);
        ensure!(
            axon_validated.is_ok(),
            axon_validated.err().unwrap_or(Error::<T>::InvalidPort)
        );

        Axons::<T>::insert(netuid, hotkey_id.clone(), prev_axon);

        // We deposit axon served event.
        log::info!("AxonServed( hotkey:{:?} ) ", hotkey_id.clone());
        Self::deposit_event(Event::AxonServed(netuid, hotkey_id));

        // Return is successful dispatch.
        Ok(())
    }

    /// ---- The implementation for the extrinsic serve_prometheus.
    ///
    /// # Args:
    /// * 'origin': (<T as frame_system::Config>RuntimeOrigin):
    ///     - The signature of the caller.
    ///
    /// * 'netuid' (u16):
    ///     - The u16 network identifier.
    ///
    /// * 'version' (u64):
    ///     - The bittensor version identifier.
    ///
    /// * 'ip' (u64):
    ///     - The prometheus ip information as a u128 encoded integer.
    ///
    /// * 'port' (u16):
    ///     - The prometheus port information as a u16 encoded integer.
    ///
    /// * 'ip_type' (u8):
    ///     - The prometheus ip version as a u8, 4 or 6.
    ///
    /// # Event:
    /// * PrometheusServed;
    ///     - On successfully serving the axon info.
    ///
    /// # Raises:
    /// * 'NetworkDoesNotExist':
    ///     - Attempting to set weights on a non-existent network.
    ///
    /// * 'NotRegistered':
    ///     - Attempting to set weights from a non registered account.
    ///
    /// * 'InvalidIpType':
    ///     - The ip type is not 4 or 6.
    ///
    /// * 'InvalidIpAddress':
    ///     - The numerically encoded ip address does not resolve to a proper ip.
    ///
    /// * 'ServingRateLimitExceeded':
    ///     - Attempting to set prometheus information withing the rate limit min.
    ///
    pub fn do_serve_prometheus(
        origin: T::RuntimeOrigin,
        netuid: u16,
        version: u32,
        ip: u128,
        port: u16,
        ip_type: u8,
    ) -> dispatch::DispatchResult {
        // We check the callers (hotkey) signature.
        let hotkey_id = ensure_signed(origin)?;

        // Ensure the hotkey is registered somewhere.
        ensure!(
            Self::is_hotkey_registered_on_any_network(&hotkey_id),
            Error::<T>::NotRegistered
        );

        // Check the ip signature validity.
        ensure!(Self::is_valid_ip_type(ip_type), Error::<T>::InvalidIpType);
        ensure!(
            Self::is_valid_ip_address(ip_type, ip),
            Error::<T>::InvalidIpAddress
        );

        // We get the previous axon info assoicated with this ( netuid, uid )
        let mut prev_prometheus = Self::get_prometheus_info(netuid, &hotkey_id);
        let current_block: u64 = Self::get_current_block_as_u64();
        ensure!(
            Self::prometheus_passes_rate_limit(netuid, &prev_prometheus, current_block),
            Error::<T>::ServingRateLimitExceeded
        );

        // We insert the prometheus meta.
        prev_prometheus.block = Self::get_current_block_as_u64();
        prev_prometheus.version = version;
        prev_prometheus.ip = ip;
        prev_prometheus.port = port;
        prev_prometheus.ip_type = ip_type;

        // Validate prometheus data with delegate func
        let prom_validated = Self::validate_prometheus_data(&prev_prometheus);
        ensure!(
            prom_validated.is_ok(),
            prom_validated.err().unwrap_or(Error::<T>::InvalidPort)
        );

        // Insert new prometheus data
        Prometheus::<T>::insert(netuid, hotkey_id.clone(), prev_prometheus);

        // We deposit prometheus served event.
        log::info!("PrometheusServed( hotkey:{:?} ) ", hotkey_id.clone());
        Self::deposit_event(Event::PrometheusServed(netuid, hotkey_id));

        // Return is successful dispatch.
        Ok(())
    }

    /********************************
     --==[[  Helper functions   ]]==--
    *********************************/

    pub fn axon_passes_rate_limit(
        netuid: u16,
        prev_axon_info: &AxonInfoOf,
        current_block: u64,
    ) -> bool {
        let rate_limit: u64 = Self::get_serving_rate_limit(netuid);
        let last_serve = prev_axon_info.block;
        rate_limit == 0 || last_serve == 0 || current_block - last_serve >= rate_limit
    }

    pub fn prometheus_passes_rate_limit(
        netuid: u16,
        prev_prometheus_info: &PrometheusInfoOf,
        current_block: u64,
    ) -> bool {
        let rate_limit: u64 = Self::get_serving_rate_limit(netuid);
        let last_serve = prev_prometheus_info.block;
        rate_limit == 0 || last_serve == 0 || current_block - last_serve >= rate_limit
    }

    pub fn has_axon_info(netuid: u16, hotkey: &T::AccountId) -> bool {
        Axons::<T>::contains_key(netuid, hotkey)
    }

    pub fn has_prometheus_info(netuid: u16, hotkey: &T::AccountId) -> bool {
        Prometheus::<T>::contains_key(netuid, hotkey)
    }

    pub fn get_axon_info(netuid: u16, hotkey: &T::AccountId) -> AxonInfoOf {
        if let Some(axons) = Axons::<T>::get(netuid, hotkey) {
            axons
        } else {
            AxonInfo {
                block: 0,
                version: 0,
                ip: 0,
                port: 0,
                ip_type: 0,
                protocol: 0,
                placeholder1: 0,
                placeholder2: 0,
            }
        }
    }

    pub fn get_prometheus_info(netuid: u16, hotkey: &T::AccountId) -> PrometheusInfoOf {
        if let Some(prometheus) = Prometheus::<T>::get(netuid, hotkey) {
            prometheus
        } else {
            PrometheusInfo {
                block: 0,
                version: 0,
                ip: 0,
                port: 0,
                ip_type: 0,
            }
        }
    }

    pub fn is_valid_ip_type(ip_type: u8) -> bool {
        let allowed_values = [4, 6];
        allowed_values.contains(&ip_type)
    }

    // @todo (Parallax 2-1-2021) : Implement exclusion of private IP ranges
    pub fn is_valid_ip_address(ip_type: u8, addr: u128) -> bool {
        if !Self::is_valid_ip_type(ip_type) {
            return false;
        }
        if addr == 0 {
            return false;
        }
        if ip_type == 4 {
            if addr == 0 {
                return false;
            }
            if addr >= u32::MAX as u128 {
                return false;
            }
            if addr == 0x7f000001 {
                return false;
            } // Localhost
        }
        if ip_type == 6 {
            if addr == 0x0 {
                return false;
            }
            if addr == u128::MAX {
                return false;
            }
            if addr == 1 {
                return false;
            } // IPv6 localhost
        }
        true
    }

    pub fn validate_axon_data(axon_info: &AxonInfoOf) -> Result<bool, pallet::Error<T>> {
        if axon_info.port.clamp(0, u16::MAX) == 0 {
            return Err(Error::<T>::InvalidPort);
        }

        Ok(true)
    }

    pub fn validate_prometheus_data(
        prom_info: &PrometheusInfoOf,
    ) -> Result<bool, pallet::Error<T>> {
        if prom_info.port.clamp(0, u16::MAX) == 0 {
            return Err(Error::<T>::InvalidPort);
        }

        Ok(true)
    }
}<|MERGE_RESOLUTION|>--- conflicted
+++ resolved
@@ -1,9 +1,4 @@
 use super::*;
-<<<<<<< HEAD
-use sp_std::vec;
-use sp_std::vec::Vec;
-=======
->>>>>>> ed84d0d6
 
 impl<T: Config> Pallet<T> {
     /// ---- The implementation for the extrinsic serve_axon which sets the ip endpoint information for a uid on a network.
