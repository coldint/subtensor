use super::*;
<<<<<<< HEAD
use frame_support::inherent::Vec;
use frame_support::sp_std::vec;
=======
>>>>>>> f6169aa2

impl<T: Config> Pallet<T> {
    // ---- The implementation for the extrinsic serve_axon which sets the ip endpoint information for a uid on a network.
    //
    // # Args:
    // 	* 'origin': (<T as frame_system::Config>RuntimeOrigin):
    // 		- The signature of the caller.
    //
    // 	* 'netuid' (u16):
    // 		- The u16 network identifier.
    //
    // 	* 'version' (u64):
    // 		- The bittensor version identifier.
    //
    // 	* 'ip' (u64):
    // 		- The endpoint ip information as a u128 encoded integer.
    //
    // 	* 'port' (u16):
    // 		- The endpoint port information as a u16 encoded integer.
    //
    // 	* 'ip_type' (u8):
    // 		- The endpoint ip version as a u8, 4 or 6.
    //
    // 	* 'protocol' (u8):
    // 		- UDP:1 or TCP:0
    //
    // 	* 'placeholder1' (u8):
    // 		- Placeholder for further extra params.
    //
    // 	* 'placeholder2' (u8):
    // 		- Placeholder for further extra params.
    //
    // # Event:
    // 	* AxonServed;
    // 		- On successfully serving the axon info.
    //
    // # Raises:
    // 	* 'NetworkDoesNotExist':
    // 		- Attempting to set weights on a non-existent network.
    //
    // 	* 'NotRegistered':
    // 		- Attempting to set weights from a non registered account.
    //
    // 	* 'InvalidIpType':
    // 		- The ip type is not 4 or 6.
    //
    // 	* 'InvalidIpAddress':
    // 		- The numerically encoded ip address does not resolve to a proper ip.
    //
    // 	* 'ServingRateLimitExceeded':
    // 		- Attempting to set prometheus information withing the rate limit min.
    //
    pub fn do_serve_axon(
        origin: T::RuntimeOrigin,
        netuid: u16,
        version: u32,
        ip: u128,
        port: u16,
        ip_type: u8,
        protocol: u8,
        placeholder1: u8,
        placeholder2: u8,
    ) -> dispatch::DispatchResult {
        // --- 1. We check the callers (hotkey) signature.
        let hotkey_id = ensure_signed(origin)?;

        // --- 2. Ensure the hotkey is registered somewhere.
        ensure!(
            Self::is_hotkey_registered_on_any_network(&hotkey_id),
            Error::<T>::NotRegistered
        );

        // --- 3. Check the ip signature validity.
        ensure!(Self::is_valid_ip_type(ip_type), Error::<T>::InvalidIpType);
        ensure!(
            Self::is_valid_ip_address(ip_type, ip),
            Error::<T>::InvalidIpAddress
        );

        // --- 4. Get the previous axon information.
        let mut prev_axon = Self::get_axon_info(netuid, &hotkey_id);
        let current_block: u64 = Self::get_current_block_as_u64();
        ensure!(
            Self::axon_passes_rate_limit(netuid, &prev_axon, current_block),
            Error::<T>::ServingRateLimitExceeded
        );

        // --- 6. We insert the axon meta.
        prev_axon.block = Self::get_current_block_as_u64();
        prev_axon.version = version;
        prev_axon.ip = ip;
        prev_axon.port = port;
        prev_axon.ip_type = ip_type;
        prev_axon.protocol = protocol;
        prev_axon.placeholder1 = placeholder1;
        prev_axon.placeholder2 = placeholder2;

        // --- 7. Validate axon data with delegate func
        let axon_validated = Self::validate_axon_data(&prev_axon);
        ensure!(
            axon_validated.is_ok(),
            axon_validated.err().unwrap_or(Error::<T>::InvalidPort)
        );

        Axons::<T>::insert(netuid, hotkey_id.clone(), prev_axon);

        // --- 8. We deposit axon served event.
        log::info!("AxonServed( hotkey:{:?} ) ", hotkey_id.clone());
        Self::deposit_event(Event::AxonServed(netuid, hotkey_id));

        // --- 9. Return is successful dispatch.
        Ok(())
    }

    // ---- The implementation for the extrinsic serve_prometheus.
    //
    // # Args:
    // 	* 'origin': (<T as frame_system::Config>RuntimeOrigin):
    // 		- The signature of the caller.
    //
    // 	* 'netuid' (u16):
    // 		- The u16 network identifier.
    //
    // 	* 'version' (u64):
    // 		- The bittensor version identifier.
    //
    // 	* 'ip' (u64):
    // 		- The prometheus ip information as a u128 encoded integer.
    //
    // 	* 'port' (u16):
    // 		- The prometheus port information as a u16 encoded integer.
    //
    // 	* 'ip_type' (u8):
    // 		- The prometheus ip version as a u8, 4 or 6.
    //
    // # Event:
    // 	* PrometheusServed;
    // 		- On successfully serving the axon info.
    //
    // # Raises:
    // 	* 'NetworkDoesNotExist':
    // 		- Attempting to set weights on a non-existent network.
    //
    // 	* 'NotRegistered':
    // 		- Attempting to set weights from a non registered account.
    //
    // 	* 'InvalidIpType':
    // 		- The ip type is not 4 or 6.
    //
    // 	* 'InvalidIpAddress':
    // 		- The numerically encoded ip address does not resolve to a proper ip.
    //
    // 	* 'ServingRateLimitExceeded':
    // 		- Attempting to set prometheus information withing the rate limit min.
    //
    pub fn do_serve_prometheus(
        origin: T::RuntimeOrigin,
        netuid: u16,
        version: u32,
        ip: u128,
        port: u16,
        ip_type: u8,
    ) -> dispatch::DispatchResult {
        // --- 1. We check the callers (hotkey) signature.
        let hotkey_id = ensure_signed(origin)?;

        // --- 2. Ensure the hotkey is registered somewhere.
        ensure!(
            Self::is_hotkey_registered_on_any_network(&hotkey_id),
            Error::<T>::NotRegistered
        );

        // --- 3. Check the ip signature validity.
        ensure!(Self::is_valid_ip_type(ip_type), Error::<T>::InvalidIpType);
        ensure!(
            Self::is_valid_ip_address(ip_type, ip),
            Error::<T>::InvalidIpAddress
        );

        // --- 5. We get the previous axon info assoicated with this ( netuid, uid )
        let mut prev_prometheus = Self::get_prometheus_info(netuid, &hotkey_id);
        let current_block: u64 = Self::get_current_block_as_u64();
        ensure!(
            Self::prometheus_passes_rate_limit(netuid, &prev_prometheus, current_block),
            Error::<T>::ServingRateLimitExceeded
        );

        // --- 6. We insert the prometheus meta.
        prev_prometheus.block = Self::get_current_block_as_u64();
        prev_prometheus.version = version;
        prev_prometheus.ip = ip;
        prev_prometheus.port = port;
        prev_prometheus.ip_type = ip_type;

        // --- 7. Validate prometheus data with delegate func
        let prom_validated = Self::validate_prometheus_data(&prev_prometheus);
        ensure!(
            prom_validated.is_ok(),
            prom_validated.err().unwrap_or(Error::<T>::InvalidPort)
        );

        // --- 8. Insert new prometheus data
        Prometheus::<T>::insert(netuid, hotkey_id.clone(), prev_prometheus);

        // --- 9. We deposit prometheus served event.
        log::info!("PrometheusServed( hotkey:{:?} ) ", hotkey_id.clone());
        Self::deposit_event(Event::PrometheusServed(netuid, hotkey_id));

        // --- 10. Return is successful dispatch.
        Ok(())
    }

    /********************************
     --==[[  Helper functions   ]]==--
    *********************************/

    pub fn axon_passes_rate_limit(
        netuid: u16,
        prev_axon_info: &AxonInfoOf,
        current_block: u64,
    ) -> bool {
        let rate_limit: u64 = Self::get_serving_rate_limit(netuid);
        let last_serve = prev_axon_info.block;
        return rate_limit == 0 || last_serve == 0 || current_block - last_serve >= rate_limit;
    }

    pub fn prometheus_passes_rate_limit(
        netuid: u16,
        prev_prometheus_info: &PrometheusInfoOf,
        current_block: u64,
    ) -> bool {
        let rate_limit: u64 = Self::get_serving_rate_limit(netuid);
        let last_serve = prev_prometheus_info.block;
        return rate_limit == 0 || last_serve == 0 || current_block - last_serve >= rate_limit;
    }

    pub fn has_axon_info(netuid: u16, hotkey: &T::AccountId) -> bool {
        return Axons::<T>::contains_key(netuid, hotkey);
    }

    pub fn has_prometheus_info(netuid: u16, hotkey: &T::AccountId) -> bool {
        return Prometheus::<T>::contains_key(netuid, hotkey);
    }

    pub fn get_axon_info(netuid: u16, hotkey: &T::AccountId) -> AxonInfoOf {
<<<<<<< HEAD
        if Self::has_axon_info(netuid, hotkey) {
            return Axons::<T>::get(netuid, hotkey).unwrap();
=======
        if let Some(axons) = Axons::<T>::get(netuid, hotkey) {
            axons
>>>>>>> f6169aa2
        } else {
            return AxonInfo {
                block: 0,
                version: 0,
                ip: 0,
                port: 0,
                ip_type: 0,
                protocol: 0,
                placeholder1: 0,
                placeholder2: 0,
            };
        }
    }

    pub fn get_prometheus_info(netuid: u16, hotkey: &T::AccountId) -> PrometheusInfoOf {
<<<<<<< HEAD
        if Self::has_prometheus_info(netuid, hotkey) {
            return Prometheus::<T>::get(netuid, hotkey).unwrap();
=======
        if let Some(prometheus) = Prometheus::<T>::get(netuid, hotkey) {
            prometheus
>>>>>>> f6169aa2
        } else {
            return PrometheusInfo {
                block: 0,
                version: 0,
                ip: 0,
                port: 0,
                ip_type: 0,
            };
        }
    }

    pub fn is_valid_ip_type(ip_type: u8) -> bool {
<<<<<<< HEAD
        let allowed_values: Vec<u8> = vec![4, 6];
        return allowed_values.contains(&ip_type);
=======
        let allowed_values = [4, 6];
        allowed_values.contains(&ip_type)
>>>>>>> f6169aa2
    }

    // @todo (Parallax 2-1-2021) : Implement exclusion of private IP ranges
    pub fn is_valid_ip_address(ip_type: u8, addr: u128) -> bool {
        if !Self::is_valid_ip_type(ip_type) {
            return false;
        }
        if addr == 0 {
            return false;
        }
        if ip_type == 4 {
            if addr == 0 {
                return false;
            }
            if addr >= u32::MAX as u128 {
                return false;
            }
            if addr == 0x7f000001 {
                return false;
            } // Localhost
        }
        if ip_type == 6 {
            if addr == 0x0 {
                return false;
            }
            if addr == u128::MAX {
                return false;
            }
            if addr == 1 {
                return false;
            } // IPv6 localhost
        }
        return true;
    }

    pub fn validate_axon_data(axon_info: &AxonInfoOf) -> Result<bool, pallet::Error<T>> {
        if axon_info.port.clamp(0, u16::MAX) <= 0 {
            return Err(Error::<T>::InvalidPort);
        }

        Ok(true)
    }

    pub fn validate_prometheus_data(
        prom_info: &PrometheusInfoOf,
    ) -> Result<bool, pallet::Error<T>> {
        if prom_info.port.clamp(0, u16::MAX) <= 0 {
            return Err(Error::<T>::InvalidPort);
        }

        Ok(true)
    }
}<|MERGE_RESOLUTION|>--- conflicted
+++ resolved
@@ -1,9 +1,4 @@
 use super::*;
-<<<<<<< HEAD
-use frame_support::inherent::Vec;
-use frame_support::sp_std::vec;
-=======
->>>>>>> f6169aa2
 
 impl<T: Config> Pallet<T> {
     // ---- The implementation for the extrinsic serve_axon which sets the ip endpoint information for a uid on a network.
@@ -227,7 +222,7 @@
     ) -> bool {
         let rate_limit: u64 = Self::get_serving_rate_limit(netuid);
         let last_serve = prev_axon_info.block;
-        return rate_limit == 0 || last_serve == 0 || current_block - last_serve >= rate_limit;
+        rate_limit == 0 || last_serve == 0 || current_block - last_serve >= rate_limit
     }
 
     pub fn prometheus_passes_rate_limit(
@@ -237,27 +232,22 @@
     ) -> bool {
         let rate_limit: u64 = Self::get_serving_rate_limit(netuid);
         let last_serve = prev_prometheus_info.block;
-        return rate_limit == 0 || last_serve == 0 || current_block - last_serve >= rate_limit;
+        rate_limit == 0 || last_serve == 0 || current_block - last_serve >= rate_limit
     }
 
     pub fn has_axon_info(netuid: u16, hotkey: &T::AccountId) -> bool {
-        return Axons::<T>::contains_key(netuid, hotkey);
+        Axons::<T>::contains_key(netuid, hotkey)
     }
 
     pub fn has_prometheus_info(netuid: u16, hotkey: &T::AccountId) -> bool {
-        return Prometheus::<T>::contains_key(netuid, hotkey);
+        Prometheus::<T>::contains_key(netuid, hotkey)
     }
 
     pub fn get_axon_info(netuid: u16, hotkey: &T::AccountId) -> AxonInfoOf {
-<<<<<<< HEAD
-        if Self::has_axon_info(netuid, hotkey) {
-            return Axons::<T>::get(netuid, hotkey).unwrap();
-=======
         if let Some(axons) = Axons::<T>::get(netuid, hotkey) {
             axons
->>>>>>> f6169aa2
         } else {
-            return AxonInfo {
+            AxonInfo {
                 block: 0,
                 version: 0,
                 ip: 0,
@@ -266,37 +256,27 @@
                 protocol: 0,
                 placeholder1: 0,
                 placeholder2: 0,
-            };
+            }
         }
     }
 
     pub fn get_prometheus_info(netuid: u16, hotkey: &T::AccountId) -> PrometheusInfoOf {
-<<<<<<< HEAD
-        if Self::has_prometheus_info(netuid, hotkey) {
-            return Prometheus::<T>::get(netuid, hotkey).unwrap();
-=======
         if let Some(prometheus) = Prometheus::<T>::get(netuid, hotkey) {
             prometheus
->>>>>>> f6169aa2
         } else {
-            return PrometheusInfo {
+            PrometheusInfo {
                 block: 0,
                 version: 0,
                 ip: 0,
                 port: 0,
                 ip_type: 0,
-            };
+            }
         }
     }
 
     pub fn is_valid_ip_type(ip_type: u8) -> bool {
-<<<<<<< HEAD
-        let allowed_values: Vec<u8> = vec![4, 6];
-        return allowed_values.contains(&ip_type);
-=======
         let allowed_values = [4, 6];
         allowed_values.contains(&ip_type)
->>>>>>> f6169aa2
     }
 
     // @todo (Parallax 2-1-2021) : Implement exclusion of private IP ranges
@@ -329,11 +309,11 @@
                 return false;
             } // IPv6 localhost
         }
-        return true;
+        true
     }
 
     pub fn validate_axon_data(axon_info: &AxonInfoOf) -> Result<bool, pallet::Error<T>> {
-        if axon_info.port.clamp(0, u16::MAX) <= 0 {
+        if axon_info.port.clamp(0, u16::MAX) == 0 {
             return Err(Error::<T>::InvalidPort);
         }
 
@@ -343,7 +323,7 @@
     pub fn validate_prometheus_data(
         prom_info: &PrometheusInfoOf,
     ) -> Result<bool, pallet::Error<T>> {
-        if prom_info.port.clamp(0, u16::MAX) <= 0 {
+        if prom_info.port.clamp(0, u16::MAX) == 0 {
             return Err(Error::<T>::InvalidPort);
         }
 
