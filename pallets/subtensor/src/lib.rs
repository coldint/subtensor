#![cfg_attr(not(feature = "std"), no_std)]
#![recursion_limit = "512"]
// Edit this file to define custom logic or remove it if it is not needed.
// Learn more about FRAME and the core library of Substrate FRAME pallets:
// <https://docs.substrate.io/reference/frame-pallets/>
pub use pallet::*;

use frame_system::{self as system, ensure_signed};

use frame_support::{
    dispatch,
    dispatch::{DispatchError, DispatchInfo, DispatchResult, PostDispatchInfo},
    ensure,
    traits::{tokens::WithdrawReasons, Currency, ExistenceRequirement, IsSubType},
};

use codec::{Decode, Encode};
use frame_support::sp_runtime::transaction_validity::InvalidTransaction;
use frame_support::sp_runtime::transaction_validity::ValidTransaction;
use scale_info::TypeInfo;
use sp_runtime::{
    traits::{DispatchInfoOf, Dispatchable, PostDispatchInfoOf, SignedExtension},
    transaction_validity::{TransactionValidity, TransactionValidityError},
};
use sp_std::marker::PhantomData;

// ============================
//	==== Benchmark Imports =====
// ============================
#[cfg(feature = "runtime-benchmarks")]
mod benchmarks;

// =========================
//	==== Pallet Imports =====
// =========================
mod block_step;

mod epoch;
mod math;
mod registration;
mod root;
mod serving;
mod staking;
mod uids;
mod utils;
mod weights;

pub mod delegate_info;
pub mod neuron_info;
pub mod stake_info;
pub mod subnet_info;

// apparently this is stabilized since rust 1.36
extern crate alloc;
pub mod migration;

#[frame_support::pallet]
pub mod pallet {

    use frame_support::{
        dispatch::GetDispatchInfo,
        inherent::Vec,
        pallet_prelude::{DispatchResult, StorageMap, ValueQuery, *},
        sp_std::vec,
        traits::{Currency, UnfilteredDispatchable},
    };
    use frame_system::pallet_prelude::*;
    use sp_runtime::traits::TrailingZeroInput;

    #[cfg(not(feature = "std"))]
    use alloc::boxed::Box;
    #[cfg(feature = "std")]
    use sp_std::prelude::Box;

    // Tracks version for migrations. Should be monotonic with respect to the
    // order of migrations. (i.e. always increasing)
    const STORAGE_VERSION: StorageVersion = StorageVersion::new(1);

    #[pallet::pallet]
    #[pallet::generate_store(pub(super) trait Store)]
    #[pallet::without_storage_info]
    #[pallet::storage_version(STORAGE_VERSION)]
    pub struct Pallet<T>(_);

    // Configure the pallet by specifying the parameters and types on which it depends.
    #[pallet::config]
    pub trait Config: frame_system::Config {
        // Because this pallet emits events, it depends on the runtime's definition of an event.
        type RuntimeEvent: From<Event<Self>> + IsType<<Self as frame_system::Config>::RuntimeEvent>;

        /// A sudo-able call.
        type SudoRuntimeCall: Parameter
            + UnfilteredDispatchable<RuntimeOrigin = Self::RuntimeOrigin>
            + GetDispatchInfo;

        /// Origin checking for council majority
        type CouncilOrigin: EnsureOrigin<Self::RuntimeOrigin>;

        // --- Currency type that will be used to place deposits on neurons
        type Currency: Currency<Self::AccountId> + Send + Sync;

        type SenateMembers: crate::MemberManagement<Self::AccountId>;

        type TriumvirateInterface: crate::CollectiveInterface<Self::AccountId, Self::Hash, u32>;

        // =================================
        // ==== Initial Value Constants ====
        // =================================
        #[pallet::constant] // Initial currency issuance.
        type InitialIssuance: Get<u64>;
        #[pallet::constant] // Initial min allowed weights setting.
        type InitialMinAllowedWeights: Get<u16>;
        #[pallet::constant] // Initial Emission Ratio.
        type InitialEmissionValue: Get<u16>;
        #[pallet::constant] // Initial max weight limit.
        type InitialMaxWeightsLimit: Get<u16>;
        #[pallet::constant] // Tempo for each network.
        type InitialTempo: Get<u16>;
        #[pallet::constant] // Initial Difficulty.
        type InitialDifficulty: Get<u64>;
        #[pallet::constant] // Initial Max Difficulty.
        type InitialMaxDifficulty: Get<u64>;
        #[pallet::constant] // Initial Min Difficulty.
        type InitialMinDifficulty: Get<u64>;
        #[pallet::constant] // Initial RAO Recycled.
        type InitialRAORecycledForRegistration: Get<u64>;
        #[pallet::constant] // Initial Burn.
        type InitialBurn: Get<u64>;
        #[pallet::constant] // Initial Max Burn.
        type InitialMaxBurn: Get<u64>;
        #[pallet::constant] // Initial Min Burn.
        type InitialMinBurn: Get<u64>;
        #[pallet::constant] // Initial adjustment interval.
        type InitialAdjustmentInterval: Get<u16>;
        #[pallet::constant] // Initial bonds moving average.
        type InitialBondsMovingAverage: Get<u64>;
        #[pallet::constant] // Initial target registrations per interval.
        type InitialTargetRegistrationsPerInterval: Get<u16>;
        #[pallet::constant] // Rho constant.
        type InitialRho: Get<u16>;
        #[pallet::constant] // Kappa constant.
        type InitialKappa: Get<u16>;
        #[pallet::constant] // Max UID constant.
        type InitialMaxAllowedUids: Get<u16>;
        #[pallet::constant] // Initial validator context pruning length.
        type InitialValidatorPruneLen: Get<u64>;
        #[pallet::constant] // Initial scaling law power.
        type InitialScalingLawPower: Get<u16>;
        #[pallet::constant] // Immunity Period Constant.
        type InitialImmunityPeriod: Get<u16>;
        #[pallet::constant] // Activity constant.
        type InitialActivityCutoff: Get<u16>;
        #[pallet::constant] // Initial max registrations per block.
        type InitialMaxRegistrationsPerBlock: Get<u16>;
        #[pallet::constant] // Initial pruning score for each neuron.
        type InitialPruningScore: Get<u16>;
        #[pallet::constant] // Initial maximum allowed validators per network.
        type InitialMaxAllowedValidators: Get<u16>;
        #[pallet::constant] // Initial default delegation take.
        type InitialDefaultTake: Get<u16>;
        #[pallet::constant] // Initial minimum delegation take.
        type InitialMinTake: Get<u16>;
        #[pallet::constant] // Initial weights version key.
        type InitialWeightsVersionKey: Get<u64>;
        #[pallet::constant] // Initial serving rate limit.
        type InitialServingRateLimit: Get<u64>;
        #[pallet::constant] // Initial transaction rate limit.
        type InitialTxRateLimit: Get<u64>;
        #[pallet::constant] // Initial delegate take transaction rate limit.
        type InitialTxDelegateTakeRateLimit: Get<u64>;
        #[pallet::constant] // Initial percentage of total stake required to join senate.
        type InitialSenateRequiredStakePercentage: Get<u64>;
        #[pallet::constant] // Initial adjustment alpha on burn and pow.
        type InitialAdjustmentAlpha: Get<u64>;
        #[pallet::constant] // Initial network immunity period
        type InitialNetworkImmunityPeriod: Get<u64>;
        #[pallet::constant] // Initial minimum allowed network UIDs
        type InitialNetworkMinAllowedUids: Get<u16>;
        #[pallet::constant] // Initial network minimum burn cost
        type InitialNetworkMinLockCost: Get<u64>;
        #[pallet::constant] // Initial network subnet cut.
        type InitialSubnetOwnerCut: Get<u16>;
        #[pallet::constant] // Initial lock reduction interval.
        type InitialNetworkLockReductionInterval: Get<u64>;
        #[pallet::constant] // Initial max allowed subnets
        type InitialSubnetLimit: Get<u16>;
        #[pallet::constant] // Initial network creation rate limit
        type InitialNetworkRateLimit: Get<u64>;
        #[pallet::constant] // Initial target stakes per interval issuance.
        type InitialTargetStakesPerInterval: Get<u64>;
    }

    pub type AccountIdOf<T> = <T as frame_system::Config>::AccountId;

    // Senate requirements
    #[pallet::type_value]
    pub fn DefaultSenateRequiredStakePercentage<T: Config>() -> u64 {
        T::InitialSenateRequiredStakePercentage::get()
    }

    #[pallet::storage] // --- ITEM ( tx_rate_limit )
    pub(super) type SenateRequiredStakePercentage<T> =
        StorageValue<_, u64, ValueQuery, DefaultSenateRequiredStakePercentage<T>>;

    // ============================
    // ==== Staking + Accounts ====
    // ============================
    #[pallet::type_value]
    pub fn TotalSupply<T: Config>() -> u64 {
        21_000_000_000_000_000 // Rao => 21_000_000 Tao
    }
    #[pallet::type_value]
    pub fn DefaultDefaultTake<T: Config>() -> u16 {
        T::InitialDefaultTake::get()
    }
    #[pallet::type_value]
    pub fn DefaultMinTake<T: Config>() -> u16 {
        T::InitialMinTake::get()
    }
    #[pallet::type_value]
    pub fn DefaultAccountTake<T: Config>() -> u64 {
        0
    }
    #[pallet::type_value]
    pub fn DefaultStakesPerInterval<T: Config>() -> (u64, u64) {
        (0, 0)
    }
    #[pallet::type_value]
    pub fn DefaultBlockEmission<T: Config>() -> u64 {
        1_000_000_000
    }
    #[pallet::type_value]
    pub fn DefaultAllowsDelegation<T: Config>() -> bool {
        false
    }
    #[pallet::type_value]
    pub fn DefaultTotalIssuance<T: Config>() -> u64 {
        T::InitialIssuance::get()
    }
    #[pallet::type_value]
    pub fn DefaultAccount<T: Config>() -> T::AccountId {
        T::AccountId::decode(&mut TrailingZeroInput::zeroes())
            .expect("trailing zeroes always produce a valid account ID; qed")
    }
    #[pallet::type_value]
    pub fn DefaultTargetStakesPerInterval<T: Config>() -> u64 {
        T::InitialTargetStakesPerInterval::get()
    }
    #[pallet::type_value]
    pub fn DefaultStakeInterval<T: Config>() -> u64 {
        360
    }

    #[pallet::storage] // --- ITEM ( total_stake )
    pub type TotalStake<T> = StorageValue<_, u64, ValueQuery>;
    #[pallet::storage] // --- ITEM ( default_take )
    pub type MaxTake<T> = StorageValue<_, u16, ValueQuery, DefaultDefaultTake<T>>;
    #[pallet::storage] // --- ITEM ( min_take )
    pub type MinTake<T> = StorageValue<_, u16, ValueQuery, DefaultMinTake<T>>;
    #[pallet::storage] // --- ITEM ( global_block_emission )
    pub type BlockEmission<T> = StorageValue<_, u64, ValueQuery, DefaultBlockEmission<T>>;
    #[pallet::storage] // --- ITEM ( total_issuance )
    pub type TotalIssuance<T> = StorageValue<_, u64, ValueQuery, DefaultTotalIssuance<T>>;
    #[pallet::storage] // --- ITEM (target_stakes_per_interval)
    pub type TargetStakesPerInterval<T> =
        StorageValue<_, u64, ValueQuery, DefaultTargetStakesPerInterval<T>>;
    #[pallet::storage] // --- ITEM (default_stake_interval)
    pub type StakeInterval<T> = StorageValue<_, u64, ValueQuery, DefaultStakeInterval<T>>;
    #[pallet::storage] // --- MAP ( hot ) --> stake | Returns the total amount of stake under a hotkey.
    pub type TotalHotkeyStake<T: Config> =
        StorageMap<_, Identity, T::AccountId, u64, ValueQuery, DefaultAccountTake<T>>;
    #[pallet::storage] // --- MAP ( cold ) --> stake | Returns the total amount of stake under a coldkey.
    pub type TotalColdkeyStake<T: Config> =
        StorageMap<_, Identity, T::AccountId, u64, ValueQuery, DefaultAccountTake<T>>;
    #[pallet::storage]
    // --- MAP (hot, cold) --> stake | Returns a tuple (u64: stakes, u64: block_number)
    pub type TotalHotkeyColdkeyStakesThisInterval<T: Config> = StorageDoubleMap<
        _,
        Identity,
        T::AccountId,
        Identity,
        T::AccountId,
        (u64, u64),
        ValueQuery,
        DefaultStakesPerInterval<T>,
    >;
    #[pallet::storage] // --- MAP ( hot ) --> cold | Returns the controlling coldkey for a hotkey.
    pub type Owner<T: Config> =
        StorageMap<_, Blake2_128Concat, T::AccountId, T::AccountId, ValueQuery, DefaultAccount<T>>;
    #[pallet::storage] // --- MAP ( hot ) --> take | Returns the hotkey delegation take. And signals that this key is open for delegation.
    pub type Delegates<T: Config> =
        StorageMap<_, Blake2_128Concat, T::AccountId, u16, ValueQuery, DefaultDefaultTake<T>>;
    #[pallet::storage] // --- DMAP ( hot, cold ) --> stake | Returns the stake under a coldkey prefixed by hotkey.
    pub type Stake<T: Config> = StorageDoubleMap<
        _,
        Blake2_128Concat,
        T::AccountId,
        Identity,
        T::AccountId,
        u64,
        ValueQuery,
        DefaultAccountTake<T>,
    >;

    // =====================================
    // ==== Difficulty / Registrations =====
    // =====================================
    #[pallet::type_value]
    pub fn DefaultLastAdjustmentBlock<T: Config>() -> u64 {
        0
    }
    #[pallet::type_value]
    pub fn DefaultRegistrationsThisBlock<T: Config>() -> u16 {
        0
    }
    #[pallet::type_value]
    pub fn DefaultBurn<T: Config>() -> u64 {
        T::InitialBurn::get()
    }
    #[pallet::type_value]
    pub fn DefaultMinBurn<T: Config>() -> u64 {
        T::InitialMinBurn::get()
    }
    #[pallet::type_value]
    pub fn DefaultMaxBurn<T: Config>() -> u64 {
        T::InitialMaxBurn::get()
    }
    #[pallet::type_value]
    pub fn DefaultDifficulty<T: Config>() -> u64 {
        T::InitialDifficulty::get()
    }
    #[pallet::type_value]
    pub fn DefaultMinDifficulty<T: Config>() -> u64 {
        T::InitialMinDifficulty::get()
    }
    #[pallet::type_value]
    pub fn DefaultMaxDifficulty<T: Config>() -> u64 {
        T::InitialMaxDifficulty::get()
    }
    #[pallet::type_value]
    pub fn DefaultMaxRegistrationsPerBlock<T: Config>() -> u16 {
        T::InitialMaxRegistrationsPerBlock::get()
    }
    #[pallet::type_value]
    pub fn DefaultRAORecycledForRegistration<T: Config>() -> u64 {
        T::InitialRAORecycledForRegistration::get()
    }

    #[pallet::storage] // ---- StorageItem Global Used Work.
    pub type UsedWork<T: Config> = StorageMap<_, Identity, Vec<u8>, u64, ValueQuery>;
    #[pallet::storage] // --- MAP ( netuid ) --> Burn
    pub type Burn<T> = StorageMap<_, Identity, u16, u64, ValueQuery, DefaultBurn<T>>;
    #[pallet::storage] // --- MAP ( netuid ) --> Difficulty
    pub type Difficulty<T> = StorageMap<_, Identity, u16, u64, ValueQuery, DefaultDifficulty<T>>;
    #[pallet::storage] // --- MAP ( netuid ) --> MinBurn
    pub type MinBurn<T> = StorageMap<_, Identity, u16, u64, ValueQuery, DefaultMinBurn<T>>;
    #[pallet::storage] // --- MAP ( netuid ) --> MaxBurn
    pub type MaxBurn<T> = StorageMap<_, Identity, u16, u64, ValueQuery, DefaultMaxBurn<T>>;
    #[pallet::storage] // --- MAP ( netuid ) --> MinDifficulty
    pub type MinDifficulty<T> =
        StorageMap<_, Identity, u16, u64, ValueQuery, DefaultMinDifficulty<T>>;
    #[pallet::storage] // --- MAP ( netuid ) --> MaxDifficulty
    pub type MaxDifficulty<T> =
        StorageMap<_, Identity, u16, u64, ValueQuery, DefaultMaxDifficulty<T>>;
    #[pallet::storage] // --- MAP ( netuid ) -->  Block at last adjustment.
    pub type LastAdjustmentBlock<T> =
        StorageMap<_, Identity, u16, u64, ValueQuery, DefaultLastAdjustmentBlock<T>>;
    #[pallet::storage] // --- MAP ( netuid ) --> Registrations of this Block.
    pub type RegistrationsThisBlock<T> =
        StorageMap<_, Identity, u16, u16, ValueQuery, DefaultRegistrationsThisBlock<T>>;
    #[pallet::storage] // --- ITEM( global_max_registrations_per_block )
    pub type MaxRegistrationsPerBlock<T> =
        StorageMap<_, Identity, u16, u16, ValueQuery, DefaultMaxRegistrationsPerBlock<T>>;
    #[pallet::storage] // --- MAP ( netuid, global_RAO_recycled_for_registration )
    pub type RAORecycledForRegistration<T> =
        StorageMap<_, Identity, u16, u64, ValueQuery, DefaultRAORecycledForRegistration<T>>;

    // ==============================
    // ==== Subnetworks Storage =====
    // ==============================
    #[pallet::type_value]
    pub fn DefaultN<T: Config>() -> u16 {
        0
    }
    #[pallet::type_value]
    pub fn DefaultModality<T: Config>() -> u16 {
        0
    }
    #[pallet::type_value]
    pub fn DefaultHotkeys<T: Config>() -> Vec<u16> {
        vec![]
    }
    #[pallet::type_value]
    pub fn DefaultNeworksAdded<T: Config>() -> bool {
        false
    }
    #[pallet::type_value]
    pub fn DefaultIsNetworkMember<T: Config>() -> bool {
        false
    }
    #[pallet::type_value]
    pub fn DefaultRegistrationAllowed<T: Config>() -> bool {
        false
    }
    #[pallet::type_value]
    pub fn DefaultNetworkRegisteredAt<T: Config>() -> u64 {
        0
    }
    #[pallet::type_value]
    pub fn DefaultNetworkImmunityPeriod<T: Config>() -> u64 {
        T::InitialNetworkImmunityPeriod::get()
    }
    #[pallet::type_value]
    pub fn DefaultNetworkLastRegistered<T: Config>() -> u64 {
        0
    }
    #[pallet::type_value]
    pub fn DefaultNominatorMinRequiredStake<T: Config>() -> u64 {
        0
    }
    #[pallet::type_value]
    pub fn DefaultNetworkMinAllowedUids<T: Config>() -> u16 {
        T::InitialNetworkMinAllowedUids::get()
    }
    #[pallet::type_value]
    pub fn DefaultNetworkMinLockCost<T: Config>() -> u64 {
        T::InitialNetworkMinLockCost::get()
    }
    #[pallet::type_value]
    pub fn DefaultNetworkLockReductionInterval<T: Config>() -> u64 {
        T::InitialNetworkLockReductionInterval::get()
    }
    #[pallet::type_value]
    pub fn DefaultSubnetOwnerCut<T: Config>() -> u16 {
        T::InitialSubnetOwnerCut::get()
    }
    #[pallet::type_value]
    pub fn DefaultSubnetLimit<T: Config>() -> u16 {
        T::InitialSubnetLimit::get()
    }
    #[pallet::type_value]
    pub fn DefaultNetworkRateLimit<T: Config>() -> u64 {
        if cfg!(feature = "pow-faucet") {
            return 0;
        }

        T::InitialNetworkRateLimit::get()
    }

    #[pallet::storage] // --- ITEM( total_number_of_existing_networks )
    pub type SubnetLimit<T> = StorageValue<_, u16, ValueQuery, DefaultSubnetLimit<T>>;
    #[pallet::storage] // --- ITEM( total_number_of_existing_networks )
    pub type TotalNetworks<T> = StorageValue<_, u16, ValueQuery>;
    #[pallet::storage] // --- MAP ( netuid ) --> subnetwork_n (Number of UIDs in the network).
    pub type SubnetworkN<T: Config> = StorageMap<_, Identity, u16, u16, ValueQuery, DefaultN<T>>;
    #[pallet::storage] // --- MAP ( netuid ) --> modality   TEXT: 0, IMAGE: 1, TENSOR: 2
    pub type NetworkModality<T> = StorageMap<_, Identity, u16, u16, ValueQuery, DefaultModality<T>>;
    #[pallet::storage] // --- MAP ( netuid ) --> network_is_added
    pub type NetworksAdded<T: Config> =
        StorageMap<_, Identity, u16, bool, ValueQuery, DefaultNeworksAdded<T>>;
    #[pallet::storage] // --- DMAP ( hotkey, netuid ) --> bool
    pub type IsNetworkMember<T: Config> = StorageDoubleMap<
        _,
        Blake2_128Concat,
        T::AccountId,
        Identity,
        u16,
        bool,
        ValueQuery,
        DefaultIsNetworkMember<T>,
    >;
    #[pallet::storage] // --- MAP ( netuid ) --> network_registration_allowed
    pub type NetworkRegistrationAllowed<T: Config> =
        StorageMap<_, Identity, u16, bool, ValueQuery, DefaultRegistrationAllowed<T>>;
    #[pallet::storage] // --- MAP ( netuid ) --> network_pow_allowed
    pub type NetworkPowRegistrationAllowed<T: Config> =
        StorageMap<_, Identity, u16, bool, ValueQuery, DefaultRegistrationAllowed<T>>;
    #[pallet::storage] // --- MAP ( netuid ) --> block_created
    pub type NetworkRegisteredAt<T: Config> =
        StorageMap<_, Identity, u16, u64, ValueQuery, DefaultNetworkRegisteredAt<T>>;
    #[pallet::storage] // ITEM( network_immunity_period )
    pub type NetworkImmunityPeriod<T> =
        StorageValue<_, u64, ValueQuery, DefaultNetworkImmunityPeriod<T>>;
    #[pallet::storage] // ITEM( network_last_registered_block )
    pub type NetworkLastRegistered<T> =
        StorageValue<_, u64, ValueQuery, DefaultNetworkLastRegistered<T>>;
    #[pallet::storage] // ITEM( network_min_allowed_uids )
    pub type NetworkMinAllowedUids<T> =
        StorageValue<_, u16, ValueQuery, DefaultNetworkMinAllowedUids<T>>;
    #[pallet::storage] // ITEM( min_network_lock_cost )
    pub type NetworkMinLockCost<T> = StorageValue<_, u64, ValueQuery, DefaultNetworkMinLockCost<T>>;
    #[pallet::storage] // ITEM( last_network_lock_cost )
    pub type NetworkLastLockCost<T> =
        StorageValue<_, u64, ValueQuery, DefaultNetworkMinLockCost<T>>;
    #[pallet::storage] // ITEM( network_lock_reduction_interval )
    pub type NetworkLockReductionInterval<T> =
        StorageValue<_, u64, ValueQuery, DefaultNetworkLockReductionInterval<T>>;
    #[pallet::storage] // ITEM( subnet_owner_cut )
    pub type SubnetOwnerCut<T> = StorageValue<_, u16, ValueQuery, DefaultSubnetOwnerCut<T>>;
    #[pallet::storage] // ITEM( network_rate_limit )
    pub type NetworkRateLimit<T> = StorageValue<_, u64, ValueQuery, DefaultNetworkRateLimit<T>>;
    #[pallet::storage] // ITEM( nominator_min_required_stake )
    pub type NominatorMinRequiredStake<T> =
        StorageValue<_, u64, ValueQuery, DefaultNominatorMinRequiredStake<T>>;

    // ==============================
    // ==== Subnetwork Features =====
    // ==============================
    #[pallet::type_value]
    pub fn DefaultEmissionValues<T: Config>() -> u64 {
        0
    }
    #[pallet::type_value]
    pub fn DefaultPendingEmission<T: Config>() -> u64 {
        0
    }
    #[pallet::type_value]
    pub fn DefaultBlocksSinceLastStep<T: Config>() -> u64 {
        0
    }
    #[pallet::type_value]
    pub fn DefaultLastMechansimStepBlock<T: Config>() -> u64 {
        0
    }
    #[pallet::type_value]
    pub fn DefaultSubnetOwner<T: Config>() -> T::AccountId {
        T::AccountId::decode(&mut sp_runtime::traits::TrailingZeroInput::zeroes())
            .expect("trailing zeroes always produce a valid account ID; qed")
    }
    #[pallet::type_value]
    pub fn DefaultSubnetLocked<T: Config>() -> u64 {
        0
    }
    #[pallet::type_value]
    pub fn DefaultTempo<T: Config>() -> u16 {
        T::InitialTempo::get()
    }

    #[pallet::storage] // --- MAP ( netuid ) --> tempo
    pub type Tempo<T> = StorageMap<_, Identity, u16, u16, ValueQuery, DefaultTempo<T>>;
    #[pallet::storage] // --- MAP ( netuid ) --> emission_values
    pub type EmissionValues<T> =
        StorageMap<_, Identity, u16, u64, ValueQuery, DefaultEmissionValues<T>>;
    #[pallet::storage] // --- MAP ( netuid ) --> pending_emission
    pub type PendingEmission<T> =
        StorageMap<_, Identity, u16, u64, ValueQuery, DefaultPendingEmission<T>>;
    #[pallet::storage] // --- MAP ( netuid ) --> blocks_since_last_step.
    pub type BlocksSinceLastStep<T> =
        StorageMap<_, Identity, u16, u64, ValueQuery, DefaultBlocksSinceLastStep<T>>;
    #[pallet::storage] // --- MAP ( netuid ) --> last_mechanism_step_block
    pub type LastMechansimStepBlock<T> =
        StorageMap<_, Identity, u16, u64, ValueQuery, DefaultLastMechansimStepBlock<T>>;
    #[pallet::storage]
    pub type SubnetOwner<T: Config> =
        StorageMap<_, Identity, u16, T::AccountId, ValueQuery, DefaultSubnetOwner<T>>;
    #[pallet::storage]
    pub type SubnetLocked<T: Config> =
        StorageMap<_, Identity, u16, u64, ValueQuery, DefaultSubnetLocked<T>>;

    // =================================
    // ==== Axon / Promo Endpoints =====
    // =================================

    // --- Struct for Axon.
    pub type AxonInfoOf = AxonInfo;

    #[derive(Encode, Decode, Default, TypeInfo, Clone, PartialEq, Eq, Debug)]
    pub struct AxonInfo {
        pub block: u64,       // --- Axon serving block.
        pub version: u32,     // --- Axon version
        pub ip: u128,         // --- Axon u128 encoded ip address of type v6 or v4.
        pub port: u16,        // --- Axon u16 encoded port.
        pub ip_type: u8,      // --- Axon ip type, 4 for ipv4 and 6 for ipv6.
        pub protocol: u8,     // --- Axon protocol. TCP, UDP, other.
        pub placeholder1: u8, // --- Axon proto placeholder 1.
        pub placeholder2: u8, // --- Axon proto placeholder 1.
    }

    // --- Struct for Prometheus.
    pub type PrometheusInfoOf = PrometheusInfo;
    #[derive(Encode, Decode, Default, TypeInfo, Clone, PartialEq, Eq, Debug)]
    pub struct PrometheusInfo {
        pub block: u64,   // --- Prometheus serving block.
        pub version: u32, // --- Prometheus version.
        pub ip: u128,     // --- Prometheus u128 encoded ip address of type v6 or v4.
        pub port: u16,    // --- Prometheus u16 encoded port.
        pub ip_type: u8,  // --- Prometheus ip type, 4 for ipv4 and 6 for ipv6.
    }

    // Rate limiting
    #[pallet::type_value]
    pub fn DefaultTxRateLimit<T: Config>() -> u64 {
        T::InitialTxRateLimit::get()
    }
    #[pallet::type_value]
    pub fn DefaultTxDelegateTakeRateLimit<T: Config>() -> u64 {
        T::InitialTxDelegateTakeRateLimit::get()
    }
    #[pallet::type_value]
    pub fn DefaultLastTxBlock<T: Config>() -> u64 {
        0
    }

    #[pallet::storage] // --- ITEM ( tx_rate_limit )
    pub(super) type TxRateLimit<T> = StorageValue<_, u64, ValueQuery, DefaultTxRateLimit<T>>;
    #[pallet::storage] // --- ITEM ( tx_rate_limit )
    pub(super) type TxDelegateTakeRateLimit<T> =
        StorageValue<_, u64, ValueQuery, DefaultTxDelegateTakeRateLimit<T>>;
    #[pallet::storage] // --- MAP ( key ) --> last_block
    pub(super) type LastTxBlock<T: Config> =
        StorageMap<_, Identity, T::AccountId, u64, ValueQuery, DefaultLastTxBlock<T>>;
    #[pallet::storage] // --- MAP ( key ) --> last_block
    pub(super) type LastTxBlockDelegateTake<T: Config> =
        StorageMap<_, Identity, T::AccountId, u64, ValueQuery, DefaultLastTxBlock<T>>;

    #[pallet::type_value]
    pub fn DefaultServingRateLimit<T: Config>() -> u64 {
        T::InitialServingRateLimit::get()
    }

    #[pallet::storage] // --- MAP ( netuid ) --> serving_rate_limit
    pub type ServingRateLimit<T> =
        StorageMap<_, Identity, u16, u64, ValueQuery, DefaultServingRateLimit<T>>;
    #[pallet::storage] // --- MAP ( netuid, hotkey ) --> axon_info
    pub(super) type Axons<T: Config> =
        StorageDoubleMap<_, Identity, u16, Blake2_128Concat, T::AccountId, AxonInfoOf, OptionQuery>;
    #[pallet::storage] // --- MAP ( netuid, hotkey ) --> prometheus_info
    pub(super) type Prometheus<T: Config> = StorageDoubleMap<
        _,
        Identity,
        u16,
        Blake2_128Concat,
        T::AccountId,
        PrometheusInfoOf,
        OptionQuery,
    >;

    // =======================================
    // ==== Subnetwork Hyperparam storage ====
    // =======================================
    #[pallet::type_value]
    pub fn DefaultWeightsSetRateLimit<T: Config>() -> u64 {
        100
    }
    #[pallet::type_value]
    pub fn DefaultBlockAtRegistration<T: Config>() -> u64 {
        0
    }
    #[pallet::type_value]
    pub fn DefaultRho<T: Config>() -> u16 {
        T::InitialRho::get()
    }
    #[pallet::type_value]
    pub fn DefaultKappa<T: Config>() -> u16 {
        T::InitialKappa::get()
    }
    #[pallet::type_value]
    pub fn DefaultMaxAllowedUids<T: Config>() -> u16 {
        T::InitialMaxAllowedUids::get()
    }
    #[pallet::type_value]
    pub fn DefaultImmunityPeriod<T: Config>() -> u16 {
        T::InitialImmunityPeriod::get()
    }
    #[pallet::type_value]
    pub fn DefaultActivityCutoff<T: Config>() -> u16 {
        T::InitialActivityCutoff::get()
    }
    #[pallet::type_value]
    pub fn DefaultMaxWeightsLimit<T: Config>() -> u16 {
        T::InitialMaxWeightsLimit::get()
    }
    #[pallet::type_value]
    pub fn DefaultWeightsVersionKey<T: Config>() -> u64 {
        T::InitialWeightsVersionKey::get()
    }
    #[pallet::type_value]
    pub fn DefaultMinAllowedWeights<T: Config>() -> u16 {
        T::InitialMinAllowedWeights::get()
    }
    #[pallet::type_value]
    pub fn DefaultMaxAllowedValidators<T: Config>() -> u16 {
        T::InitialMaxAllowedValidators::get()
    }
    #[pallet::type_value]
    pub fn DefaultAdjustmentInterval<T: Config>() -> u16 {
        T::InitialAdjustmentInterval::get()
    }
    #[pallet::type_value]
    pub fn DefaultBondsMovingAverage<T: Config>() -> u64 {
        T::InitialBondsMovingAverage::get()
    }
    #[pallet::type_value]
    pub fn DefaultValidatorPruneLen<T: Config>() -> u64 {
        T::InitialValidatorPruneLen::get()
    }
    #[pallet::type_value]
    pub fn DefaultScalingLawPower<T: Config>() -> u16 {
        T::InitialScalingLawPower::get()
    }
    #[pallet::type_value]
    pub fn DefaultTargetRegistrationsPerInterval<T: Config>() -> u16 {
        T::InitialTargetRegistrationsPerInterval::get()
    }
    #[pallet::type_value]
    pub fn DefaultAdjustmentAlpha<T: Config>() -> u64 {
        T::InitialAdjustmentAlpha::get()
    }
    #[pallet::type_value]
    pub fn DefaultWeightsMinStake<T: Config>() -> u64 {
        0
    }

    #[pallet::storage] // ITEM( weights_min_stake )
    pub type WeightsMinStake<T> = StorageValue<_, u64, ValueQuery, DefaultWeightsMinStake<T>>;
    #[pallet::storage] // --- MAP ( netuid ) --> Rho
    pub type Rho<T> = StorageMap<_, Identity, u16, u16, ValueQuery, DefaultRho<T>>;
    #[pallet::storage] // --- MAP ( netuid ) --> Kappa
    pub type Kappa<T> = StorageMap<_, Identity, u16, u16, ValueQuery, DefaultKappa<T>>;
    #[pallet::storage] // --- MAP ( netuid ) --> uid, we use to record uids to prune at next epoch.
    pub type NeuronsToPruneAtNextEpoch<T: Config> = StorageMap<_, Identity, u16, u16, ValueQuery>;
    #[pallet::storage] // --- MAP ( netuid ) --> registrations_this_interval
    pub type RegistrationsThisInterval<T: Config> = StorageMap<_, Identity, u16, u16, ValueQuery>;
    #[pallet::storage] // --- MAP ( netuid ) --> pow_registrations_this_interval
    pub type POWRegistrationsThisInterval<T: Config> =
        StorageMap<_, Identity, u16, u16, ValueQuery>;
    #[pallet::storage] // --- MAP ( netuid ) --> burn_registrations_this_interval
    pub type BurnRegistrationsThisInterval<T: Config> =
        StorageMap<_, Identity, u16, u16, ValueQuery>;
    #[pallet::storage] // --- MAP ( netuid ) --> max_allowed_uids
    pub type MaxAllowedUids<T> =
        StorageMap<_, Identity, u16, u16, ValueQuery, DefaultMaxAllowedUids<T>>;
    #[pallet::storage] // --- MAP ( netuid ) --> immunity_period
    pub type ImmunityPeriod<T> =
        StorageMap<_, Identity, u16, u16, ValueQuery, DefaultImmunityPeriod<T>>;
    #[pallet::storage] // --- MAP ( netuid ) --> activity_cutoff
    pub type ActivityCutoff<T> =
        StorageMap<_, Identity, u16, u16, ValueQuery, DefaultActivityCutoff<T>>;
    #[pallet::storage] // --- MAP ( netuid ) --> max_weight_limit
    pub type MaxWeightsLimit<T> =
        StorageMap<_, Identity, u16, u16, ValueQuery, DefaultMaxWeightsLimit<T>>;
    #[pallet::storage] // --- MAP ( netuid ) --> weights_version_key
    pub type WeightsVersionKey<T> =
        StorageMap<_, Identity, u16, u64, ValueQuery, DefaultWeightsVersionKey<T>>;
    #[pallet::storage] // --- MAP ( netuid ) --> min_allowed_weights
    pub type MinAllowedWeights<T> =
        StorageMap<_, Identity, u16, u16, ValueQuery, DefaultMinAllowedWeights<T>>;
    #[pallet::storage] // --- MAP ( netuid ) --> max_allowed_validators
    pub type MaxAllowedValidators<T> =
        StorageMap<_, Identity, u16, u16, ValueQuery, DefaultMaxAllowedValidators<T>>;
    #[pallet::storage] // --- MAP ( netuid ) --> adjustment_interval
    pub type AdjustmentInterval<T> =
        StorageMap<_, Identity, u16, u16, ValueQuery, DefaultAdjustmentInterval<T>>;
    #[pallet::storage] // --- MAP ( netuid ) --> bonds_moving_average
    pub type BondsMovingAverage<T> =
        StorageMap<_, Identity, u16, u64, ValueQuery, DefaultBondsMovingAverage<T>>;
    #[pallet::storage] // --- MAP ( netuid ) --> weights_set_rate_limit
    pub type WeightsSetRateLimit<T> =
        StorageMap<_, Identity, u16, u64, ValueQuery, DefaultWeightsSetRateLimit<T>>;
    #[pallet::storage] // --- MAP ( netuid ) --> validator_prune_len
    pub type ValidatorPruneLen<T> =
        StorageMap<_, Identity, u16, u64, ValueQuery, DefaultValidatorPruneLen<T>>;
    #[pallet::storage] // --- MAP ( netuid ) --> scaling_law_power
    pub type ScalingLawPower<T> =
        StorageMap<_, Identity, u16, u16, ValueQuery, DefaultScalingLawPower<T>>;
    #[pallet::storage] // --- MAP ( netuid ) --> target_registrations_this_interval
    pub type TargetRegistrationsPerInterval<T> =
        StorageMap<_, Identity, u16, u16, ValueQuery, DefaultTargetRegistrationsPerInterval<T>>;
    #[pallet::storage] // --- DMAP ( netuid, uid ) --> block_at_registration
    pub type BlockAtRegistration<T: Config> = StorageDoubleMap<
        _,
        Identity,
        u16,
        Identity,
        u16,
        u64,
        ValueQuery,
        DefaultBlockAtRegistration<T>,
    >;
    #[pallet::storage] // --- DMAP ( netuid ) --> adjustment_alpha
    pub type AdjustmentAlpha<T: Config> =
        StorageMap<_, Identity, u16, u64, ValueQuery, DefaultAdjustmentAlpha<T>>;

    // =======================================
    // ==== Subnetwork Consensus Storage  ====
    // =======================================
    #[pallet::type_value]
    pub fn EmptyU16Vec<T: Config>() -> Vec<u16> {
        vec![]
    }
    #[pallet::type_value]
    pub fn EmptyU64Vec<T: Config>() -> Vec<u64> {
        vec![]
    }
    #[pallet::type_value]
    pub fn EmptyBoolVec<T: Config>() -> Vec<bool> {
        vec![]
    }
    #[pallet::type_value]
    pub fn DefaultBonds<T: Config>() -> Vec<(u16, u16)> {
        vec![]
    }
    #[pallet::type_value]
    pub fn DefaultWeights<T: Config>() -> Vec<(u16, u16)> {
        vec![]
    }
    #[pallet::type_value]
    pub fn DefaultKey<T: Config>() -> T::AccountId {
        T::AccountId::decode(&mut sp_runtime::traits::TrailingZeroInput::zeroes())
            .expect("trailing zeroes always produce a valid account ID; qed")
    }

    #[pallet::storage] // --- DMAP ( netuid, hotkey ) --> uid
    pub(super) type Uids<T: Config> =
        StorageDoubleMap<_, Identity, u16, Blake2_128Concat, T::AccountId, u16, OptionQuery>;
    #[pallet::storage] // --- DMAP ( netuid, uid ) --> hotkey
    pub(super) type Keys<T: Config> =
        StorageDoubleMap<_, Identity, u16, Identity, u16, T::AccountId, ValueQuery, DefaultKey<T>>;
    #[pallet::storage] // --- DMAP ( netuid ) --> (hotkey, se, ve)
    pub(super) type LoadedEmission<T: Config> =
        StorageMap<_, Identity, u16, Vec<(T::AccountId, u64, u64)>, OptionQuery>;

    #[pallet::storage] // --- DMAP ( netuid ) --> active
    pub(super) type Active<T: Config> =
        StorageMap<_, Identity, u16, Vec<bool>, ValueQuery, EmptyBoolVec<T>>;
    #[pallet::storage] // --- DMAP ( netuid ) --> rank
    pub(super) type Rank<T: Config> =
        StorageMap<_, Identity, u16, Vec<u16>, ValueQuery, EmptyU16Vec<T>>;
    #[pallet::storage] // --- DMAP ( netuid ) --> trust
    pub(super) type Trust<T: Config> =
        StorageMap<_, Identity, u16, Vec<u16>, ValueQuery, EmptyU16Vec<T>>;
    #[pallet::storage] // --- DMAP ( netuid ) --> consensus
    pub(super) type Consensus<T: Config> =
        StorageMap<_, Identity, u16, Vec<u16>, ValueQuery, EmptyU16Vec<T>>;
    #[pallet::storage] // --- DMAP ( netuid ) --> incentive
    pub(super) type Incentive<T: Config> =
        StorageMap<_, Identity, u16, Vec<u16>, ValueQuery, EmptyU16Vec<T>>;
    #[pallet::storage] // --- DMAP ( netuid ) --> dividends
    pub(super) type Dividends<T: Config> =
        StorageMap<_, Identity, u16, Vec<u16>, ValueQuery, EmptyU16Vec<T>>;
    #[pallet::storage] // --- DMAP ( netuid ) --> emission
    pub(super) type Emission<T: Config> =
        StorageMap<_, Identity, u16, Vec<u64>, ValueQuery, EmptyU64Vec<T>>;
    #[pallet::storage] // --- DMAP ( netuid ) --> last_update
    pub(super) type LastUpdate<T: Config> =
        StorageMap<_, Identity, u16, Vec<u64>, ValueQuery, EmptyU64Vec<T>>;
    #[pallet::storage] // --- DMAP ( netuid ) --> validator_trust
    pub(super) type ValidatorTrust<T: Config> =
        StorageMap<_, Identity, u16, Vec<u16>, ValueQuery, EmptyU16Vec<T>>;
    #[pallet::storage] // --- DMAP ( netuid ) --> pruning_scores
    pub(super) type PruningScores<T: Config> =
        StorageMap<_, Identity, u16, Vec<u16>, ValueQuery, EmptyU16Vec<T>>;
    #[pallet::storage] // --- DMAP ( netuid ) --> validator_permit
    pub(super) type ValidatorPermit<T: Config> =
        StorageMap<_, Identity, u16, Vec<bool>, ValueQuery, EmptyBoolVec<T>>;

    #[pallet::storage] // --- DMAP ( netuid, uid ) --> weights
    pub(super) type Weights<T: Config> = StorageDoubleMap<
        _,
        Identity,
        u16,
        Identity,
        u16,
        Vec<(u16, u16)>,
        ValueQuery,
        DefaultWeights<T>,
    >;
    #[pallet::storage] // --- DMAP ( netuid, uid ) --> bonds
    pub(super) type Bonds<T: Config> = StorageDoubleMap<
        _,
        Identity,
        u16,
        Identity,
        u16,
        Vec<(u16, u16)>,
        ValueQuery,
        DefaultBonds<T>,
    >;

    // Pallets use events to inform users when important changes are made.
    // https://docs.substrate.io/main-docs/build/events-errors/
    #[pallet::event]
    #[pallet::generate_deposit(pub(super) fn deposit_event)]
    pub enum Event<T: Config> {
        // Event documentation should end with an array that provides descriptive names for event
        // parameters. [something, who]
        NetworkAdded(u16, u16), // --- Event created when a new network is added.
        NetworkRemoved(u16),    // --- Event created when a network is removed.
        StakeAdded(T::AccountId, u64), // --- Event created when stake has been transfered from the a coldkey account onto the hotkey staking account.
        StakeRemoved(T::AccountId, u64), // --- Event created when stake has been removed from the hotkey staking account onto the coldkey account.
        WeightsSet(u16, u16), // ---- Event created when a caller successfully sets their weights on a subnetwork.
        NeuronRegistered(u16, u16, T::AccountId), // --- Event created when a new neuron account has been registered to the chain.
        BulkNeuronsRegistered(u16, u16), // --- Event created when multiple uids have been concurrently registered.
        BulkBalancesSet(u16, u16),       // --- FIXME: Not used yet
        MaxAllowedUidsSet(u16, u16), // --- Event created when max allowed uids has been set for a subnetwork.
        MaxWeightLimitSet(u16, u16), // --- Event created when the max weight limit has been set for a subnetwork.
        DifficultySet(u16, u64), // --- Event created when the difficulty has been set for a subnet.
        AdjustmentIntervalSet(u16, u16), // --- Event created when the adjustment interval is set for a subnet.
        RegistrationPerIntervalSet(u16, u16), // --- Event created when registeration per interval is set for a subnet.
        MaxRegistrationsPerBlockSet(u16, u16), // --- Event created when we set max registrations per block.
        ActivityCutoffSet(u16, u16), // --- Event created when an activity cutoff is set for a subnet.
        RhoSet(u16, u16),            // --- Event created when Rho value is set.
        KappaSet(u16, u16),          // --- Event created when Kappa is set for a subnet.
        MinAllowedWeightSet(u16, u16), // --- Event created when minimun allowed weight is set for a subnet.
        ValidatorPruneLenSet(u16, u64), // --- Event created when the validator pruning length has been set.
        ScalingLawPowerSet(u16, u16), // --- Event created when the scaling law power has been set for a subnet.
        WeightsSetRateLimitSet(u16, u64), // --- Event created when weights set rate limit has been set for a subnet.
        ImmunityPeriodSet(u16, u16), // --- Event created when immunity period is set for a subnet.
        BondsMovingAverageSet(u16, u64), // --- Event created when bonds moving average is set for a subnet.
        MaxAllowedValidatorsSet(u16, u16), // --- Event created when setting the max number of allowed validators on a subnet.
        AxonServed(u16, T::AccountId), // --- Event created when the axon server information is added to the network.
        PrometheusServed(u16, T::AccountId), // --- Event created when the prometheus server information is added to the network.
        EmissionValuesSet(), // --- Event created when emission ratios for all networks is set.
        DelegateAdded(T::AccountId, T::AccountId, u16), // --- Event created to signal that a hotkey has become a delegate.
        DefaultTakeSet(u16), // --- Event created when the default take is set.
        WeightsVersionKeySet(u16, u64), // --- Event created when weights version key is set for a network.
        MinDifficultySet(u16, u64), // --- Event created when setting min difficutly on a network.
        MaxDifficultySet(u16, u64), // --- Event created when setting max difficutly on a network.
        ServingRateLimitSet(u16, u64), // --- Event created when setting the prometheus serving rate limit.
        BurnSet(u16, u64),             // --- Event created when setting burn on a network.
        MaxBurnSet(u16, u64),          // --- Event created when setting max burn on a network.
        MinBurnSet(u16, u64),          // --- Event created when setting min burn on a network.
        TxRateLimitSet(u64),           // --- Event created when setting the transaction rate limit.
        TxDelegateTakeRateLimitSet(u64), // --- Event created when setting the delegate take transaction rate limit.
        Sudid(DispatchResult),           // --- Event created when a sudo call is done.
        RegistrationAllowed(u16, bool), // --- Event created when registration is allowed/disallowed for a subnet.
        PowRegistrationAllowed(u16, bool), // --- Event created when POW registration is allowed/disallowed for a subnet.
        TempoSet(u16, u16),                // --- Event created when setting tempo on a network
        RAORecycledForRegistrationSet(u16, u64), // Event created when setting the RAO recycled for registration.
        WeightsMinStake(u64), // --- Event created when min stake is set for validators to set weights.
        SenateRequiredStakePercentSet(u64), // Event created when setting the minimum required stake amount for senate registration.
        AdjustmentAlphaSet(u16, u64), // Event created when setting the adjustment alpha on a subnet.
        Faucet(T::AccountId, u64),    // Event created when the facuet it called on the test net.
        SubnetOwnerCutSet(u16),       // Event created when the subnet owner cut is set.
        NetworkRateLimitSet(u64),     // Event created when the network creation rate limit is set.
        NetworkImmunityPeriodSet(u64), // Event created when the network immunity period is set.
        NetworkMinLockCostSet(u64),   // Event created when the network minimum locking cost is set.
        SubnetLimitSet(u16),          // Event created when the maximum number of subnets is set
        NetworkLockCostReductionIntervalSet(u64), // Event created when the lock cost reduction is set
        TakeDecreased(T::AccountId, T::AccountId, u16), // Event created when the take for a delegate is decreased.
        TakeIncreased(T::AccountId, T::AccountId, u16), // Event created when the take for a delegate is increased.
        HotkeySwapped {
            coldkey: T::AccountId,
            old_hotkey: T::AccountId,
            new_hotkey: T::AccountId,
        }, // Event created when a hotkey is swapped
        MaxDelegateTakeSet(u16), // Event emitted when maximum delegate take is set by sudo/admin transaction
        MinDelegateTakeSet(u16), // Event emitted when minimum delegate take is set by sudo/admin transaction
    }

    // Errors inform users that something went wrong.
    #[pallet::error]
    pub enum Error<T> {
        NetworkDoesNotExist,                // --- Thrown when the network does not exist.
        NetworkExist,                       // --- Thrown when the network already exists.
        InvalidModality,  // --- Thrown when an invalid modality attempted on serve.
        InvalidIpType, // ---- Thrown when the user tries to serve an axon which is not of type	4 (IPv4) or 6 (IPv6).
        InvalidIpAddress, // --- Thrown when an invalid IP address is passed to the serve function.
        InvalidPort,   // --- Thrown when an invalid port is passed to the serve function.
        NotRegistered, // ---- Thrown when the caller requests setting or removing data from a neuron which does not exist in the active set.
        NonAssociatedColdKey, // ---- Thrown when a stake, unstake or subscribe request is made by a coldkey which is not associated with the hotkey account.
        NotEnoughStaketoWithdraw, // ---- Thrown when the caller requests removing more stake than there exists in the staking account. See: fn remove_stake.
        NotEnoughStakeToSetWeights, // ---- Thrown when the caller requests to set weights but has less than WeightsMinStake
        NotEnoughBalanceToStake, //  ---- Thrown when the caller requests adding more stake than there exists in the cold key account. See: fn add_stake
        BalanceWithdrawalError, // ---- Thrown when the caller tries to add stake, but for some reason the requested amount could not be withdrawn from the coldkey account.
        NoValidatorPermit, // ---- Thrown when the caller attempts to set non-self weights without being a permitted validator.
        WeightVecNotEqualSize, // ---- Thrown when the caller attempts to set the weight keys and values but these vectors have different size.
        DuplicateUids, // ---- Thrown when the caller attempts to set weights with duplicate uids in the weight matrix.
        InvalidUid, // ---- Thrown when a caller attempts to set weight to at least one uid that does not exist in the metagraph.
        NotSettingEnoughWeights, // ---- Thrown when the dispatch attempts to set weights on chain with fewer elements than are allowed.
        TooManyRegistrationsThisBlock, // ---- Thrown when registrations this block exceeds allowed number.
        AlreadyRegistered, // ---- Thrown when the caller requests registering a neuron which already exists in the active set.
        InvalidWorkBlock, // ---- Thrown if the supplied pow hash block is in the future or negative.
        InvalidDifficulty, // ---- Thrown if the supplied pow hash block does not meet the network difficulty.
        InvalidSeal, // ---- Thrown if the supplied pow hash seal does not match the supplied work.
        MaxAllowedUIdsNotAllowed, // ---  Thrown if the vaule is invalid for MaxAllowedUids.
        CouldNotConvertToBalance, // ---- Thrown when the dispatch attempts to convert between a u64 and T::balance but the call fails.
        StakeAlreadyAdded, // --- Thrown when the caller requests adding stake for a hotkey to the total stake which already added.
        MaxWeightExceeded, // --- Thrown when the dispatch attempts to set weights on chain with where any normalized weight is more than MaxWeightLimit.
        StorageValueOutOfRange, // --- Thrown when the caller attempts to set a storage value outside of its allowed range.
        TempoHasNotSet,         // --- Thrown when tempo has not set.
        InvalidTempo,           // --- Thrown when tempo is not valid.
        EmissionValuesDoesNotMatchNetworks, // --- Thrown when number or recieved emission rates does not match number of networks.
        InvalidEmissionValues, // --- Thrown when emission ratios are not valid (did not sum up to 10^9).
        AlreadyDelegate, // --- Thrown if the hotkey attempts to become delegate when they are already.
        SettingWeightsTooFast, // --- Thrown if the hotkey attempts to set weights twice within net_tempo/2 blocks.
        IncorrectNetworkVersionKey, // --- Thrown when a validator attempts to set weights from a validator with incorrect code base key.
        ServingRateLimitExceeded, // --- Thrown when an axon or prometheus serving exceeds the rate limit for a registered neuron.
        BalanceSetError,          // --- Thrown when an error occurs while setting a balance.
        MaxAllowedUidsExceeded, // --- Thrown when number of accounts going to be registered exceeds MaxAllowedUids for the network.
        TooManyUids, // ---- Thrown when the caller attempts to set weights with more uids than allowed.
        TxRateLimitExceeded, // --- Thrown when a transactor exceeds the rate limit for transactions.
        StakeRateLimitExceeded, // --- Thrown when a transactor exceeds the rate limit for stakes.
        UnstakeRateLimitExceeded, // --- Thrown when a transactor exceeds the rate limit for unstakes.
        RegistrationDisabled,     // --- Thrown when registration is disabled
        TooManyRegistrationsThisInterval, // --- Thrown when registration attempt exceeds allowed in interval
        BenchmarkingOnly, // --- Thrown when a function is only available for benchmarking
        HotkeyOriginMismatch, // --- Thrown when the hotkey passed is not the origin, but it should be
        // Senate errors
        SenateMember, // --- Thrown when attempting to do something to a senate member that is limited
        NotSenateMember, // --- Thrown when a hotkey attempts to do something only senate members can do
        AlreadySenateMember, // --- Thrown when a hotkey attempts to join the senate while already being a member
        BelowStakeThreshold, // --- Thrown when a hotkey attempts to join the senate without enough stake
        NotDelegate, // --- Thrown when a hotkey attempts to join the senate without being a delegate first
        IncorrectNetuidsLength, // --- Thrown when an incorrect amount of Netuids are passed as input
        FaucetDisabled,         // --- Thrown when the faucet is disabled
        NotSubnetOwner,
        OperationNotPermittedonRootSubnet,
        StakeTooLowForRoot, // --- Thrown when a hotkey attempts to join the root subnet with too little stake
        AllNetworksInImmunity, // --- Thrown when all subnets are in the immunity period
        NotEnoughBalance,
        /// Thrown a stake would be below the minimum threshold for nominator validations
        NomStakeBelowMinimumThreshold,
        InvalidTake, // --- Thrown when delegate take is being set out of bounds
    }

    // ==================
    // ==== Genesis =====
    // ==================

    #[pallet::genesis_config]
    #[cfg(feature = "std")]
    pub struct GenesisConfig<T: Config> {
        pub stakes: Vec<(T::AccountId, Vec<(T::AccountId, (u64, u16))>)>,
        pub balances_issuance: u64,
    }

    #[cfg(feature = "std")]
    impl<T: Config> Default for GenesisConfig<T> {
        fn default() -> Self {
            Self {
                stakes: Default::default(),
                balances_issuance: 0,
            }
        }
    }

    #[pallet::genesis_build]
    impl<T: Config> GenesisBuild<T> for GenesisConfig<T> {
        fn build(&self) {
            // Set initial total issuance from balances
            TotalIssuance::<T>::put(self.balances_issuance);

            // Subnet config values
            let netuid: u16 = 3;
            let tempo = 99;
            let max_uids = 4096;

            // The functions for initializing new networks/setting defaults cannot be run directly from genesis functions like extrinsics would
            // --- Set this network uid to alive.
            NetworksAdded::<T>::insert(netuid, true);

            // --- Fill tempo memory item.
            Tempo::<T>::insert(netuid, tempo);

            // --- Fill modality item.
            // Only modality 0 exists (text)
            NetworkModality::<T>::insert(netuid, 0);

            // Make network parameters explicit.
            if !Tempo::<T>::contains_key(netuid) {
                Tempo::<T>::insert(netuid, Tempo::<T>::get(netuid));
            }
            if !Kappa::<T>::contains_key(netuid) {
                Kappa::<T>::insert(netuid, Kappa::<T>::get(netuid));
            }
            if !Difficulty::<T>::contains_key(netuid) {
                Difficulty::<T>::insert(netuid, Difficulty::<T>::get(netuid));
            }
            if !MaxAllowedUids::<T>::contains_key(netuid) {
                MaxAllowedUids::<T>::insert(netuid, MaxAllowedUids::<T>::get(netuid));
            }
            if !ImmunityPeriod::<T>::contains_key(netuid) {
                ImmunityPeriod::<T>::insert(netuid, ImmunityPeriod::<T>::get(netuid));
            }
            if !ActivityCutoff::<T>::contains_key(netuid) {
                ActivityCutoff::<T>::insert(netuid, ActivityCutoff::<T>::get(netuid));
            }
            if !EmissionValues::<T>::contains_key(netuid) {
                EmissionValues::<T>::insert(netuid, EmissionValues::<T>::get(netuid));
            }
            if !MaxWeightsLimit::<T>::contains_key(netuid) {
                MaxWeightsLimit::<T>::insert(netuid, MaxWeightsLimit::<T>::get(netuid));
            }
            if !MinAllowedWeights::<T>::contains_key(netuid) {
                MinAllowedWeights::<T>::insert(netuid, MinAllowedWeights::<T>::get(netuid));
            }
            if !RegistrationsThisInterval::<T>::contains_key(netuid) {
                RegistrationsThisInterval::<T>::insert(
                    netuid,
                    RegistrationsThisInterval::<T>::get(netuid),
                );
            }
            if !POWRegistrationsThisInterval::<T>::contains_key(netuid) {
                POWRegistrationsThisInterval::<T>::insert(
                    netuid,
                    POWRegistrationsThisInterval::<T>::get(netuid),
                );
            }
            if !BurnRegistrationsThisInterval::<T>::contains_key(netuid) {
                BurnRegistrationsThisInterval::<T>::insert(
                    netuid,
                    BurnRegistrationsThisInterval::<T>::get(netuid),
                );
            }

            // Set max allowed uids
            MaxAllowedUids::<T>::insert(netuid, max_uids);

            let mut next_uid = 0;

            for (coldkey, hotkeys) in self.stakes.iter() {
                for (hotkey, stake_uid) in hotkeys.iter() {
                    let (stake, uid) = stake_uid;

                    // Expand Yuma Consensus with new position.
                    Rank::<T>::mutate(netuid, |v| v.push(0));
                    Trust::<T>::mutate(netuid, |v| v.push(0));
                    Active::<T>::mutate(netuid, |v| v.push(true));
                    Emission::<T>::mutate(netuid, |v| v.push(0));
                    Consensus::<T>::mutate(netuid, |v| v.push(0));
                    Incentive::<T>::mutate(netuid, |v| v.push(0));
                    Dividends::<T>::mutate(netuid, |v| v.push(0));
                    LastUpdate::<T>::mutate(netuid, |v| v.push(0));
                    PruningScores::<T>::mutate(netuid, |v| v.push(0));
                    ValidatorTrust::<T>::mutate(netuid, |v| v.push(0));
                    ValidatorPermit::<T>::mutate(netuid, |v| v.push(false));

                    // Insert account information.
                    Keys::<T>::insert(netuid, uid, hotkey.clone()); // Make hotkey - uid association.
                    Uids::<T>::insert(netuid, hotkey.clone(), uid); // Make uid - hotkey association.
                    BlockAtRegistration::<T>::insert(netuid, uid, 0); // Fill block at registration.
                    IsNetworkMember::<T>::insert(hotkey.clone(), netuid, true); // Fill network is member.

                    // Fill stake information.
                    Owner::<T>::insert(hotkey.clone(), coldkey.clone());

                    TotalHotkeyStake::<T>::insert(hotkey.clone(), stake);
                    TotalColdkeyStake::<T>::insert(
                        coldkey.clone(),
                        TotalColdkeyStake::<T>::get(coldkey).saturating_add(*stake),
                    );

                    // Update total issuance value
                    TotalIssuance::<T>::put(TotalIssuance::<T>::get().saturating_add(*stake));

                    Stake::<T>::insert(hotkey.clone(), coldkey.clone(), stake);

                    next_uid += 1;
                }
            }

            // Set correct length for Subnet neurons
            SubnetworkN::<T>::insert(netuid, next_uid);

            // --- Increase total network count.
            TotalNetworks::<T>::mutate(|n| *n += 1);

            // Get the root network uid.
            let root_netuid: u16 = 0;

            // Set the root network as added.
            NetworksAdded::<T>::insert(root_netuid, true);

            // Increment the number of total networks.
            TotalNetworks::<T>::mutate(|n| *n += 1);

            // Set the number of validators to 1.
            SubnetworkN::<T>::insert(root_netuid, 0);

            // Set the maximum number to the number of senate members.
            MaxAllowedUids::<T>::insert(root_netuid, 64u16);

            // Set the maximum number to the number of validators to all members.
            MaxAllowedValidators::<T>::insert(root_netuid, 64u16);

            // Set the min allowed weights to zero, no weights restrictions.
            MinAllowedWeights::<T>::insert(root_netuid, 0);

            // Set the max weight limit to infitiy, no weight restrictions.
            MaxWeightsLimit::<T>::insert(root_netuid, u16::MAX);

            // Add default root tempo.
            Tempo::<T>::insert(root_netuid, 100);

            // Set the root network as open.
            NetworkRegistrationAllowed::<T>::insert(root_netuid, true);

            // Set target registrations for validators as 1 per block.
            TargetRegistrationsPerInterval::<T>::insert(root_netuid, 1);
        }
    }

    // ================
    // ==== Hooks =====
    // ================

    #[pallet::hooks]
    impl<T: Config> Hooks<BlockNumberFor<T>> for Pallet<T> {
        // ---- Called on the initialization of this pallet. (the order of on_finalize calls is determined in the runtime)
        //
        // # Args:
        // 	* 'n': (T::BlockNumber):
        // 		- The number of the block we are initializing.
        fn on_initialize(_block_number: BlockNumberFor<T>) -> Weight {
            let block_step_result = Self::block_step();
            match block_step_result {
                Ok(_) => {
                    // --- If the block step was successful, return the weight.
                    log::info!("Successfully ran block step.");
                    return Weight::from_ref_time(110_634_229_000 as u64)
                        .saturating_add(T::DbWeight::get().reads(8304 as u64))
                        .saturating_add(T::DbWeight::get().writes(110 as u64));
                }
                Err(e) => {
                    // --- If the block step was unsuccessful, return the weight anyway.
                    log::error!("Error while stepping block: {:?}", e);
                    return Weight::from_ref_time(110_634_229_000 as u64)
                        .saturating_add(T::DbWeight::get().reads(8304 as u64))
                        .saturating_add(T::DbWeight::get().writes(110 as u64));
                }
            }
        }

        fn on_runtime_upgrade() -> frame_support::weights::Weight {
            // --- Migrate storage
            use crate::migration;
            let mut weight = frame_support::weights::Weight::from_ref_time(0);

            // Hex encoded foundation coldkey
            let hex = hex_literal::hex![
                "feabaafee293d3b76dae304e2f9d885f77d2b17adab9e17e921b321eccd61c77"
            ];
            weight = weight
                // Initializes storage version (to 1)
                .saturating_add(migration::migrate_to_v1_separate_emission::<T>())
                // Storage version v1 -> v2
                .saturating_add(migration::migrate_to_v2_fixed_total_stake::<T>())
                // Doesn't check storage version. TODO: Remove after upgrade
                .saturating_add(migration::migrate_create_root_network::<T>())
                // Storage version v2 -> v3
                .saturating_add(migration::migrate_transfer_ownership_to_foundation::<T>(
                    hex,
                ))
                // Storage version v3 -> v4
                .saturating_add(migration::migrate_delete_subnet_21::<T>())
                // Storage version v4 -> v5
                .saturating_add(migration::migrate_delete_subnet_3::<T>())
                // Doesn't check storage version. TODO: Remove after upgrade
                .saturating_add(migration::migration5_total_issuance::<T>(false));

            return weight;
        }
    }

    // Dispatchable functions allow users to interact with the pallet and invoke state changes.
    // These functions materialize as "extrinsics", which are often compared to transactions.
    // Dispatchable functions must be annotated with a weight and must return a DispatchResult.
    #[pallet::call]
    impl<T: Config> Pallet<T> {
        // --- Sets the caller weights for the incentive mechanism. The call can be
        // made from the hotkey account so is potentially insecure, however, the damage
        // of changing weights is minimal if caught early. This function includes all the
        // checks that the passed weights meet the requirements. Stored as u16s they represent
        // rational values in the range [0,1] which sum to 1 and can be interpreted as
        // probabilities. The specific weights determine how inflation propagates outward
        // from this peer.
        //
        // Note: The 16 bit integers weights should represent 1.0 as the max u16.
        // However, the function normalizes all integers to u16_max anyway. This means that if the sum of all
        // elements is larger or smaller than the amount of elements * u16_max, all elements
        // will be corrected for this deviation.
        //
        // # Args:
        // 	* `origin`: (<T as frame_system::Config>Origin):
        // 		- The caller, a hotkey who wishes to set their weights.
        //
        // 	* `netuid` (u16):
        // 		- The network uid we are setting these weights on.
        //
        // 	* `dests` (Vec<u16>):
        // 		- The edge endpoint for the weight, i.e. j for w_ij.
        //
        // 	* 'weights' (Vec<u16>):
        // 		- The u16 integer encoded weights. Interpreted as rational
        // 		values in the range [0,1]. They must sum to in32::MAX.
        //
        // 	* 'version_key' ( u64 ):
        // 		- The network version key to check if the validator is up to date.
        //
        // # Event:
        // 	* WeightsSet;
        // 		- On successfully setting the weights on chain.
        //
        // # Raises:
        // 	* 'NetworkDoesNotExist':
        // 		- Attempting to set weights on a non-existent network.
        //
        // 	* 'NotRegistered':
        // 		- Attempting to set weights from a non registered account.
        //
        // 	* 'WeightVecNotEqualSize':
        // 		- Attempting to set weights with uids not of same length.
        //
        // 	* 'DuplicateUids':
        // 		- Attempting to set weights with duplicate uids.
        //
        //     * 'TooManyUids':
        // 		- Attempting to set weights above the max allowed uids.
        //
        // 	* 'InvalidUid':
        // 		- Attempting to set weights with invalid uids.
        //
        // 	* 'NotSettingEnoughWeights':
        // 		- Attempting to set weights with fewer weights than min.
        //
        // 	* 'MaxWeightExceeded':
        // 		- Attempting to set weights with max value exceeding limit.
        #[pallet::call_index(0)]
        #[pallet::weight((Weight::from_ref_time(10_151_000_000)
		.saturating_add(T::DbWeight::get().reads(4104))
		.saturating_add(T::DbWeight::get().writes(2)), DispatchClass::Normal, Pays::No))]
        pub fn set_weights(
            origin: OriginFor<T>,
            netuid: u16,
            dests: Vec<u16>,
            weights: Vec<u16>,
            version_key: u64,
        ) -> DispatchResult {
            Self::do_set_weights(origin, netuid, dests, weights, version_key)
        }

        // --- Sets the key as a delegate.
        //
        // # Args:
        // 	* 'origin': (<T as frame_system::Config>Origin):
        // 		- The signature of the caller's coldkey.
        //
        // 	* 'hotkey' (T::AccountId):
        // 		- The hotkey we are delegating (must be owned by the coldkey.)
        //
        // 	* 'take' (u64):
        // 		- The stake proportion that this hotkey takes from delegations.
        //
        // # Event:
        // 	* DelegateAdded;
        // 		- On successfully setting a hotkey as a delegate.
        //
        // # Raises:
        // 	* 'NotRegistered':
        // 		- The hotkey we are delegating is not registered on the network.
        //
        // 	* 'NonAssociatedColdKey':
        // 		- The hotkey we are delegating is not owned by the calling coldket.
        //
        //
        #[pallet::call_index(1)]
        #[pallet::weight((0, DispatchClass::Normal, Pays::No))]
        pub fn become_delegate(origin: OriginFor<T>, hotkey: T::AccountId) -> DispatchResult {
            Self::do_become_delegate(origin, hotkey, Self::get_default_take())
        }

        // --- Allows delegates to decrease its take value.
        //
        // # Args:
        // 	* 'origin': (<T as frame_system::Config>::Origin):
        // 		- The signature of the caller's coldkey.
        //
        // 	* 'hotkey' (T::AccountId):
        // 		- The hotkey we are delegating (must be owned by the coldkey.)
        //
        // 	* 'netuid' (u16):
        // 		- Subnet ID to decrease take for
        //
        // 	* 'take' (u16):
        // 		- The new stake proportion that this hotkey takes from delegations.
        //        The new value can be between 0 and 11_796 and should be strictly
        //        lower than the previous value. It T is the new value (rational number),
        //        the the parameter is calculated as [65535 * T]. For example, 1% would be
        //        [0.01 * 65535] = [655.35] = 655
        //
        // # Event:
        // 	* TakeDecreased;
        // 		- On successfully setting a decreased take for this hotkey.
        //
        // # Raises:
        // 	* 'NotRegistered':
        // 		- The hotkey we are delegating is not registered on the network.
        //
        // 	* 'NonAssociatedColdKey':
        // 		- The hotkey we are delegating is not owned by the calling coldkey.
        //
        // 	* 'InvalidTransaction':
        // 		- The delegate is setting a take which is not lower than the previous.
        //
        #[pallet::call_index(65)]
        #[pallet::weight((0, DispatchClass::Normal, Pays::No))]
        pub fn decrease_take(
            origin: OriginFor<T>,
            hotkey: T::AccountId,
            take: u16,
        ) -> DispatchResult {
            Self::do_decrease_take(origin, hotkey, take)
        }

        // --- Allows delegates to increase its take value. This call is rate-limited.
        //
        // # Args:
        // 	* 'origin': (<T as frame_system::Config>::Origin):
        // 		- The signature of the caller's coldkey.
        //
        // 	* 'hotkey' (T::AccountId):
        // 		- The hotkey we are delegating (must be owned by the coldkey.)
        //
        // 	* 'take' (u16):
        // 		- The new stake proportion that this hotkey takes from delegations.
        //        The new value can be between 0 and 11_796 and should be strictly
        //        greater than the previous value. It T is the new value (rational number),
        //        the the parameter is calculated as [65535 * T]. For example, 1% would be
        //        [0.01 * 65535] = [655.35] = 655
        //
        // # Event:
        // 	* TakeDecreased;
        // 		- On successfully setting a decreased take for this hotkey.
        //
        // # Raises:
        // 	* 'NotRegistered':
        // 		- The hotkey we are delegating is not registered on the network.
        //
        // 	* 'NonAssociatedColdKey':
        // 		- The hotkey we are delegating is not owned by the calling coldkey.
        //
        // 	* 'InvalidTransaction':
        // 		- The delegate is setting a take which is not lower than the previous.
        //
        #[pallet::call_index(66)]
        #[pallet::weight((0, DispatchClass::Normal, Pays::No))]
        pub fn increase_take(
            origin: OriginFor<T>,
            hotkey: T::AccountId,
            take: u16,
        ) -> DispatchResult {
            Self::do_increase_take(origin, hotkey, take)
        }

        // --- Adds stake to a hotkey. The call is made from the
        // coldkey account linked in the hotkey.
        // Only the associated coldkey is allowed to make staking and
        // unstaking requests. This protects the neuron against
        // attacks on its hotkey running in production code.
        //
        // # Args:
        // 	* 'origin': (<T as frame_system::Config>Origin):
        // 		- The signature of the caller's coldkey.
        //
        // 	* 'hotkey' (T::AccountId):
        // 		- The associated hotkey account.
        //
        // 	* 'amount_staked' (u64):
        // 		- The amount of stake to be added to the hotkey staking account.
        //
        // # Event:
        // 	* StakeAdded;
        // 		- On the successfully adding stake to a global account.
        //
        // # Raises:
        // 	* 'CouldNotConvertToBalance':
        // 		- Unable to convert the passed stake value to a balance.
        //
        // 	* 'NotEnoughBalanceToStake':
        // 		- Not enough balance on the coldkey to add onto the global account.
        //
        // 	* 'NonAssociatedColdKey':
        // 		- The calling coldkey is not associated with this hotkey.
        //
        // 	* 'BalanceWithdrawalError':
        // 		- Errors stemming from transaction pallet.
        //
        //
        #[pallet::call_index(2)]
        #[pallet::weight((Weight::from_ref_time(65_000_000)
		.saturating_add(T::DbWeight::get().reads(8))
		.saturating_add(T::DbWeight::get().writes(6)), DispatchClass::Normal, Pays::No))]
        pub fn add_stake(
            origin: OriginFor<T>,
            hotkey: T::AccountId,
            amount_staked: u64,
        ) -> DispatchResult {
            Self::do_add_stake(origin, hotkey, amount_staked)
        }

        // ---- Remove stake from the staking account. The call must be made
        // from the coldkey account attached to the neuron metadata. Only this key
        // has permission to make staking and unstaking requests.
        //
        // # Args:
        // 	* 'origin': (<T as frame_system::Config>Origin):
        // 		- The signature of the caller's coldkey.
        //
        // 	* 'hotkey' (T::AccountId):
        // 		- The associated hotkey account.
        //
        // 	* 'amount_unstaked' (u64):
        // 		- The amount of stake to be added to the hotkey staking account.
        //
        // # Event:
        // 	* StakeRemoved;
        // 		- On the successfully removing stake from the hotkey account.
        //
        // # Raises:
        // 	* 'NotRegistered':
        // 		- Thrown if the account we are attempting to unstake from is non existent.
        //
        // 	* 'NonAssociatedColdKey':
        // 		- Thrown if the coldkey does not own the hotkey we are unstaking from.
        //
        // 	* 'NotEnoughStaketoWithdraw':
        // 		- Thrown if there is not enough stake on the hotkey to withdwraw this amount.
        //
        // 	* 'CouldNotConvertToBalance':
        // 		- Thrown if we could not convert this amount to a balance.
        //
        //
        #[pallet::call_index(3)]
        #[pallet::weight((Weight::from_ref_time(63_000_000)
		.saturating_add(Weight::from_proof_size(43991))
		.saturating_add(T::DbWeight::get().reads(14))
		.saturating_add(T::DbWeight::get().writes(9)), DispatchClass::Normal, Pays::No))]
        pub fn remove_stake(
            origin: OriginFor<T>,
            hotkey: T::AccountId,
            amount_unstaked: u64,
        ) -> DispatchResult {
            Self::do_remove_stake(origin, hotkey, amount_unstaked)
        }

        // ---- Serves or updates axon /promethteus information for the neuron associated with the caller. If the caller is
        // already registered the metadata is updated. If the caller is not registered this call throws NotRegistered.
        //
        // # Args:
        // 	* 'origin': (<T as frame_system::Config>Origin):
        // 		- The signature of the caller.
        //
        // 	* 'netuid' (u16):
        // 		- The u16 network identifier.
        //
        // 	* 'version' (u64):
        // 		- The bittensor version identifier.
        //
        // 	* 'ip' (u64):
        // 		- The endpoint ip information as a u128 encoded integer.
        //
        // 	* 'port' (u16):
        // 		- The endpoint port information as a u16 encoded integer.
        //
        // 	* 'ip_type' (u8):
        // 		- The endpoint ip version as a u8, 4 or 6.
        //
        // 	* 'protocol' (u8):
        // 		- UDP:1 or TCP:0
        //
        // 	* 'placeholder1' (u8):
        // 		- Placeholder for further extra params.
        //
        // 	* 'placeholder2' (u8):
        // 		- Placeholder for further extra params.
        //
        // # Event:
        // 	* AxonServed;
        // 		- On successfully serving the axon info.
        //
        // # Raises:
        // 	* 'NetworkDoesNotExist':
        // 		- Attempting to set weights on a non-existent network.
        //
        // 	* 'NotRegistered':
        // 		- Attempting to set weights from a non registered account.
        //
        // 	* 'InvalidIpType':
        // 		- The ip type is not 4 or 6.
        //
        // 	* 'InvalidIpAddress':
        // 		- The numerically encoded ip address does not resolve to a proper ip.
        //
        // 	* 'ServingRateLimitExceeded':
        // 		- Attempting to set prometheus information withing the rate limit min.
        //
        #[pallet::call_index(4)]
        #[pallet::weight((Weight::from_ref_time(19_000_000)
		.saturating_add(T::DbWeight::get().reads(2))
		.saturating_add(T::DbWeight::get().writes(1)), DispatchClass::Normal, Pays::No))]
        pub fn serve_axon(
            origin: OriginFor<T>,
            netuid: u16,
            version: u32,
            ip: u128,
            port: u16,
            ip_type: u8,
            protocol: u8,
            placeholder1: u8,
            placeholder2: u8,
        ) -> DispatchResult {
            Self::do_serve_axon(
                origin,
                netuid,
                version,
                ip,
                port,
                ip_type,
                protocol,
                placeholder1,
                placeholder2,
            )
        }

        #[pallet::call_index(5)]
        #[pallet::weight((Weight::from_ref_time(17_000_000)
		.saturating_add(T::DbWeight::get().reads(2))
		.saturating_add(T::DbWeight::get().writes(1)), DispatchClass::Normal, Pays::No))]
        pub fn serve_prometheus(
            origin: OriginFor<T>,
            netuid: u16,
            version: u32,
            ip: u128,
            port: u16,
            ip_type: u8,
        ) -> DispatchResult {
            Self::do_serve_prometheus(origin, netuid, version, ip, port, ip_type)
        }

        // ---- Registers a new neuron to the subnetwork.
        //
        // # Args:
        // 	* 'origin': (<T as frame_system::Config>Origin):
        // 		- The signature of the calling hotkey.
        //
        // 	* 'netuid' (u16):
        // 		- The u16 network identifier.
        //
        // 	* 'block_number' ( u64 ):
        // 		- Block hash used to prove work done.
        //
        // 	* 'nonce' ( u64 ):
        // 		- Positive integer nonce used in POW.
        //
        // 	* 'work' ( Vec<u8> ):
        // 		- Vector encoded bytes representing work done.
        //
        // 	* 'hotkey' ( T::AccountId ):
        // 		- Hotkey to be registered to the network.
        //
        // 	* 'coldkey' ( T::AccountId ):
        // 		- Associated coldkey account.
        //
        // # Event:
        // 	* NeuronRegistered;
        // 		- On successfully registereing a uid to a neuron slot on a subnetwork.
        //
        // # Raises:
        // 	* 'NetworkDoesNotExist':
        // 		- Attempting to registed to a non existent network.
        //
        // 	* 'TooManyRegistrationsThisBlock':
        // 		- This registration exceeds the total allowed on this network this block.
        //
        // 	* 'AlreadyRegistered':
        // 		- The hotkey is already registered on this network.
        //
        // 	* 'InvalidWorkBlock':
        // 		- The work has been performed on a stale, future, or non existent block.
        //
        // 	* 'InvalidDifficulty':
        // 		- The work does not match the difficutly.
        //
        // 	* 'InvalidSeal':
        // 		- The seal is incorrect.
        //
        #[pallet::call_index(6)]
        #[pallet::weight((Weight::from_ref_time(91_000_000)
		.saturating_add(T::DbWeight::get().reads(27))
		.saturating_add(T::DbWeight::get().writes(22)), DispatchClass::Normal, Pays::No))]
        pub fn register(
            origin: OriginFor<T>,
            netuid: u16,
            block_number: u64,
            nonce: u64,
            work: Vec<u8>,
            hotkey: T::AccountId,
            coldkey: T::AccountId,
        ) -> DispatchResult {
            Self::do_registration(origin, netuid, block_number, nonce, work, hotkey, coldkey)
        }

        #[pallet::call_index(62)]
        #[pallet::weight((Weight::from_ref_time(120_000_000)
		.saturating_add(T::DbWeight::get().reads(23))
		.saturating_add(T::DbWeight::get().writes(20)), DispatchClass::Normal, Pays::No))]
        pub fn root_register(origin: OriginFor<T>, hotkey: T::AccountId) -> DispatchResult {
            Self::do_root_register(origin, hotkey)
        }

        #[pallet::call_index(7)]
        #[pallet::weight((Weight::from_ref_time(89_000_000)
		.saturating_add(T::DbWeight::get().reads(27))
		.saturating_add(T::DbWeight::get().writes(22)), DispatchClass::Normal, Pays::No))]
        pub fn burned_register(
            origin: OriginFor<T>,
            netuid: u16,
            hotkey: T::AccountId,
        ) -> DispatchResult {
            Self::do_burned_registration(origin, netuid, hotkey)
        }

        #[pallet::call_index(70)]
        #[pallet::weight((0, DispatchClass::Operational, Pays::No))]
        pub fn swap_hotkey(
            origin: OriginFor<T>,
            hotkey: T::AccountId,
            new_hotkey: T::AccountId,
        ) -> DispatchResultWithPostInfo {
            Self::do_swap_hotkey(origin, &hotkey, &new_hotkey)
        }

        // ---- SUDO ONLY FUNCTIONS ------------------------------------------------------------

        // ==================================
        // ==== Parameter Sudo calls ========
        // ==================================
        // Each function sets the corresponding hyper paramter on the specified network
        // Args:
        // 	* 'origin': (<T as frame_system::Config>Origin):
        // 		- The caller, must be sudo.
        //
        // 	* `netuid` (u16):
        // 		- The network identifier.
        //
        // 	* `hyperparameter value` (u16):
        // 		- The value of the hyper parameter.
        //

        /// Authenticates a council proposal and dispatches a function call with `Root` origin.
        ///
        /// The dispatch origin for this call must be a council majority.
        ///
        /// ## Complexity
        /// - O(1).
        #[pallet::call_index(51)]
        #[pallet::weight((Weight::from_ref_time(0), DispatchClass::Operational, Pays::No))]
        pub fn sudo(
            origin: OriginFor<T>,
            call: Box<T::SudoRuntimeCall>,
        ) -> DispatchResultWithPostInfo {
            // This is a public call, so we ensure that the origin is a council majority.
            T::CouncilOrigin::ensure_origin(origin)?;

            let result = call.dispatch_bypass_filter(frame_system::RawOrigin::Root.into());
            let error = result.map(|_| ()).map_err(|e| e.error);
            Self::deposit_event(Event::Sudid(error));

            return result;
        }

        /// Authenticates a council proposal and dispatches a function call with `Root` origin.
        /// This function does not check the weight of the call, and instead allows the
        /// user to specify the weight of the call.
        ///
        /// The dispatch origin for this call must be a council majority.
        ///
        /// ## Complexity
        /// - O(1).
        #[pallet::call_index(52)]
        #[pallet::weight((*_weight, call.get_dispatch_info().class, Pays::No))]
        pub fn sudo_unchecked_weight(
            origin: OriginFor<T>,
            call: Box<T::SudoRuntimeCall>,
            _weight: Weight,
        ) -> DispatchResultWithPostInfo {
            // This is a public call, so we ensure that the origin is a council majority.
            T::CouncilOrigin::ensure_origin(origin)?;

            let result = call.dispatch_bypass_filter(frame_system::RawOrigin::Root.into());
            let error = result.map(|_| ()).map_err(|e| e.error);
            Self::deposit_event(Event::Sudid(error));

            return result;
        }

        #[pallet::call_index(55)]
        #[pallet::weight((Weight::from_ref_time(0)
		.saturating_add(Weight::from_proof_size(0))
		.saturating_add(T::DbWeight::get().reads(0))
		.saturating_add(T::DbWeight::get().writes(0)), DispatchClass::Operational))]
        pub fn vote(
            origin: OriginFor<T>,
            hotkey: T::AccountId,
            proposal: T::Hash,
            #[pallet::compact] index: u32,
            approve: bool,
        ) -> DispatchResultWithPostInfo {
            Self::do_vote_root(origin, &hotkey, proposal, index, approve)
        }

        #[pallet::call_index(59)]
        #[pallet::weight((Weight::from_ref_time(85_000_000)
		.saturating_add(T::DbWeight::get().reads(16))
		.saturating_add(T::DbWeight::get().writes(28)), DispatchClass::Operational, Pays::No))]
        pub fn register_network(origin: OriginFor<T>) -> DispatchResult {
            Self::user_add_network(origin)
        }

        #[pallet::call_index(60)]
        #[pallet::weight((Weight::from_ref_time(91_000_000)
		.saturating_add(T::DbWeight::get().reads(27))
		.saturating_add(T::DbWeight::get().writes(22)), DispatchClass::Normal, Pays::No))]
        pub fn faucet(
            origin: OriginFor<T>,
            block_number: u64,
            nonce: u64,
            work: Vec<u8>,
        ) -> DispatchResult {
            if cfg!(feature = "pow-faucet") {
                return Self::do_faucet(origin, block_number, nonce, work);
            }

            Err(Error::<T>::FaucetDisabled.into())
        }

        #[pallet::call_index(61)]
        #[pallet::weight((Weight::from_ref_time(70_000_000)
		.saturating_add(T::DbWeight::get().reads(5))
		.saturating_add(T::DbWeight::get().writes(31)), DispatchClass::Operational, Pays::No))]
        pub fn dissolve_network(origin: OriginFor<T>, netuid: u16) -> DispatchResult {
            Self::user_remove_network(origin, netuid)
        }
    }

    // ---- Subtensor helper functions.
    impl<T: Config> Pallet<T> {
        // --- Returns the transaction priority for setting weights.
        pub fn get_priority_set_weights(hotkey: &T::AccountId, netuid: u16) -> u64 {
<<<<<<< HEAD
            if Uids::<T>::contains_key(netuid, &hotkey) {
                let uid = Self::get_uid_for_net_and_hotkey(netuid, &hotkey.clone()).unwrap();
                let _stake = Self::get_total_stake_for_hotkey(&hotkey);
=======
            if let Ok(uid) = Self::get_uid_for_net_and_hotkey(netuid, hotkey) {
                let _stake = Self::get_total_stake_for_hotkey(hotkey);
>>>>>>> f6169aa2
                let current_block_number: u64 = Self::get_current_block_as_u64();
                let default_priority: u64 =
                    current_block_number - Self::get_last_update_for_uid(netuid, uid as u16);
                return default_priority + u32::max_value() as u64;
            }
            return 0;
        }

        // --- Is the caller allowed to set weights
        pub fn check_weights_min_stake(hotkey: &T::AccountId) -> bool {
            // Blacklist weights transactions for low stake peers.
            if Self::get_total_stake_for_hotkey(&hotkey) >= Self::get_weights_min_stake() {
                return true;
            } else {
                return false;
            }
        }

        pub fn checked_allowed_register(netuid: u16) -> bool {
            if netuid == Self::get_root_netuid() {
                return false;
            }
            if !Self::if_subnet_exist(netuid) {
                return false;
            }
            if !Self::get_network_registration_allowed(netuid) {
                return false;
            }
            if Self::get_registrations_this_block(netuid)
                >= Self::get_max_registrations_per_block(netuid)
            {
                return false;
            }
            if Self::get_registrations_this_interval(netuid)
                >= Self::get_target_registrations_per_interval(netuid) * 3
            {
                return false;
            }
            true
        }
    }
}

/************************************************************
    CallType definition
************************************************************/
#[derive(Debug, PartialEq)]
pub enum CallType {
    SetWeights,
    AddStake,
    RemoveStake,
    AddDelegate,
    Register,
    Serve,
    RegisterNetwork,
    Other,
}
impl Default for CallType {
    fn default() -> Self {
        CallType::Other
    }
}

#[derive(Encode, Decode, Clone, Eq, PartialEq, TypeInfo)]
pub struct SubtensorSignedExtension<T: Config + Send + Sync + TypeInfo>(pub PhantomData<T>);

impl<T: Config + Send + Sync + TypeInfo> SubtensorSignedExtension<T>
where
    T::RuntimeCall: Dispatchable<Info = DispatchInfo, PostInfo = PostDispatchInfo>,
    <T as frame_system::Config>::RuntimeCall: IsSubType<Call<T>>,
{
    pub fn new() -> Self {
        Self(Default::default())
    }

    pub fn get_priority_vanilla() -> u64 {
        // Return high priority so that every extrinsic except set_weights function will
        // have a higher priority than the set_weights call
        return u64::max_value();
    }

    pub fn get_priority_set_weights(who: &T::AccountId, netuid: u16) -> u64 {
        return Pallet::<T>::get_priority_set_weights(who, netuid);
    }

    pub fn check_weights_min_stake(who: &T::AccountId) -> bool {
        Pallet::<T>::check_weights_min_stake(who)
    }

    pub fn u64_to_balance(
        input: u64,
    ) -> Option<
        <<T as Config>::Currency as Currency<<T as frame_system::Config>::AccountId>>::Balance,
    > {
        input.try_into().ok()
    }
}

impl<T: Config + Send + Sync + TypeInfo> sp_std::fmt::Debug for SubtensorSignedExtension<T> {
    fn fmt(&self, f: &mut sp_std::fmt::Formatter) -> sp_std::fmt::Result {
        write!(f, "SubtensorSignedExtension")
    }
}

impl<T: Config + Send + Sync + TypeInfo> SignedExtension for SubtensorSignedExtension<T>
where
    T::RuntimeCall: Dispatchable<Info = DispatchInfo, PostInfo = PostDispatchInfo>,
    <T as frame_system::Config>::RuntimeCall: IsSubType<Call<T>>,
{
    const IDENTIFIER: &'static str = "SubtensorSignedExtension";

    type AccountId = T::AccountId;
    type Call = T::RuntimeCall;
    type AdditionalSigned = ();
    type Pre = (CallType, u64, Self::AccountId);

    fn additional_signed(&self) -> Result<Self::AdditionalSigned, TransactionValidityError> {
        Ok(())
    }

    fn validate(
        &self,
        who: &Self::AccountId,
        call: &Self::Call,
        _info: &DispatchInfoOf<Self::Call>,
        _len: usize,
    ) -> TransactionValidity {
        match call.is_sub_type() {
            Some(Call::set_weights { netuid, .. }) => {
                if Self::check_weights_min_stake(who) {
                    let priority: u64 = Self::get_priority_set_weights(who, *netuid);
                    Ok(ValidTransaction {
                        priority: priority,
                        longevity: 1,
                        ..Default::default()
                    })
                } else {
                    return Err(InvalidTransaction::Call.into());
                }
            }
            Some(Call::add_stake { .. }) => Ok(ValidTransaction {
                priority: Self::get_priority_vanilla(),
                ..Default::default()
            }),
            Some(Call::remove_stake { .. }) => Ok(ValidTransaction {
                priority: Self::get_priority_vanilla(),
                ..Default::default()
            }),
            Some(Call::register { netuid, .. } | Call::burned_register { netuid, .. }) => {
                let registrations_this_interval =
                    Pallet::<T>::get_registrations_this_interval(*netuid);
                let max_registrations_per_interval =
                    Pallet::<T>::get_target_registrations_per_interval(*netuid);
                if registrations_this_interval >= (max_registrations_per_interval * 3) {
                    // If the registration limit for the interval is exceeded, reject the transaction
                    return InvalidTransaction::ExhaustsResources.into();
                }
                Ok(ValidTransaction {
                    priority: Self::get_priority_vanilla(),
                    ..Default::default()
                })
            }
            Some(Call::register_network { .. }) => Ok(ValidTransaction {
                priority: Self::get_priority_vanilla(),
                ..Default::default()
            }),
            _ => Ok(ValidTransaction {
                priority: Self::get_priority_vanilla(),
                ..Default::default()
            }),
        }
    }

    // NOTE: Add later when we put in a pre and post dispatch step.
    fn pre_dispatch(
        self,
        who: &Self::AccountId,
        call: &Self::Call,
        _info: &DispatchInfoOf<Self::Call>,
        _len: usize,
    ) -> Result<Self::Pre, TransactionValidityError> {
        match call.is_sub_type() {
            Some(Call::add_stake { .. }) => {
                let transaction_fee = 100000;
                Ok((CallType::AddStake, transaction_fee, who.clone()))
            }
            Some(Call::remove_stake { .. }) => {
                let transaction_fee = 0;
                Ok((CallType::RemoveStake, transaction_fee, who.clone()))
            }
            Some(Call::set_weights { .. }) => {
                let transaction_fee = 0;
                Ok((CallType::SetWeights, transaction_fee, who.clone()))
            }
            Some(Call::register { .. }) => {
                let transaction_fee = 0;
                Ok((CallType::Register, transaction_fee, who.clone()))
            }
            Some(Call::serve_axon { .. }) => {
                let transaction_fee = 0;
                Ok((CallType::Serve, transaction_fee, who.clone()))
            }
            Some(Call::register_network { .. }) => {
                let transaction_fee = 0;
                Ok((CallType::RegisterNetwork, transaction_fee, who.clone()))
            }
            _ => {
                let transaction_fee = 0;
                Ok((CallType::Other, transaction_fee, who.clone()))
            }
        }
    }

    fn post_dispatch(
        maybe_pre: Option<Self::Pre>,
        _info: &DispatchInfoOf<Self::Call>,
        _post_info: &PostDispatchInfoOf<Self::Call>,
        _len: usize,
        _result: &dispatch::DispatchResult,
    ) -> Result<(), TransactionValidityError> {
        if let Some((call_type, _transaction_fee, _who)) = maybe_pre {
            match call_type {
                CallType::SetWeights => {
                    log::debug!("Not Implemented!");
                }
                CallType::AddStake => {
                    log::debug!("Not Implemented! Need to add potential transaction fees here.");
                }
                CallType::RemoveStake => {
                    log::debug!("Not Implemented! Need to add potential transaction fees here.");
                }
                CallType::Register => {
                    log::debug!("Not Implemented!");
                }
                _ => {
                    log::debug!("Not Implemented!");
                }
            }
        }
        Ok(())
    }
}

use frame_support::{inherent::Vec, sp_std::vec};

/// Trait for managing a membership pallet instance in the runtime
pub trait MemberManagement<AccountId> {
    /// Add member
    fn add_member(account: &AccountId) -> DispatchResult;

    /// Remove a member
    fn remove_member(account: &AccountId) -> DispatchResult;

    /// Swap member
    fn swap_member(remove: &AccountId, add: &AccountId) -> DispatchResult;

    /// Get all members
    fn members() -> Vec<AccountId>;

    /// Check if an account is apart of the set
    fn is_member(account: &AccountId) -> bool;

    /// Get our maximum member count
    fn max_members() -> u32;
}

impl<T> MemberManagement<T> for () {
    /// Add member
    fn add_member(_: &T) -> DispatchResult {
        Ok(())
    }

    // Remove a member
    fn remove_member(_: &T) -> DispatchResult {
        Ok(())
    }

    // Swap member
    fn swap_member(_: &T, _: &T) -> DispatchResult {
        Ok(())
    }

    // Get all members
    fn members() -> Vec<T> {
        vec![]
    }

    // Check if an account is apart of the set
    fn is_member(_: &T) -> bool {
        false
    }

    fn max_members() -> u32 {
        0
    }
}

/// Trait for interacting with collective pallets
pub trait CollectiveInterface<AccountId, Hash, ProposalIndex> {
    /// Remove vote
    fn remove_votes(hotkey: &AccountId) -> Result<bool, DispatchError>;

    fn add_vote(
        hotkey: &AccountId,
        proposal: Hash,
        index: ProposalIndex,
        approve: bool,
    ) -> Result<bool, DispatchError>;
}

impl<T, H, P> CollectiveInterface<T, H, P> for () {
    fn remove_votes(_: &T) -> Result<bool, DispatchError> {
        Ok(true)
    }

    fn add_vote(_: &T, _: H, _: P, _: bool) -> Result<bool, DispatchError> {
        Ok(true)
    }
}<|MERGE_RESOLUTION|>--- conflicted
+++ resolved
@@ -1,5 +1,6 @@
 #![cfg_attr(not(feature = "std"), no_std)]
 #![recursion_limit = "512"]
+#![allow(clippy::too_many_arguments)]
 // Edit this file to define custom logic or remove it if it is not needed.
 // Learn more about FRAME and the core library of Substrate FRAME pallets:
 // <https://docs.substrate.io/reference/frame-pallets/>
@@ -11,7 +12,7 @@
     dispatch,
     dispatch::{DispatchError, DispatchInfo, DispatchResult, PostDispatchInfo},
     ensure,
-    traits::{tokens::WithdrawReasons, Currency, ExistenceRequirement, IsSubType},
+    traits::{tokens::fungible, IsSubType},
 };
 
 use codec::{Decode, Encode};
@@ -59,10 +60,10 @@
 
     use frame_support::{
         dispatch::GetDispatchInfo,
-        inherent::Vec,
         pallet_prelude::{DispatchResult, StorageMap, ValueQuery, *},
         sp_std::vec,
-        traits::{Currency, UnfilteredDispatchable},
+        sp_std::vec::Vec,
+        traits::{tokens::fungible, UnfilteredDispatchable},
     };
     use frame_system::pallet_prelude::*;
     use sp_runtime::traits::TrailingZeroInput;
@@ -74,10 +75,9 @@
 
     // Tracks version for migrations. Should be monotonic with respect to the
     // order of migrations. (i.e. always increasing)
-    const STORAGE_VERSION: StorageVersion = StorageVersion::new(1);
+    const STORAGE_VERSION: StorageVersion = StorageVersion::new(6);
 
     #[pallet::pallet]
-    #[pallet::generate_store(pub(super) trait Store)]
     #[pallet::without_storage_info]
     #[pallet::storage_version(STORAGE_VERSION)]
     pub struct Pallet<T>(_);
@@ -97,7 +97,8 @@
         type CouncilOrigin: EnsureOrigin<Self::RuntimeOrigin>;
 
         // --- Currency type that will be used to place deposits on neurons
-        type Currency: Currency<Self::AccountId> + Send + Sync;
+        type Currency: fungible::Balanced<Self::AccountId, Balance = u64>
+            + fungible::Mutate<Self::AccountId>;
 
         type SenateMembers: crate::MemberManagement<Self::AccountId>;
 
@@ -198,7 +199,7 @@
         T::InitialSenateRequiredStakePercentage::get()
     }
 
-    #[pallet::storage] // --- ITEM ( tx_rate_limit )
+    #[pallet::storage]
     pub(super) type SenateRequiredStakePercentage<T> =
         StorageValue<_, u64, ValueQuery, DefaultSenateRequiredStakePercentage<T>>;
 
@@ -447,7 +448,7 @@
         T::InitialNetworkRateLimit::get()
     }
 
-    #[pallet::storage] // --- ITEM( total_number_of_existing_networks )
+    #[pallet::storage] // --- ITEM( maximum_number_of_networks )
     pub type SubnetLimit<T> = StorageValue<_, u16, ValueQuery, DefaultSubnetLimit<T>>;
     #[pallet::storage] // --- ITEM( total_number_of_existing_networks )
     pub type TotalNetworks<T> = StorageValue<_, u16, ValueQuery>;
@@ -519,7 +520,7 @@
         0
     }
     #[pallet::type_value]
-    pub fn DefaultLastMechansimStepBlock<T: Config>() -> u64 {
+    pub fn DefaultLastMechanismStepBlock<T: Config>() -> u64 {
         0
     }
     #[pallet::type_value]
@@ -544,16 +545,16 @@
     #[pallet::storage] // --- MAP ( netuid ) --> pending_emission
     pub type PendingEmission<T> =
         StorageMap<_, Identity, u16, u64, ValueQuery, DefaultPendingEmission<T>>;
-    #[pallet::storage] // --- MAP ( netuid ) --> blocks_since_last_step.
+    #[pallet::storage] // --- MAP ( netuid ) --> blocks_since_last_step
     pub type BlocksSinceLastStep<T> =
         StorageMap<_, Identity, u16, u64, ValueQuery, DefaultBlocksSinceLastStep<T>>;
     #[pallet::storage] // --- MAP ( netuid ) --> last_mechanism_step_block
     pub type LastMechansimStepBlock<T> =
-        StorageMap<_, Identity, u16, u64, ValueQuery, DefaultLastMechansimStepBlock<T>>;
-    #[pallet::storage]
+        StorageMap<_, Identity, u16, u64, ValueQuery, DefaultLastMechanismStepBlock<T>>;
+    #[pallet::storage] // --- MAP ( netuid ) --> subnet_owner
     pub type SubnetOwner<T: Config> =
         StorageMap<_, Identity, u16, T::AccountId, ValueQuery, DefaultSubnetOwner<T>>;
-    #[pallet::storage]
+    #[pallet::storage] // --- MAP ( netuid ) --> subnet_locked
     pub type SubnetLocked<T: Config> =
         StorageMap<_, Identity, u16, u64, ValueQuery, DefaultSubnetLocked<T>>;
 
@@ -573,7 +574,7 @@
         pub ip_type: u8,      // --- Axon ip type, 4 for ipv4 and 6 for ipv6.
         pub protocol: u8,     // --- Axon protocol. TCP, UDP, other.
         pub placeholder1: u8, // --- Axon proto placeholder 1.
-        pub placeholder2: u8, // --- Axon proto placeholder 1.
+        pub placeholder2: u8, // --- Axon proto placeholder 2.
     }
 
     // --- Struct for Prometheus.
@@ -886,7 +887,7 @@
         // parameters. [something, who]
         NetworkAdded(u16, u16), // --- Event created when a new network is added.
         NetworkRemoved(u16),    // --- Event created when a network is removed.
-        StakeAdded(T::AccountId, u64), // --- Event created when stake has been transfered from the a coldkey account onto the hotkey staking account.
+        StakeAdded(T::AccountId, u64), // --- Event created when stake has been transferred from the a coldkey account onto the hotkey staking account.
         StakeRemoved(T::AccountId, u64), // --- Event created when stake has been removed from the hotkey staking account onto the coldkey account.
         WeightsSet(u16, u16), // ---- Event created when a caller successfully sets their weights on a subnetwork.
         NeuronRegistered(u16, u16, T::AccountId), // --- Event created when a new neuron account has been registered to the chain.
@@ -896,12 +897,12 @@
         MaxWeightLimitSet(u16, u16), // --- Event created when the max weight limit has been set for a subnetwork.
         DifficultySet(u16, u64), // --- Event created when the difficulty has been set for a subnet.
         AdjustmentIntervalSet(u16, u16), // --- Event created when the adjustment interval is set for a subnet.
-        RegistrationPerIntervalSet(u16, u16), // --- Event created when registeration per interval is set for a subnet.
+        RegistrationPerIntervalSet(u16, u16), // --- Event created when registration per interval is set for a subnet.
         MaxRegistrationsPerBlockSet(u16, u16), // --- Event created when we set max registrations per block.
         ActivityCutoffSet(u16, u16), // --- Event created when an activity cutoff is set for a subnet.
         RhoSet(u16, u16),            // --- Event created when Rho value is set.
         KappaSet(u16, u16),          // --- Event created when Kappa is set for a subnet.
-        MinAllowedWeightSet(u16, u16), // --- Event created when minimun allowed weight is set for a subnet.
+        MinAllowedWeightSet(u16, u16), // --- Event created when minimum allowed weight is set for a subnet.
         ValidatorPruneLenSet(u16, u64), // --- Event created when the validator pruning length has been set.
         ScalingLawPowerSet(u16, u16), // --- Event created when the scaling law power has been set for a subnet.
         WeightsSetRateLimitSet(u16, u64), // --- Event created when weights set rate limit has been set for a subnet.
@@ -914,8 +915,8 @@
         DelegateAdded(T::AccountId, T::AccountId, u16), // --- Event created to signal that a hotkey has become a delegate.
         DefaultTakeSet(u16), // --- Event created when the default take is set.
         WeightsVersionKeySet(u16, u64), // --- Event created when weights version key is set for a network.
-        MinDifficultySet(u16, u64), // --- Event created when setting min difficutly on a network.
-        MaxDifficultySet(u16, u64), // --- Event created when setting max difficutly on a network.
+        MinDifficultySet(u16, u64), // --- Event created when setting min difficulty on a network.
+        MaxDifficultySet(u16, u64), // --- Event created when setting max difficulty on a network.
         ServingRateLimitSet(u16, u64), // --- Event created when setting the prometheus serving rate limit.
         BurnSet(u16, u64),             // --- Event created when setting burn on a network.
         MaxBurnSet(u16, u64),          // --- Event created when setting max burn on a network.
@@ -930,7 +931,7 @@
         WeightsMinStake(u64), // --- Event created when min stake is set for validators to set weights.
         SenateRequiredStakePercentSet(u64), // Event created when setting the minimum required stake amount for senate registration.
         AdjustmentAlphaSet(u16, u64), // Event created when setting the adjustment alpha on a subnet.
-        Faucet(T::AccountId, u64),    // Event created when the facuet it called on the test net.
+        Faucet(T::AccountId, u64),    // Event created when the faucet it called on the test net.
         SubnetOwnerCutSet(u16),       // Event created when the subnet owner cut is set.
         NetworkRateLimitSet(u64),     // Event created when the network creation rate limit is set.
         NetworkImmunityPeriodSet(u64), // Event created when the network immunity period is set.
@@ -973,14 +974,15 @@
         InvalidWorkBlock, // ---- Thrown if the supplied pow hash block is in the future or negative.
         InvalidDifficulty, // ---- Thrown if the supplied pow hash block does not meet the network difficulty.
         InvalidSeal, // ---- Thrown if the supplied pow hash seal does not match the supplied work.
-        MaxAllowedUIdsNotAllowed, // ---  Thrown if the vaule is invalid for MaxAllowedUids.
+        MaxAllowedUIdsNotAllowed, // ---  Thrown if the value is invalid for MaxAllowedUids.
         CouldNotConvertToBalance, // ---- Thrown when the dispatch attempts to convert between a u64 and T::balance but the call fails.
+        CouldNotConvertToU64, // -- Thrown when the dispatch attempts to convert from a T::Balance to a u64 but the call fails.
         StakeAlreadyAdded, // --- Thrown when the caller requests adding stake for a hotkey to the total stake which already added.
         MaxWeightExceeded, // --- Thrown when the dispatch attempts to set weights on chain with where any normalized weight is more than MaxWeightLimit.
         StorageValueOutOfRange, // --- Thrown when the caller attempts to set a storage value outside of its allowed range.
         TempoHasNotSet,         // --- Thrown when tempo has not set.
         InvalidTempo,           // --- Thrown when tempo is not valid.
-        EmissionValuesDoesNotMatchNetworks, // --- Thrown when number or recieved emission rates does not match number of networks.
+        EmissionValuesDoesNotMatchNetworks, // --- Thrown when number or received emission rates does not match number of networks.
         InvalidEmissionValues, // --- Thrown when emission ratios are not valid (did not sum up to 10^9).
         AlreadyDelegate, // --- Thrown if the hotkey attempts to become delegate when they are already.
         SettingWeightsTooFast, // --- Thrown if the hotkey attempts to set weights twice within net_tempo/2 blocks.
@@ -1005,10 +1007,11 @@
         IncorrectNetuidsLength, // --- Thrown when an incorrect amount of Netuids are passed as input
         FaucetDisabled,         // --- Thrown when the faucet is disabled
         NotSubnetOwner,
-        OperationNotPermittedonRootSubnet,
+        OperationNotPermittedOnRootSubnet,
         StakeTooLowForRoot, // --- Thrown when a hotkey attempts to join the root subnet with too little stake
         AllNetworksInImmunity, // --- Thrown when all subnets are in the immunity period
         NotEnoughBalance,
+        NoNeuronIdAvailable, // -- Thrown when no neuron id is available
         /// Thrown a stake would be below the minimum threshold for nominator validations
         NomStakeBelowMinimumThreshold,
         InvalidTake, // --- Thrown when delegate take is being set out of bounds
@@ -1019,13 +1022,11 @@
     // ==================
 
     #[pallet::genesis_config]
-    #[cfg(feature = "std")]
     pub struct GenesisConfig<T: Config> {
         pub stakes: Vec<(T::AccountId, Vec<(T::AccountId, (u64, u16))>)>,
         pub balances_issuance: u64,
     }
 
-    #[cfg(feature = "std")]
     impl<T: Config> Default for GenesisConfig<T> {
         fn default() -> Self {
             Self {
@@ -1036,7 +1037,7 @@
     }
 
     #[pallet::genesis_build]
-    impl<T: Config> GenesisBuild<T> for GenesisConfig<T> {
+    impl<T: Config> BuildGenesisConfig for GenesisConfig<T> {
         fn build(&self) {
             // Set initial total issuance from balances
             TotalIssuance::<T>::put(self.balances_issuance);
@@ -1200,7 +1201,7 @@
         // ---- Called on the initialization of this pallet. (the order of on_finalize calls is determined in the runtime)
         //
         // # Args:
-        // 	* 'n': (T::BlockNumber):
+        // 	* 'n': (BlockNumberFor<T>):
         // 		- The number of the block we are initializing.
         fn on_initialize(_block_number: BlockNumberFor<T>) -> Weight {
             let block_step_result = Self::block_step();
@@ -1208,16 +1209,16 @@
                 Ok(_) => {
                     // --- If the block step was successful, return the weight.
                     log::info!("Successfully ran block step.");
-                    return Weight::from_ref_time(110_634_229_000 as u64)
-                        .saturating_add(T::DbWeight::get().reads(8304 as u64))
-                        .saturating_add(T::DbWeight::get().writes(110 as u64));
+                    Weight::from_parts(110_634_229_000_u64, 0)
+                        .saturating_add(T::DbWeight::get().reads(8304_u64))
+                        .saturating_add(T::DbWeight::get().writes(110_u64))
                 }
                 Err(e) => {
                     // --- If the block step was unsuccessful, return the weight anyway.
                     log::error!("Error while stepping block: {:?}", e);
-                    return Weight::from_ref_time(110_634_229_000 as u64)
-                        .saturating_add(T::DbWeight::get().reads(8304 as u64))
-                        .saturating_add(T::DbWeight::get().writes(110 as u64));
+                    Weight::from_parts(110_634_229_000_u64, 0)
+                        .saturating_add(T::DbWeight::get().reads(8304_u64))
+                        .saturating_add(T::DbWeight::get().writes(110_u64))
                 }
             }
         }
@@ -1225,7 +1226,7 @@
         fn on_runtime_upgrade() -> frame_support::weights::Weight {
             // --- Migrate storage
             use crate::migration;
-            let mut weight = frame_support::weights::Weight::from_ref_time(0);
+            let mut weight = frame_support::weights::Weight::from_parts(0, 0);
 
             // Hex encoded foundation coldkey
             let hex = hex_literal::hex![
@@ -1249,7 +1250,7 @@
                 // Doesn't check storage version. TODO: Remove after upgrade
                 .saturating_add(migration::migration5_total_issuance::<T>(false));
 
-            return weight;
+            weight
         }
     }
 
@@ -1317,7 +1318,7 @@
         // 	* 'MaxWeightExceeded':
         // 		- Attempting to set weights with max value exceeding limit.
         #[pallet::call_index(0)]
-        #[pallet::weight((Weight::from_ref_time(10_151_000_000)
+        #[pallet::weight((Weight::from_parts(10_151_000_000, 0)
 		.saturating_add(T::DbWeight::get().reads(4104))
 		.saturating_add(T::DbWeight::get().writes(2)), DispatchClass::Normal, Pays::No))]
         pub fn set_weights(
@@ -1478,7 +1479,7 @@
         //
         //
         #[pallet::call_index(2)]
-        #[pallet::weight((Weight::from_ref_time(65_000_000)
+        #[pallet::weight((Weight::from_parts(65_000_000, 0)
 		.saturating_add(T::DbWeight::get().reads(8))
 		.saturating_add(T::DbWeight::get().writes(6)), DispatchClass::Normal, Pays::No))]
         pub fn add_stake(
@@ -1522,8 +1523,8 @@
         //
         //
         #[pallet::call_index(3)]
-        #[pallet::weight((Weight::from_ref_time(63_000_000)
-		.saturating_add(Weight::from_proof_size(43991))
+        #[pallet::weight((Weight::from_parts(63_000_000, 0)
+		.saturating_add(Weight::from_parts(0, 43991))
 		.saturating_add(T::DbWeight::get().reads(14))
 		.saturating_add(T::DbWeight::get().writes(9)), DispatchClass::Normal, Pays::No))]
         pub fn remove_stake(
@@ -1586,7 +1587,7 @@
         // 		- Attempting to set prometheus information withing the rate limit min.
         //
         #[pallet::call_index(4)]
-        #[pallet::weight((Weight::from_ref_time(19_000_000)
+        #[pallet::weight((Weight::from_parts(19_000_000, 0)
 		.saturating_add(T::DbWeight::get().reads(2))
 		.saturating_add(T::DbWeight::get().writes(1)), DispatchClass::Normal, Pays::No))]
         pub fn serve_axon(
@@ -1614,7 +1615,7 @@
         }
 
         #[pallet::call_index(5)]
-        #[pallet::weight((Weight::from_ref_time(17_000_000)
+        #[pallet::weight((Weight::from_parts(17_000_000, 0)
 		.saturating_add(T::DbWeight::get().reads(2))
 		.saturating_add(T::DbWeight::get().writes(1)), DispatchClass::Normal, Pays::No))]
         pub fn serve_prometheus(
@@ -1676,7 +1677,7 @@
         // 		- The seal is incorrect.
         //
         #[pallet::call_index(6)]
-        #[pallet::weight((Weight::from_ref_time(91_000_000)
+        #[pallet::weight((Weight::from_parts(91_000_000, 0)
 		.saturating_add(T::DbWeight::get().reads(27))
 		.saturating_add(T::DbWeight::get().writes(22)), DispatchClass::Normal, Pays::No))]
         pub fn register(
@@ -1692,7 +1693,7 @@
         }
 
         #[pallet::call_index(62)]
-        #[pallet::weight((Weight::from_ref_time(120_000_000)
+        #[pallet::weight((Weight::from_parts(120_000_000, 0)
 		.saturating_add(T::DbWeight::get().reads(23))
 		.saturating_add(T::DbWeight::get().writes(20)), DispatchClass::Normal, Pays::No))]
         pub fn root_register(origin: OriginFor<T>, hotkey: T::AccountId) -> DispatchResult {
@@ -1700,7 +1701,7 @@
         }
 
         #[pallet::call_index(7)]
-        #[pallet::weight((Weight::from_ref_time(89_000_000)
+        #[pallet::weight((Weight::from_parts(89_000_000, 0)
 		.saturating_add(T::DbWeight::get().reads(27))
 		.saturating_add(T::DbWeight::get().writes(22)), DispatchClass::Normal, Pays::No))]
         pub fn burned_register(
@@ -1745,7 +1746,7 @@
         /// ## Complexity
         /// - O(1).
         #[pallet::call_index(51)]
-        #[pallet::weight((Weight::from_ref_time(0), DispatchClass::Operational, Pays::No))]
+        #[pallet::weight((Weight::from_parts(0, 0), DispatchClass::Operational, Pays::No))]
         pub fn sudo(
             origin: OriginFor<T>,
             call: Box<T::SudoRuntimeCall>,
@@ -1786,8 +1787,8 @@
         }
 
         #[pallet::call_index(55)]
-        #[pallet::weight((Weight::from_ref_time(0)
-		.saturating_add(Weight::from_proof_size(0))
+        #[pallet::weight((Weight::from_parts(0, 0)
+		.saturating_add(Weight::from_parts(0, 0))
 		.saturating_add(T::DbWeight::get().reads(0))
 		.saturating_add(T::DbWeight::get().writes(0)), DispatchClass::Operational))]
         pub fn vote(
@@ -1801,7 +1802,7 @@
         }
 
         #[pallet::call_index(59)]
-        #[pallet::weight((Weight::from_ref_time(85_000_000)
+        #[pallet::weight((Weight::from_parts(85_000_000, 0)
 		.saturating_add(T::DbWeight::get().reads(16))
 		.saturating_add(T::DbWeight::get().writes(28)), DispatchClass::Operational, Pays::No))]
         pub fn register_network(origin: OriginFor<T>) -> DispatchResult {
@@ -1809,7 +1810,7 @@
         }
 
         #[pallet::call_index(60)]
-        #[pallet::weight((Weight::from_ref_time(91_000_000)
+        #[pallet::weight((Weight::from_parts(91_000_000, 0)
 		.saturating_add(T::DbWeight::get().reads(27))
 		.saturating_add(T::DbWeight::get().writes(22)), DispatchClass::Normal, Pays::No))]
         pub fn faucet(
@@ -1826,7 +1827,7 @@
         }
 
         #[pallet::call_index(61)]
-        #[pallet::weight((Weight::from_ref_time(70_000_000)
+        #[pallet::weight((Weight::from_parts(70_000_000, 0)
 		.saturating_add(T::DbWeight::get().reads(5))
 		.saturating_add(T::DbWeight::get().writes(31)), DispatchClass::Operational, Pays::No))]
         pub fn dissolve_network(origin: OriginFor<T>, netuid: u16) -> DispatchResult {
@@ -1838,30 +1839,20 @@
     impl<T: Config> Pallet<T> {
         // --- Returns the transaction priority for setting weights.
         pub fn get_priority_set_weights(hotkey: &T::AccountId, netuid: u16) -> u64 {
-<<<<<<< HEAD
-            if Uids::<T>::contains_key(netuid, &hotkey) {
-                let uid = Self::get_uid_for_net_and_hotkey(netuid, &hotkey.clone()).unwrap();
-                let _stake = Self::get_total_stake_for_hotkey(&hotkey);
-=======
             if let Ok(uid) = Self::get_uid_for_net_and_hotkey(netuid, hotkey) {
                 let _stake = Self::get_total_stake_for_hotkey(hotkey);
->>>>>>> f6169aa2
                 let current_block_number: u64 = Self::get_current_block_as_u64();
                 let default_priority: u64 =
-                    current_block_number - Self::get_last_update_for_uid(netuid, uid as u16);
+                    current_block_number - Self::get_last_update_for_uid(netuid, uid);
                 return default_priority + u32::max_value() as u64;
             }
-            return 0;
+            0
         }
 
         // --- Is the caller allowed to set weights
         pub fn check_weights_min_stake(hotkey: &T::AccountId) -> bool {
             // Blacklist weights transactions for low stake peers.
-            if Self::get_total_stake_for_hotkey(&hotkey) >= Self::get_weights_min_stake() {
-                return true;
-            } else {
-                return false;
-            }
+            Self::get_total_stake_for_hotkey(hotkey) >= Self::get_weights_min_stake()
         }
 
         pub fn checked_allowed_register(netuid: u16) -> bool {
@@ -1892,7 +1883,7 @@
 /************************************************************
     CallType definition
 ************************************************************/
-#[derive(Debug, PartialEq)]
+#[derive(Debug, PartialEq, Default)]
 pub enum CallType {
     SetWeights,
     AddStake,
@@ -1901,16 +1892,22 @@
     Register,
     Serve,
     RegisterNetwork,
+    #[default]
     Other,
 }
-impl Default for CallType {
-    fn default() -> Self {
-        CallType::Other
-    }
-}
 
 #[derive(Encode, Decode, Clone, Eq, PartialEq, TypeInfo)]
 pub struct SubtensorSignedExtension<T: Config + Send + Sync + TypeInfo>(pub PhantomData<T>);
+
+impl<T: Config + Send + Sync + TypeInfo> Default for SubtensorSignedExtension<T>
+where
+    T::RuntimeCall: Dispatchable<Info = DispatchInfo, PostInfo = PostDispatchInfo>,
+    <T as frame_system::Config>::RuntimeCall: IsSubType<Call<T>>,
+{
+    fn default() -> Self {
+        Self::new()
+    }
+}
 
 impl<T: Config + Send + Sync + TypeInfo> SubtensorSignedExtension<T>
 where
@@ -1924,23 +1921,15 @@
     pub fn get_priority_vanilla() -> u64 {
         // Return high priority so that every extrinsic except set_weights function will
         // have a higher priority than the set_weights call
-        return u64::max_value();
+        u64::max_value()
     }
 
     pub fn get_priority_set_weights(who: &T::AccountId, netuid: u16) -> u64 {
-        return Pallet::<T>::get_priority_set_weights(who, netuid);
+        Pallet::<T>::get_priority_set_weights(who, netuid)
     }
 
     pub fn check_weights_min_stake(who: &T::AccountId) -> bool {
         Pallet::<T>::check_weights_min_stake(who)
-    }
-
-    pub fn u64_to_balance(
-        input: u64,
-    ) -> Option<
-        <<T as Config>::Currency as Currency<<T as frame_system::Config>::AccountId>>::Balance,
-    > {
-        input.try_into().ok()
     }
 }
 
@@ -1978,12 +1967,12 @@
                 if Self::check_weights_min_stake(who) {
                     let priority: u64 = Self::get_priority_set_weights(who, *netuid);
                     Ok(ValidTransaction {
-                        priority: priority,
+                        priority,
                         longevity: 1,
                         ..Default::default()
                     })
                 } else {
-                    return Err(InvalidTransaction::Call.into());
+                    Err(InvalidTransaction::Call.into())
                 }
             }
             Some(Call::add_stake { .. }) => Ok(ValidTransaction {
@@ -1999,7 +1988,7 @@
                     Pallet::<T>::get_registrations_this_interval(*netuid);
                 let max_registrations_per_interval =
                     Pallet::<T>::get_target_registrations_per_interval(*netuid);
-                if registrations_this_interval >= (max_registrations_per_interval * 3) {
+                if registrations_this_interval >= max_registrations_per_interval {
                     // If the registration limit for the interval is exceeded, reject the transaction
                     return InvalidTransaction::ExhaustsResources.into();
                 }
@@ -2089,7 +2078,12 @@
     }
 }
 
-use frame_support::{inherent::Vec, sp_std::vec};
+use frame_support::sp_std::vec;
+
+// TODO: unravel this rats nest, for some reason rustc thinks this is unused even though it's
+// used not 25 lines below
+#[allow(unused)]
+use sp_std::vec::Vec;
 
 /// Trait for managing a membership pallet instance in the runtime
 pub trait MemberManagement<AccountId> {
