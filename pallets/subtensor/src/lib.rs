#![cfg_attr(not(feature = "std"), no_std)]
#![recursion_limit = "512"]
#![allow(clippy::too_many_arguments)]
// Edit this file to define custom logic or remove it if it is not needed.
// Learn more about FRAME and the core library of Substrate FRAME pallets:
// <https://docs.substrate.io/reference/frame-pallets/>
pub use pallet::*;

use frame_system::{self as system, ensure_signed};

use frame_support::{
    dispatch::{self, DispatchInfo, DispatchResult, DispatchResultWithPostInfo, PostDispatchInfo},
    ensure,
    pallet_macros::import_section,
    traits::{tokens::fungible, IsSubType},
};

use codec::{Decode, Encode};
use frame_support::sp_runtime::transaction_validity::InvalidTransaction;
use frame_support::sp_runtime::transaction_validity::ValidTransaction;
use pallet_balances::Call as BalancesCall;
// use pallet_scheduler as Scheduler;
use scale_info::TypeInfo;
use sp_runtime::{
    traits::{DispatchInfoOf, Dispatchable, PostDispatchInfoOf, SignedExtension},
    transaction_validity::{TransactionValidity, TransactionValidityError},
    DispatchError,
};
use sp_std::marker::PhantomData;

// ============================
//	==== Benchmark Imports =====
// ============================
mod benchmarks;

// =========================
//	==== Pallet Imports =====
// =========================
pub mod coinbase;
pub mod epoch;
pub mod macros;
pub mod migrations;
pub mod rpc_info;
pub mod staking;
pub mod subnets;
pub mod swap;
pub mod utils;
use crate::utils::rate_limiting::TransactionType;
use macros::{config, dispatches, errors, events, genesis, hooks};

// apparently this is stabilized since rust 1.36
extern crate alloc;

#[deny(missing_docs)]
#[import_section(errors::errors)]
#[import_section(events::events)]
#[import_section(dispatches::dispatches)]
#[import_section(genesis::genesis)]
#[import_section(hooks::hooks)]
#[import_section(config::config)]
#[frame_support::pallet]
pub mod pallet {

    // removed all migrations
    // TODO add back.
    use crate::migrations;
    use frame_support::{
        dispatch::GetDispatchInfo,
        pallet_prelude::{DispatchResult, StorageMap, ValueQuery, *},
        traits::{
            tokens::fungible, OriginTrait, QueryPreimage, StorePreimage, UnfilteredDispatchable,
        },
        BoundedVec,
    };
    use frame_system::pallet_prelude::*;
    use sp_core::H256;
    use sp_runtime::traits::{Dispatchable, TrailingZeroInput};
    use sp_std::collections::vec_deque::VecDeque;
    use sp_std::vec;
    use sp_std::vec::Vec;
    use subtensor_macros::freeze_struct;

    #[cfg(not(feature = "std"))]
    use alloc::boxed::Box;
    #[cfg(feature = "std")]
    use sp_std::prelude::Box;

    /// Origin for the pallet
    pub type PalletsOriginOf<T> =
        <<T as frame_system::Config>::RuntimeOrigin as OriginTrait>::PalletsOrigin;

    /// Call type for the pallet
    pub type CallOf<T> = <T as frame_system::Config>::RuntimeCall;

    /// Tracks version for migrations. Should be monotonic with respect to the
    /// order of migrations. (i.e. always increasing)
    const STORAGE_VERSION: StorageVersion = StorageVersion::new(7);

    /// Minimum balance required to perform a coldkey swap
    pub const MIN_BALANCE_TO_PERFORM_COLDKEY_SWAP: u64 = 100_000_000; // 0.1 TAO in RAO

    #[pallet::pallet]
    #[pallet::without_storage_info]
    #[pallet::storage_version(STORAGE_VERSION)]
    pub struct Pallet<T>(_);

    /// Alias for the account ID.
    pub type AccountIdOf<T> = <T as frame_system::Config>::AccountId;

    /// Struct for Axon.
    pub type AxonInfoOf = AxonInfo;

    /// local one
    pub type LocalCallOf<T> = <T as Config>::RuntimeCall;

    /// Data structure for Axon information.
    #[crate::freeze_struct("3545cfb0cac4c1f5")]
    #[derive(Encode, Decode, Default, TypeInfo, Clone, PartialEq, Eq, Debug)]
    pub struct AxonInfo {
        ///  Axon serving block.
        pub block: u64,
        ///  Axon version
        pub version: u32,
        ///  Axon u128 encoded ip address of type v6 or v4.
        pub ip: u128,
        ///  Axon u16 encoded port.
        pub port: u16,
        ///  Axon ip type, 4 for ipv4 and 6 for ipv6.
        pub ip_type: u8,
        ///  Axon protocol. TCP, UDP, other.
        pub protocol: u8,
        ///  Axon proto placeholder 1.
        pub placeholder1: u8,
        ///  Axon proto placeholder 2.
        pub placeholder2: u8,
    }

    /// Struct for NeuronCertificate.
    pub type NeuronCertificateOf = NeuronCertificate;
    /// Data structure for NeuronCertificate information.
    #[freeze_struct("1c232be200d9ec6c")]
    #[derive(Decode, Encode, Default, TypeInfo, PartialEq, Eq, Clone, Debug)]
    pub struct NeuronCertificate {
        ///  The neuron TLS public key
        pub public_key: BoundedVec<u8, ConstU32<64>>,
        ///  The algorithm used to generate the public key
        pub algorithm: u8,
    }

    impl TryFrom<Vec<u8>> for NeuronCertificate {
        type Error = ();

        fn try_from(value: Vec<u8>) -> Result<Self, Self::Error> {
            if value.len() > 65 {
                return Err(());
            }
            // take the first byte as the algorithm
            let algorithm = value.first().ok_or(())?;
            // and the rest as the public_key
            let certificate = value.get(1..).ok_or(())?.to_vec();
            Ok(Self {
                public_key: BoundedVec::try_from(certificate).map_err(|_| ())?,
                algorithm: *algorithm,
            })
        }
    }

    ///  Struct for Prometheus.
    pub type PrometheusInfoOf = PrometheusInfo;

    /// Data structure for Prometheus information.
    #[crate::freeze_struct("5dde687e63baf0cd")]
    #[derive(Encode, Decode, Default, TypeInfo, Clone, PartialEq, Eq, Debug)]
    pub struct PrometheusInfo {
        /// Prometheus serving block.
        pub block: u64,
        /// Prometheus version.
        pub version: u32,
        ///  Prometheus u128 encoded ip address of type v6 or v4.
        pub ip: u128,
        ///  Prometheus u16 encoded port.
        pub port: u16,
        /// Prometheus ip type, 4 for ipv4 and 6 for ipv6.
        pub ip_type: u8,
    }

    ///  Struct for ChainIdentities.
    pub type ChainIdentityOf = ChainIdentity;

    /// Data structure for Chain Identities.
    #[crate::freeze_struct("bbfd00438dbe2b58")]
    #[derive(Encode, Decode, Default, TypeInfo, Clone, PartialEq, Eq, Debug)]
    pub struct ChainIdentity {
        /// The name of the chain identity
        pub name: Vec<u8>,
        /// The URL associated with the chain identity
        pub url: Vec<u8>,
        /// The image representation of the chain identity
        pub image: Vec<u8>,
        /// The Discord information for the chain identity
        pub discord: Vec<u8>,
        /// A description of the chain identity
        pub description: Vec<u8>,
        /// Additional information about the chain identity
        pub additional: Vec<u8>,
    }

    ///  Struct for SubnetIdentities.
    pub type SubnetIdentityOf = SubnetIdentity;
    /// Data structure for Subnet Identities
    #[crate::freeze_struct("f448dc3dad763108")]
    #[derive(Encode, Decode, Default, TypeInfo, Clone, PartialEq, Eq, Debug)]
    pub struct SubnetIdentity {
        /// The name of the subnet
        pub subnet_name: Vec<u8>,
        /// The github repository associated with the chain identity
        pub github_repo: Vec<u8>,
        /// The subnet's contact
        pub subnet_contact: Vec<u8>,
    }
    /// ============================
    /// ==== Staking + Accounts ====
    /// ============================

    #[pallet::type_value]
    /// Default value for zero.
    pub fn DefaultZeroU64<T: Config>() -> u64 {
        0
    }
    #[pallet::type_value]
    /// Default value for zero.
    pub fn DefaultZeroU16<T: Config>() -> u16 {
        0
    }
    #[pallet::type_value]
    /// Default value for false.
    pub fn DefaultFalse<T: Config>() -> bool {
        false
    }
    #[pallet::type_value]
    /// Default value for false.
    pub fn DefaultTrue<T: Config>() -> bool {
        true
    }
    #[pallet::type_value]
    /// Total Rao in circulation.
    pub fn TotalSupply<T: Config>() -> u64 {
        21_000_000_000_000_000
    }
    #[pallet::type_value]
    /// Default Delegate Take.
    pub fn DefaultDelegateTake<T: Config>() -> u16 {
        T::InitialDefaultDelegateTake::get()
    }

    #[pallet::type_value]
    /// Default childkey take.
    pub fn DefaultChildKeyTake<T: Config>() -> u16 {
        T::InitialDefaultChildKeyTake::get()
    }
    #[pallet::type_value]
    /// Default minimum delegate take.
    pub fn DefaultMinDelegateTake<T: Config>() -> u16 {
        T::InitialMinDelegateTake::get()
    }

    #[pallet::type_value]
    /// Default minimum childkey take.
    pub fn DefaultMinChildKeyTake<T: Config>() -> u16 {
        T::InitialMinChildKeyTake::get()
    }

    #[pallet::type_value]
    /// Default maximum childkey take.
    pub fn DefaultMaxChildKeyTake<T: Config>() -> u16 {
        T::InitialMaxChildKeyTake::get()
    }

    #[pallet::type_value]
    /// Default stakes per interval.
    pub fn DefaultStakesPerInterval<T: Config>() -> (u64, u64) {
        (0, 0)
    }
    #[pallet::type_value]
    /// Default emission per block.
    pub fn DefaultBlockEmission<T: Config>() -> u64 {
        1_000_000_000
    }
    #[pallet::type_value]
    /// Default total issuance.
    pub fn DefaultTotalIssuance<T: Config>() -> u64 {
        T::InitialIssuance::get()
    }
    #[pallet::type_value]
    /// Default account, derived from zero trailing bytes.
    pub fn DefaultAccount<T: Config>() -> T::AccountId {
        T::AccountId::decode(&mut TrailingZeroInput::zeroes())
            .expect("trailing zeroes always produce a valid account ID; qed")
    }
    #[pallet::type_value]
    /// Default target stakes per interval.
    pub fn DefaultTargetStakesPerInterval<T: Config>() -> u64 {
        T::InitialTargetStakesPerInterval::get()
    }
    #[pallet::type_value]
    /// Default stake interval.
    pub fn DefaultStakeInterval<T: Config>() -> u64 {
        360
    }
    #[pallet::type_value]
    /// Default account linkage
    pub fn DefaultAccountLinkage<T: Config>() -> Vec<(u64, T::AccountId)> {
        vec![]
    }
    #[pallet::type_value]
    /// Default registrations this block.
    pub fn DefaultBurn<T: Config>() -> u64 {
        T::InitialBurn::get()
    }
    #[pallet::type_value]
    /// Default burn token.
    pub fn DefaultMinBurn<T: Config>() -> u64 {
        T::InitialMinBurn::get()
    }
    #[pallet::type_value]
    /// Default min burn token.
    pub fn DefaultMaxBurn<T: Config>() -> u64 {
        T::InitialMaxBurn::get()
    }
    #[pallet::type_value]
    /// Default max burn token.
    pub fn DefaultDifficulty<T: Config>() -> u64 {
        T::InitialDifficulty::get()
    }
    #[pallet::type_value]
    /// Default difficulty value.
    pub fn DefaultMinDifficulty<T: Config>() -> u64 {
        T::InitialMinDifficulty::get()
    }
    #[pallet::type_value]
    /// Default min difficulty value.
    pub fn DefaultMaxDifficulty<T: Config>() -> u64 {
        T::InitialMaxDifficulty::get()
    }
    #[pallet::type_value]
    /// Default max difficulty value.
    pub fn DefaultMaxRegistrationsPerBlock<T: Config>() -> u16 {
        T::InitialMaxRegistrationsPerBlock::get()
    }
    #[pallet::type_value]
    /// Default max registrations per block.
    pub fn DefaultRAORecycledForRegistration<T: Config>() -> u64 {
        T::InitialRAORecycledForRegistration::get()
    }
    #[pallet::type_value]
    /// Default value for hotkeys.
    pub fn DefaultHotkeys<T: Config>() -> Vec<u16> {
        vec![]
    }
    #[pallet::type_value]
    /// Default value for network immunity period.
    pub fn DefaultNetworkImmunityPeriod<T: Config>() -> u64 {
        T::InitialNetworkImmunityPeriod::get()
    }
    #[pallet::type_value]
    /// Default value for network min allowed UIDs.
    pub fn DefaultNetworkMinAllowedUids<T: Config>() -> u16 {
        T::InitialNetworkMinAllowedUids::get()
    }
    #[pallet::type_value]
    /// Default value for network min lock cost.
    pub fn DefaultNetworkMinLockCost<T: Config>() -> u64 {
        T::InitialNetworkMinLockCost::get()
    }
    #[pallet::type_value]
    /// Default value for network lock reduction interval.
    pub fn DefaultNetworkLockReductionInterval<T: Config>() -> u64 {
        T::InitialNetworkLockReductionInterval::get()
    }
    #[pallet::type_value]
    /// Default value for subnet owner cut.
    pub fn DefaultSubnetOwnerCut<T: Config>() -> u16 {
        T::InitialSubnetOwnerCut::get()
    }
    #[pallet::type_value]
    /// Default value for subnet limit.
    pub fn DefaultSubnetLimit<T: Config>() -> u16 {
        T::InitialSubnetLimit::get()
    }
    #[pallet::type_value]
    /// Default value for network rate limit.
    pub fn DefaultNetworkRateLimit<T: Config>() -> u64 {
        if cfg!(feature = "pow-faucet") {
            return 0;
        }
        T::InitialNetworkRateLimit::get()
    }
    #[pallet::type_value]
    /// Default value for emission values.
    pub fn DefaultEmissionValues<T: Config>() -> u64 {
        0
    }
    #[pallet::type_value]
    /// Default value for pending emission.
    pub fn DefaultPendingEmission<T: Config>() -> u64 {
        0
    }
    #[pallet::type_value]
    /// Default value for blocks since last step.
    pub fn DefaultBlocksSinceLastStep<T: Config>() -> u64 {
        0
    }
    #[pallet::type_value]
    /// Default value for last mechanism step block.
    pub fn DefaultLastMechanismStepBlock<T: Config>() -> u64 {
        0
    }
    #[pallet::type_value]
    /// Default value for subnet owner.
    pub fn DefaultSubnetOwner<T: Config>() -> T::AccountId {
        T::AccountId::decode(&mut sp_runtime::traits::TrailingZeroInput::zeroes())
            .expect("trailing zeroes always produce a valid account ID; qed")
    }
    #[pallet::type_value]
    /// Default value for network tempo
    pub fn DefaultTempo<T: Config>() -> u16 {
        // T::InitialTempo::get()
        300
    }
    #[pallet::type_value]
    /// Default value for weights set rate limit.
    pub fn DefaultWeightsSetRateLimit<T: Config>() -> u64 {
        100
    }
    #[pallet::type_value]
    /// Default value for rho parameter.
    pub fn DefaultRho<T: Config>() -> u16 {
        T::InitialRho::get()
    }
    #[pallet::type_value]
    /// Default value for kappa parameter.
    pub fn DefaultKappa<T: Config>() -> u16 {
        T::InitialKappa::get()
    }
    #[pallet::type_value]
    /// Default maximum allowed UIDs.
    pub fn DefaultMaxAllowedUids<T: Config>() -> u16 {
        T::InitialMaxAllowedUids::get()
    }
    #[pallet::type_value]
    /// Default immunity period.
    pub fn DefaultImmunityPeriod<T: Config>() -> u16 {
        T::InitialImmunityPeriod::get()
    }
    #[pallet::type_value]
    /// Default activity cutoff.
    pub fn DefaultActivityCutoff<T: Config>() -> u16 {
        T::InitialActivityCutoff::get()
    }
    #[pallet::type_value]
    /// Default maximum weights limit.
    pub fn DefaultMaxWeightsLimit<T: Config>() -> u16 {
        T::InitialMaxWeightsLimit::get()
    }
    #[pallet::type_value]
    /// Default weights version key.
    pub fn DefaultWeightsVersionKey<T: Config>() -> u64 {
        T::InitialWeightsVersionKey::get()
    }
    #[pallet::type_value]
    /// Default minimum allowed weights.
    pub fn DefaultMinAllowedWeights<T: Config>() -> u16 {
        T::InitialMinAllowedWeights::get()
    }
    #[pallet::type_value]
    /// Default maximum allowed validators.
    pub fn DefaultMaxAllowedValidators<T: Config>() -> u16 {
        T::InitialMaxAllowedValidators::get()
    }
    #[pallet::type_value]
    /// Default adjustment interval.
    pub fn DefaultAdjustmentInterval<T: Config>() -> u16 {
        T::InitialAdjustmentInterval::get()
    }
    #[pallet::type_value]
    /// Default bonds moving average.
    pub fn DefaultBondsMovingAverage<T: Config>() -> u64 {
        T::InitialBondsMovingAverage::get()
    }
    #[pallet::type_value]
    /// Default validator prune length.
    pub fn DefaultValidatorPruneLen<T: Config>() -> u64 {
        T::InitialValidatorPruneLen::get()
    }
    #[pallet::type_value]
    /// Default scaling law power.
    pub fn DefaultScalingLawPower<T: Config>() -> u16 {
        T::InitialScalingLawPower::get()
    }
    #[pallet::type_value]
    /// Default target registrations per interval.
    pub fn DefaultTargetRegistrationsPerInterval<T: Config>() -> u16 {
        T::InitialTargetRegistrationsPerInterval::get()
    }
    #[pallet::type_value]
    /// Default adjustment alpha.
    pub fn DefaultAdjustmentAlpha<T: Config>() -> u64 {
        T::InitialAdjustmentAlpha::get()
    }
    #[pallet::type_value]
    /// Default minimum stake for weights.
    pub fn DefaultWeightsMinStake<T: Config>() -> u64 {
        0
    }
    #[pallet::type_value]
    /// Default Reveal Period Epochs
    pub fn DefaultRevealPeriodEpochs<T: Config>() -> u64 {
        1
    }
    #[pallet::type_value]
    /// Value definition for vector of u16.
    pub fn EmptyU16Vec<T: Config>() -> Vec<u16> {
        vec![]
    }
    #[pallet::type_value]
    /// Value definition for vector of u64.
    pub fn EmptyU64Vec<T: Config>() -> Vec<u64> {
        vec![]
    }
    #[pallet::type_value]
    /// Value definition for vector of bool.
    pub fn EmptyBoolVec<T: Config>() -> Vec<bool> {
        vec![]
    }
    #[pallet::type_value]
    /// Value definition for bonds with type vector of (u16, u16).
    pub fn DefaultBonds<T: Config>() -> Vec<(u16, u16)> {
        vec![]
    }
    #[pallet::type_value]
    /// Value definition for weights with vector of (u16, u16).
    pub fn DefaultWeights<T: Config>() -> Vec<(u16, u16)> {
        vec![]
    }
    #[pallet::type_value]
    /// Default value for key with type T::AccountId derived from trailing zeroes.
    pub fn DefaultKey<T: Config>() -> T::AccountId {
        T::AccountId::decode(&mut sp_runtime::traits::TrailingZeroInput::zeroes())
            .expect("trailing zeroes always produce a valid account ID; qed")
    }
    #[pallet::type_value]
    /// Default value for network immunity period.
    pub fn DefaultHotkeyEmissionTempo<T: Config>() -> u64 {
        T::InitialHotkeyEmissionTempo::get()
    }
    #[pallet::type_value]
    /// Default value for rate limiting
    pub fn DefaultTxRateLimit<T: Config>() -> u64 {
        T::InitialTxRateLimit::get()
    }
    #[pallet::type_value]
    /// Default value for delegate take rate limiting
    pub fn DefaultTxDelegateTakeRateLimit<T: Config>() -> u64 {
        T::InitialTxDelegateTakeRateLimit::get()
    }
    #[pallet::type_value]
    /// Default value for chidlkey take rate limiting
    pub fn DefaultTxChildKeyTakeRateLimit<T: Config>() -> u64 {
        T::InitialTxChildKeyTakeRateLimit::get()
    }
    #[pallet::type_value]
    /// Default value for last extrinsic block.
    pub fn DefaultLastTxBlock<T: Config>() -> u64 {
        0
    }
    #[pallet::type_value]
    /// Default value for serving rate limit.
    pub fn DefaultServingRateLimit<T: Config>() -> u64 {
        T::InitialServingRateLimit::get()
    }
    #[pallet::type_value]
    /// Default value for weight commit/reveal enabled.
    pub fn DefaultCommitRevealWeightsEnabled<T: Config>() -> bool {
        false
    }
    #[pallet::type_value]
    /// Senate requirements
    pub fn DefaultSenateRequiredStakePercentage<T: Config>() -> u64 {
        T::InitialSenateRequiredStakePercentage::get()
    }
    #[pallet::type_value]
    /// (alpha_low: 0.7, alpha_high: 0.9)
    pub fn DefaultAlphaValues<T: Config>() -> (u16, u16) {
        (45875, 58982)
    }
    #[pallet::type_value]
    /// Default value for network max stake.
    pub fn DefaultNetworkMaxStake<T: Config>() -> u64 {
        T::InitialNetworkMaxStake::get()
    }
    #[pallet::type_value]
    /// Default value for lock interval blocks.
    pub fn DefaultLockIntervalBlocks<T: Config>() -> u64 {
        7200 * 180 // 180 days.
    }
    #[pallet::type_value]
    /// Default value for u16 max.
    pub fn DefaultMaxU16<T: Config>() -> u16 {
        u16::MAX
    }
    #[pallet::type_value]
    /// Default value for u16 max.
    pub fn DefaultMaxTempo<T: Config>() -> u16 {
        300 // 1 hour.
    }
    #[pallet::type_value]
    /// Default value for global weight.
    pub fn DefaultGlobalWeight<T: Config>() -> u64 {
        T::InitialGlobalWeight::get()
    }
    #[pallet::type_value]
    /// Default stake delta.
    pub fn DefaultStakeDelta<T: Config>() -> i128 {
        0
    }
    #[pallet::type_value]
    /// Global Weight adjustment interval.
    pub fn GlobalWeightAdjustmentInterval<T: Config>() -> u64 {
        7200 // 1 day
    }

    #[pallet::type_value]
    /// Default value for coldkey swap schedule duration
    pub fn DefaultColdkeySwapScheduleDuration<T: Config>() -> BlockNumberFor<T> {
        T::InitialColdkeySwapScheduleDuration::get()
    }

    #[pallet::storage]
    pub type ColdkeySwapScheduleDuration<T: Config> =
        StorageValue<_, BlockNumberFor<T>, ValueQuery, DefaultColdkeySwapScheduleDuration<T>>;

    #[pallet::storage]
    pub type SenateRequiredStakePercentage<T> =
        StorageValue<_, u64, ValueQuery, DefaultSenateRequiredStakePercentage<T>>;

    /// ==================
    /// ==== Coinbase ====
    /// ==================
    #[pallet::storage]
    /// --- ITEM ( global_block_emission )
    pub type BlockEmission<T> = StorageValue<_, u64, ValueQuery, DefaultBlockEmission<T>>;
    #[pallet::storage]
    /// --- DMap ( hot, netuid ) --> emission | Accumulated hotkey emission.
    pub type PendingHotkeyEmissionOnNetuid<T: Config> = StorageDoubleMap<
        _,
        Blake2_128Concat,
        T::AccountId,
        Identity,
        u16,
        u64,
        ValueQuery,
        DefaultZeroU64<T>,
    >;
    #[pallet::storage]
    /// --- DMap ( hot, netuid ) --> emission | last hotkey emission on network.
    pub type LastHotkeyEmissionOnNetuid<T: Config> = StorageDoubleMap<
        _,
        Blake2_128Concat,
        T::AccountId,
        Identity,
        u16,
        u64,
        ValueQuery,
        DefaultZeroU64<T>,
    >;
    #[pallet::storage]
    /// --- NMAP ( hot, cold, netuid ) --> last_emission_on_hot_cold_net | Returns the last_emission_update_on_hot_cold_net
    pub type LastHotkeyColdkeyEmissionOnNetuid<T: Config> = StorageNMap<
        _,
        (
            NMapKey<Blake2_128Concat, T::AccountId>, // hot
            NMapKey<Blake2_128Concat, T::AccountId>, // cold
            NMapKey<Identity, u16>,                  // subnet
        ),
        u64, // Stake
        ValueQuery,
    >;

    /// ==========================
    /// ==== Staking Counters ====
    /// ==========================
    /// The Subtensor [`TotalIssuance`] represents the total issuance of tokens on the Bittensor network.
    ///
    /// It is comprised of three parts:
    /// - The total amount of issued tokens, tracked in the TotalIssuance of the Balances pallet
    /// - The total amount of tokens staked in the system, tracked in [`TotalStake`]
    /// - The total amount of tokens locked up for subnet reg, tracked in [`TotalSubnetLocked`] attained by iterating over subnet lock.
    ///
    /// Eventually, Bittensor should migrate to using Holds afterwhich time we will not require this
    /// separate accounting.
    #[pallet::storage] // --- ITEM ( total_issuance )
    pub type TotalIssuance<T> = StorageValue<_, u64, ValueQuery, DefaultTotalIssuance<T>>;
    #[pallet::storage] // --- ITEM ( total_stake )
    pub type TotalStake<T> = StorageValue<_, u64, ValueQuery>;
    #[pallet::storage] // --- DMAP ( netuid ) --> tao_in_subnet | Returns the amount of TAO in the subnet.
    pub type SubnetTAO<T: Config> =
        StorageMap<_, Identity, u16, u64, ValueQuery, DefaultZeroU64<T>>;
    #[pallet::storage] // --- DMAP ( netuid ) --> alpha_supply_in_pool | Returns the amount of alpha in the subnet.
    pub type SubnetAlphaIn<T: Config> =
        StorageMap<_, Identity, u16, u64, ValueQuery, DefaultZeroU64<T>>;
    #[pallet::storage] // --- DMAP ( netuid ) --> alpha_supply_in_subnet | Returns the amount of alpha in the subnet.
    pub type SubnetAlphaOut<T: Config> =
        StorageMap<_, Identity, u16, u64, ValueQuery, DefaultZeroU64<T>>;
    #[pallet::storage] // --- DMAP ( cold, netuid ) --> alpha | Returns the total amount of alpha a coldkey owns.
    pub type TotalColdkeyAlpha<T: Config> = StorageDoubleMap<
        _,
        Blake2_128Concat,
        T::AccountId,
        Identity,
        u16,
        u64,
        ValueQuery,
        DefaultZeroU64<T>,
    >;
    #[pallet::storage] // --- DMAP ( hot, netuid ) --> alpha | Returns the total amount of alpha a hotkey owns.
    pub type TotalHotkeyAlpha<T: Config> = StorageDoubleMap<
        _,
        Blake2_128Concat,
        T::AccountId,
        Identity,
        u16,
        u64,
        ValueQuery,
        DefaultZeroU64<T>,
    >;
    #[pallet::storage] // --- NMAP ( hot, cold, netuid ) --> alpha | Returns the alpha for an account on a subnet.
    pub type Alpha<T: Config> = StorageNMap<
        _,
        (
            NMapKey<Blake2_128Concat, T::AccountId>, // hot
            NMapKey<Blake2_128Concat, T::AccountId>, // cold
            NMapKey<Identity, u16>,                  // subnet
        ),
        u64, // Stake
        ValueQuery,
    >;

    /// ============================
    /// ==== Staking Variables ====
    /// ============================
    #[pallet::storage]
    /// --- MAP ( netuid ) --> Global weight
    pub type GlobalWeight<T> =
        StorageMap<_, Identity, u16, u64, ValueQuery, DefaultGlobalWeight<T>>;
    #[pallet::storage] // --- ITEM ( default_delegate_take )
    pub type MaxDelegateTake<T> = StorageValue<_, u16, ValueQuery, DefaultDelegateTake<T>>;
    #[pallet::storage] // --- ITEM ( min_delegate_take )
    pub type MinDelegateTake<T> = StorageValue<_, u16, ValueQuery, DefaultMinDelegateTake<T>>;
    #[pallet::storage] // --- ITEM ( default_childkey_take )
    pub type MaxChildkeyTake<T> = StorageValue<_, u16, ValueQuery, DefaultMaxChildKeyTake<T>>;
    #[pallet::storage] // --- ITEM ( min_childkey_take )
    pub type MinChildkeyTake<T> = StorageValue<_, u16, ValueQuery, DefaultMinChildKeyTake<T>>;

    #[pallet::storage] // --- ITEM (target_stakes_per_interval)
    pub type TargetStakesPerInterval<T> =
        StorageValue<_, u64, ValueQuery, DefaultTargetStakesPerInterval<T>>;
    #[pallet::storage] // --- ITEM (default_stake_interval)
    pub type StakeInterval<T> = StorageValue<_, u64, ValueQuery, DefaultStakeInterval<T>>;
    #[pallet::storage] // --- MAP (hot, cold) --> stake | Returns a tuple (u64: stakes, u64: block_number)
    pub type TotalHotkeyColdkeyStakesThisInterval<T: Config> = StorageDoubleMap<
        _,
        Identity,
        T::AccountId,
        Identity,
        T::AccountId,
        (u64, u64),
        ValueQuery,
        DefaultStakesPerInterval<T>,
    >;
    #[pallet::storage] // --- MAP ( hot ) --> cold | Returns the controlling coldkey for a hotkey.
    pub type Owner<T: Config> =
        StorageMap<_, Blake2_128Concat, T::AccountId, T::AccountId, ValueQuery, DefaultAccount<T>>;
    #[pallet::storage] // --- MAP ( hot ) --> take | Returns the hotkey delegation take. And signals that this key is open for delegation.
    pub type Delegates<T: Config> =
        StorageMap<_, Blake2_128Concat, T::AccountId, u16, ValueQuery, DefaultDelegateTake<T>>;
    #[pallet::storage]
    /// DMAP ( hot, netuid ) --> take | Returns the hotkey childkey take for a specific subnet
    pub type ChildkeyTake<T: Config> = StorageDoubleMap<
        _,
        Blake2_128Concat,
        T::AccountId, // First key: hotkey
        Identity,
        u16, // Second key: netuid
        u16, // Value: take
        ValueQuery,
    >;

    #[pallet::storage]
    /// DMAP ( hot, cold ) --> stake | Returns the stake under a coldkey prefixed by hotkey.
    pub type Stake<T: Config> = StorageDoubleMap<
        _,
        Blake2_128Concat,
        T::AccountId,
        Identity,
        T::AccountId,
        u64,
        ValueQuery,
        DefaultZeroU64<T>,
    >;
    #[pallet::storage]
    /// Map ( hot ) --> last_hotkey_emission_drain | Last block we drained this hotkey's emission.
    pub type LastHotkeyEmissionDrain<T: Config> =
        StorageMap<_, Blake2_128Concat, T::AccountId, u64, ValueQuery, DefaultZeroU64<T>>;
    #[pallet::storage]
    /// ITEM ( hotkey_emission_tempo )
    pub type HotkeyEmissionTempo<T> =
        StorageValue<_, u64, ValueQuery, DefaultHotkeyEmissionTempo<T>>;
    #[pallet::storage]
    /// Map ( hot, cold ) --> block_number | Last add stake increase.
    pub type LastAddStakeIncrease<T: Config> = StorageDoubleMap<
        _,
        Blake2_128Concat,
        T::AccountId,
        Identity,
        T::AccountId,
        u64,
        ValueQuery,
        DefaultZeroU64<T>,
    >;
    #[pallet::storage] // --- DMAP ( parent, netuid ) --> Vec<(proportion,child)>
    pub type ChildKeys<T: Config> = StorageDoubleMap<
        _,
        Blake2_128Concat,
        T::AccountId,
        Identity,
        u16,
        Vec<(u64, T::AccountId)>,
        ValueQuery,
        DefaultAccountLinkage<T>,
    >;
    #[pallet::storage] // --- DMAP ( child, netuid ) --> Vec<(proportion,parent)>
    pub type ParentKeys<T: Config> = StorageDoubleMap<
        _,
        Blake2_128Concat,
        T::AccountId,
        Identity,
        u16,
        Vec<(u64, T::AccountId)>,
        ValueQuery,
        DefaultAccountLinkage<T>,
    >;
    #[pallet::storage] // --- DMAP ( cold ) --> Vec<hot> | Maps coldkey to hotkeys that stake to it
    pub type StakingHotkeys<T: Config> =
        StorageMap<_, Blake2_128Concat, T::AccountId, Vec<T::AccountId>, ValueQuery>;
    #[pallet::storage] // --- MAP ( cold ) --> Vec<hot> | Returns the vector of hotkeys controlled by this coldkey.
    pub type OwnedHotkeys<T: Config> =
        StorageMap<_, Blake2_128Concat, T::AccountId, Vec<T::AccountId>, ValueQuery>;

    #[pallet::storage] // --- DMAP ( cold ) --> () | Maps coldkey to if a coldkey swap is scheduled.
    pub type ColdkeySwapScheduled<T: Config> =
        StorageMap<_, Blake2_128Concat, T::AccountId, (), ValueQuery>;

    /// ============================
    /// ==== Global Parameters =====
    /// ============================
    #[pallet::storage] // --- StorageItem Global Used Work.
    pub type UsedWork<T: Config> = StorageMap<_, Identity, Vec<u8>, u64, ValueQuery>;
    #[pallet::storage] // --- ITEM( global_max_registrations_per_block )
    pub type MaxRegistrationsPerBlock<T> =
        StorageMap<_, Identity, u16, u16, ValueQuery, DefaultMaxRegistrationsPerBlock<T>>;
    #[pallet::storage] // --- ITEM( maximum_number_of_networks )
    pub type SubnetLimit<T> = StorageValue<_, u16, ValueQuery, DefaultSubnetLimit<T>>;
    #[pallet::storage] // --- ITEM( total_number_of_existing_networks )
    pub type TotalNetworks<T> = StorageValue<_, u16, ValueQuery>;
    #[pallet::storage] // --- ITEM( network_immunity_period )
    pub type NetworkImmunityPeriod<T> =
        StorageValue<_, u64, ValueQuery, DefaultNetworkImmunityPeriod<T>>;
    #[pallet::storage] // --- ITEM( network_last_registered_block )
    pub type NetworkLastRegistered<T> = StorageValue<_, u64, ValueQuery, DefaultZeroU64<T>>;
    #[pallet::storage] // --- ITEM( network_min_allowed_uids )
    pub type NetworkMinAllowedUids<T> =
        StorageValue<_, u16, ValueQuery, DefaultNetworkMinAllowedUids<T>>;
    #[pallet::storage] // --- ITEM( min_network_lock_cost )
    pub type NetworkMinLockCost<T> = StorageValue<_, u64, ValueQuery, DefaultNetworkMinLockCost<T>>;
    #[pallet::storage] // --- ITEM( last_network_lock_cost )
    pub type NetworkLastLockCost<T> =
        StorageValue<_, u64, ValueQuery, DefaultNetworkMinLockCost<T>>;
    #[pallet::storage] // --- ITEM( network_lock_reduction_interval )
    pub type NetworkLockReductionInterval<T> =
        StorageValue<_, u64, ValueQuery, DefaultNetworkLockReductionInterval<T>>;
    #[pallet::storage] // --- ITEM( subnet_owner_cut )
    pub type SubnetOwnerCut<T> = StorageValue<_, u16, ValueQuery, DefaultSubnetOwnerCut<T>>;
    #[pallet::storage] // --- ITEM( network_rate_limit )
    pub type NetworkRateLimit<T> = StorageValue<_, u64, ValueQuery, DefaultNetworkRateLimit<T>>;
    #[pallet::storage] // --- ITEM( nominator_min_required_stake )
    pub type NominatorMinRequiredStake<T> = StorageValue<_, u64, ValueQuery, DefaultZeroU64<T>>;

    /// ============================
    /// ==== Subnet Locks =====
    /// ============================
    #[pallet::storage]
    /// --- MAP ( netuid ) --> subnet_owner
    pub type SubnetOwner<T: Config> =
        StorageMap<_, Identity, u16, T::AccountId, ValueQuery, DefaultSubnetOwner<T>>;
    #[pallet::storage]
    /// --- MAP ( netuid ) --> subnet_owner_hotkey
    pub type SubnetOwnerHotkey<T: Config> =
        StorageMap<_, Identity, u16, T::AccountId, ValueQuery, DefaultSubnetOwner<T>>;
    // DEPRECATED
    #[pallet::storage] // --- MAP ( netuid ) --> total_subnet_locked
    pub type SubnetLocked<T: Config> =
        StorageMap<_, Identity, u16, u64, ValueQuery, DefaultZeroU64<T>>;
    #[pallet::storage] // --- MAP ( netuid ) --> largest_locked
    pub type LargestLocked<T: Config> =
        StorageMap<_, Identity, u16, u64, ValueQuery, DefaultZeroU64<T>>;

    /// =================
    /// ==== Tempos =====
    /// =================
    #[pallet::storage] // --- ITEM( max_tempo )
    pub type AvgTempo<T> = StorageValue<_, u16, ValueQuery, DefaultTempo<T>>;
    #[pallet::storage] // --- ITEM( max_tempo )
    pub type MaxTempo<T> = StorageValue<_, u16, ValueQuery, DefaultMaxTempo<T>>;
    #[pallet::storage] // --- MAP ( netuid ) --> tempo
    pub type Tempo<T> = StorageMap<_, Identity, u16, u16, ValueQuery, DefaultTempo<T>>;

    /// ============================
    /// ==== Subnet Parameters =====
    /// ============================
    #[pallet::storage] // --- MAP ( netuid ) --> subnet mechanism
    pub type SubnetMechanism<T: Config> =
        StorageMap<_, Identity, u16, u16, ValueQuery, DefaultZeroU16<T>>;
    #[pallet::storage] // --- MAP ( netuid ) --> subnetwork_n (Number of UIDs in the network).
    pub type SubnetworkN<T: Config> =
        StorageMap<_, Identity, u16, u16, ValueQuery, DefaultZeroU16<T>>;
    #[pallet::storage] // --- MAP ( netuid ) --> modality   TEXT: 0, IMAGE: 1, TENSOR: 2
    pub type NetworkModality<T> = StorageMap<_, Identity, u16, u16, ValueQuery, DefaultZeroU16<T>>;
    #[pallet::storage] // --- MAP ( netuid ) --> network_is_added
    pub type NetworksAdded<T: Config> =
        StorageMap<_, Identity, u16, bool, ValueQuery, DefaultFalse<T>>;
    #[pallet::storage] // --- DMAP ( hotkey, netuid ) --> bool
    pub type IsNetworkMember<T: Config> = StorageDoubleMap<
        _,
        Blake2_128Concat,
        T::AccountId,
        Identity,
        u16,
        bool,
        ValueQuery,
        DefaultFalse<T>,
    >;
    #[pallet::storage] // --- MAP ( netuid ) --> network_registration_allowed
    pub type NetworkRegistrationAllowed<T: Config> =
        StorageMap<_, Identity, u16, bool, ValueQuery, DefaultFalse<T>>;
    #[pallet::storage] // --- MAP ( netuid ) --> network_pow_allowed
    pub type NetworkPowRegistrationAllowed<T: Config> =
        StorageMap<_, Identity, u16, bool, ValueQuery, DefaultFalse<T>>;
    #[pallet::storage] // --- MAP ( netuid ) --> block_created
    pub type NetworkRegisteredAt<T: Config> =
        StorageMap<_, Identity, u16, u64, ValueQuery, DefaultZeroU64<T>>;
    #[pallet::storage] // --- MAP ( netuid ) --> emission_values
    pub type EmissionValues<T> = StorageMap<_, Identity, u16, u64, ValueQuery, DefaultZeroU64<T>>;
    #[pallet::storage] // --- MAP ( netuid ) --> pending_emission
    pub type PendingEmission<T> = StorageMap<_, Identity, u16, u64, ValueQuery, DefaultZeroU64<T>>;
    #[pallet::storage] // --- MAP ( netuid ) --> blocks_since_last_step
    pub type BlocksSinceLastStep<T> =
        StorageMap<_, Identity, u16, u64, ValueQuery, DefaultZeroU64<T>>;
    #[pallet::storage] // --- MAP ( netuid ) --> last_mechanism_step_block
    pub type LastMechansimStepBlock<T> =
        StorageMap<_, Identity, u16, u64, ValueQuery, DefaultZeroU64<T>>;
    #[pallet::storage] // --- MAP ( netuid ) --> serving_rate_limit
    pub type ServingRateLimit<T> =
        StorageMap<_, Identity, u16, u64, ValueQuery, DefaultServingRateLimit<T>>;
    #[pallet::storage] // --- MAP ( netuid ) --> Rho
    pub type Rho<T> = StorageMap<_, Identity, u16, u16, ValueQuery, DefaultRho<T>>;
    #[pallet::storage] // --- MAP ( netuid ) --> Kappa
    pub type Kappa<T> = StorageMap<_, Identity, u16, u16, ValueQuery, DefaultKappa<T>>;
    #[pallet::storage] // --- MAP ( netuid ) --> uid, we use to record uids to prune at next epoch.
    pub type NeuronsToPruneAtNextEpoch<T: Config> = StorageMap<_, Identity, u16, u16, ValueQuery>;
    #[pallet::storage] // --- MAP ( netuid ) --> registrations_this_interval
    pub type RegistrationsThisInterval<T: Config> = StorageMap<_, Identity, u16, u16, ValueQuery>;
    #[pallet::storage] // --- MAP ( netuid ) --> pow_registrations_this_interval
    pub type POWRegistrationsThisInterval<T: Config> =
        StorageMap<_, Identity, u16, u16, ValueQuery>;
    #[pallet::storage] // --- MAP ( netuid ) --> burn_registrations_this_interval
    pub type BurnRegistrationsThisInterval<T: Config> =
        StorageMap<_, Identity, u16, u16, ValueQuery>;
    #[pallet::storage] // --- MAP ( netuid ) --> max_allowed_uids
    pub type MaxAllowedUids<T> =
        StorageMap<_, Identity, u16, u16, ValueQuery, DefaultMaxAllowedUids<T>>;
    #[pallet::storage] // --- MAP ( netuid ) --> immunity_period
    pub type ImmunityPeriod<T> =
        StorageMap<_, Identity, u16, u16, ValueQuery, DefaultImmunityPeriod<T>>;
    #[pallet::storage] // --- MAP ( netuid ) --> activity_cutoff
    pub type ActivityCutoff<T> =
        StorageMap<_, Identity, u16, u16, ValueQuery, DefaultActivityCutoff<T>>;
    #[pallet::storage] // --- MAP ( netuid ) --> max_weight_limit
    pub type MaxWeightsLimit<T> =
        StorageMap<_, Identity, u16, u16, ValueQuery, DefaultMaxWeightsLimit<T>>;
    #[pallet::storage] // --- MAP ( netuid ) --> weights_version_key
    pub type WeightsVersionKey<T> =
        StorageMap<_, Identity, u16, u64, ValueQuery, DefaultWeightsVersionKey<T>>;
    #[pallet::storage] // --- MAP ( netuid ) --> min_allowed_weights
    pub type MinAllowedWeights<T> =
        StorageMap<_, Identity, u16, u16, ValueQuery, DefaultMinAllowedWeights<T>>;
    #[pallet::storage] // --- MAP ( netuid ) --> max_allowed_validators
    pub type MaxAllowedValidators<T> =
        StorageMap<_, Identity, u16, u16, ValueQuery, DefaultMaxAllowedValidators<T>>;
    #[pallet::storage] // --- MAP ( netuid ) --> adjustment_interval
    pub type AdjustmentInterval<T> =
        StorageMap<_, Identity, u16, u16, ValueQuery, DefaultAdjustmentInterval<T>>;
    #[pallet::storage] // --- MAP ( netuid ) --> bonds_moving_average
    pub type BondsMovingAverage<T> =
        StorageMap<_, Identity, u16, u64, ValueQuery, DefaultBondsMovingAverage<T>>;
    #[pallet::storage] // --- MAP ( netuid ) --> weights_set_rate_limit
    pub type WeightsSetRateLimit<T> =
        StorageMap<_, Identity, u16, u64, ValueQuery, DefaultWeightsSetRateLimit<T>>;
    #[pallet::storage] // --- MAP ( netuid ) --> validator_prune_len
    pub type ValidatorPruneLen<T> =
        StorageMap<_, Identity, u16, u64, ValueQuery, DefaultValidatorPruneLen<T>>;
    #[pallet::storage] // --- MAP ( netuid ) --> scaling_law_power
    pub type ScalingLawPower<T> =
        StorageMap<_, Identity, u16, u16, ValueQuery, DefaultScalingLawPower<T>>;
    #[pallet::storage] // --- MAP ( netuid ) --> target_registrations_this_interval
    pub type TargetRegistrationsPerInterval<T> =
        StorageMap<_, Identity, u16, u16, ValueQuery, DefaultTargetRegistrationsPerInterval<T>>;
    #[pallet::storage] // --- MAP ( netuid ) --> adjustment_alpha
    pub type AdjustmentAlpha<T: Config> =
        StorageMap<_, Identity, u16, u64, ValueQuery, DefaultAdjustmentAlpha<T>>;
    #[pallet::storage]
    /// --- MAP ( netuid ) --> enabled
    pub type CommitRevealWeightsEnabled<T> =
        StorageMap<_, Identity, u16, bool, ValueQuery, DefaultFalse<T>>;
    #[pallet::storage] // --- MAP ( netuid ) --> Burn
    pub type Burn<T> = StorageMap<_, Identity, u16, u64, ValueQuery, DefaultBurn<T>>;
    #[pallet::storage] // --- MAP ( netuid ) --> Difficulty
    pub type Difficulty<T> = StorageMap<_, Identity, u16, u64, ValueQuery, DefaultDifficulty<T>>;
    #[pallet::storage] // --- MAP ( netuid ) --> MinBurn
    pub type MinBurn<T> = StorageMap<_, Identity, u16, u64, ValueQuery, DefaultMinBurn<T>>;
    #[pallet::storage] // --- MAP ( netuid ) --> MaxBurn
    pub type MaxBurn<T> = StorageMap<_, Identity, u16, u64, ValueQuery, DefaultMaxBurn<T>>;
    #[pallet::storage] // --- MAP ( netuid ) --> MinDifficulty
    pub type MinDifficulty<T> =
        StorageMap<_, Identity, u16, u64, ValueQuery, DefaultMinDifficulty<T>>;
    #[pallet::storage] // --- MAP ( netuid ) --> MaxDifficulty
    pub type MaxDifficulty<T> =
        StorageMap<_, Identity, u16, u64, ValueQuery, DefaultMaxDifficulty<T>>;
    #[pallet::storage] // --- MAP ( netuid ) -->  Block at last adjustment.
    pub type LastAdjustmentBlock<T> =
        StorageMap<_, Identity, u16, u64, ValueQuery, DefaultZeroU64<T>>;
    #[pallet::storage] // --- MAP ( netuid ) --> Registrations of this Block.
    pub type RegistrationsThisBlock<T> =
        StorageMap<_, Identity, u16, u16, ValueQuery, DefaultZeroU16<T>>;
    #[pallet::storage] // --- MAP ( netuid ) --> global_RAO_recycled_for_registration
    pub type RAORecycledForRegistration<T> =
        StorageMap<_, Identity, u16, u64, ValueQuery, DefaultRAORecycledForRegistration<T>>;
    #[pallet::storage] // --- ITEM ( tx_rate_limit )
    pub type TxRateLimit<T> = StorageValue<_, u64, ValueQuery, DefaultTxRateLimit<T>>;
    #[pallet::storage]
    /// --- ITEM ( tx_delegate_take_rate_limit )
    pub type TxDelegateTakeRateLimit<T> =
        StorageValue<_, u64, ValueQuery, DefaultTxDelegateTakeRateLimit<T>>;
    #[pallet::storage]
    /// --- ITEM ( tx_childkey_take_rate_limit )
    pub type TxChildkeyTakeRateLimit<T> =
        StorageValue<_, u64, ValueQuery, DefaultTxChildKeyTakeRateLimit<T>>;
    #[pallet::storage]
    /// --- MAP ( netuid ) --> Whether or not Liquid Alpha is enabled
    pub type LiquidAlphaOn<T> =
        StorageMap<_, Blake2_128Concat, u16, bool, ValueQuery, DefaultFalse<T>>;
    #[pallet::storage] // --- MAP ( netuid ) --> (alpha_low, alpha_high)
    pub type AlphaValues<T> =
        StorageMap<_, Identity, u16, (u16, u16), ValueQuery, DefaultAlphaValues<T>>;
    #[pallet::storage]
    pub type NetworkMaxStake<T> =
        StorageMap<_, Identity, u16, u64, ValueQuery, DefaultNetworkMaxStake<T>>;

    /// =======================================
    /// ==== Subnetwork Consensus Storage  ====
    /// =======================================
    #[pallet::storage] // --- DMAP ( netuid ) --> local_stake_values | weight for stake used in YC.
    pub type LocalStake<T: Config> =
        StorageMap<_, Identity, u16, Vec<u64>, ValueQuery, EmptyU64Vec<T>>;
    #[pallet::storage] // --- DMAP ( netuid ) --> global_stake_values | weight for stake used in YC.
    pub type GlobalStake<T: Config> =
        StorageMap<_, Identity, u16, Vec<u64>, ValueQuery, EmptyU64Vec<T>>;
    #[pallet::storage] // --- DMAP ( netuid ) --> stake_weight | weight for stake used in YC.
    pub type StakeWeight<T: Config> =
        StorageMap<_, Identity, u16, Vec<u16>, ValueQuery, EmptyU16Vec<T>>;
    #[pallet::storage] // --- DMAP ( netuid, hotkey ) --> uid
    pub type Uids<T: Config> =
        StorageDoubleMap<_, Identity, u16, Blake2_128Concat, T::AccountId, u16, OptionQuery>;
    #[pallet::storage] // --- DMAP ( netuid, uid ) --> hotkey
    pub type Keys<T: Config> =
        StorageDoubleMap<_, Identity, u16, Identity, u16, T::AccountId, ValueQuery, DefaultKey<T>>;
    #[pallet::storage] // --- DMAP ( netuid ) --> (hotkey, se, ve)
    pub type LoadedEmission<T: Config> =
        StorageMap<_, Identity, u16, Vec<(T::AccountId, u64, u64)>, OptionQuery>;
    #[pallet::storage] // --- DMAP ( netuid ) --> active
    pub type Active<T: Config> =
        StorageMap<_, Identity, u16, Vec<bool>, ValueQuery, EmptyBoolVec<T>>;
    #[pallet::storage] // --- DMAP ( netuid ) --> rank
    pub type Rank<T: Config> = StorageMap<_, Identity, u16, Vec<u16>, ValueQuery, EmptyU16Vec<T>>;
    #[pallet::storage] // --- DMAP ( netuid ) --> trust
    pub type Trust<T: Config> = StorageMap<_, Identity, u16, Vec<u16>, ValueQuery, EmptyU16Vec<T>>;
    #[pallet::storage] // --- DMAP ( netuid ) --> consensus
    pub type Consensus<T: Config> =
        StorageMap<_, Identity, u16, Vec<u16>, ValueQuery, EmptyU16Vec<T>>;
    #[pallet::storage] // --- DMAP ( netuid ) --> incentive
    pub type Incentive<T: Config> =
        StorageMap<_, Identity, u16, Vec<u16>, ValueQuery, EmptyU16Vec<T>>;
    #[pallet::storage] // --- DMAP ( netuid ) --> dividends
    pub type Dividends<T: Config> =
        StorageMap<_, Identity, u16, Vec<u16>, ValueQuery, EmptyU16Vec<T>>;
    #[pallet::storage] // --- DMAP ( netuid ) --> emission
    pub type Emission<T: Config> =
        StorageMap<_, Identity, u16, Vec<u64>, ValueQuery, EmptyU64Vec<T>>;
    #[pallet::storage] // --- DMAP ( netuid ) --> last_update
    pub type LastUpdate<T: Config> =
        StorageMap<_, Identity, u16, Vec<u64>, ValueQuery, EmptyU64Vec<T>>;
    #[pallet::storage] // --- DMAP ( netuid ) --> validator_trust
    pub type ValidatorTrust<T: Config> =
        StorageMap<_, Identity, u16, Vec<u16>, ValueQuery, EmptyU16Vec<T>>;
    #[pallet::storage] // --- DMAP ( netuid ) --> pruning_scores
    pub type PruningScores<T: Config> =
        StorageMap<_, Identity, u16, Vec<u16>, ValueQuery, EmptyU16Vec<T>>;
    #[pallet::storage] // --- DMAP ( netuid ) --> validator_permit
    pub type ValidatorPermit<T: Config> =
        StorageMap<_, Identity, u16, Vec<bool>, ValueQuery, EmptyBoolVec<T>>;
    #[pallet::storage] // --- DMAP ( netuid, uid ) --> weights
    pub type Weights<T: Config> = StorageDoubleMap<
        _,
        Identity,
        u16,
        Identity,
        u16,
        Vec<(u16, u16)>,
        ValueQuery,
        DefaultWeights<T>,
    >;
    #[pallet::storage] // --- DMAP ( netuid, uid ) --> bonds
    pub type Bonds<T: Config> = StorageDoubleMap<
        _,
        Identity,
        u16,
        Identity,
        u16,
        Vec<(u16, u16)>,
        ValueQuery,
        DefaultBonds<T>,
    >;
    #[pallet::storage] // --- DMAP ( netuid, uid ) --> block_at_registration
    pub type BlockAtRegistration<T: Config> =
        StorageDoubleMap<_, Identity, u16, Identity, u16, u64, ValueQuery, DefaultZeroU64<T>>;
    #[pallet::storage] // --- MAP ( netuid, hotkey ) --> axon_info
    pub type Axons<T: Config> =
        StorageDoubleMap<_, Identity, u16, Blake2_128Concat, T::AccountId, AxonInfoOf, OptionQuery>;
    /// --- MAP ( netuid, hotkey ) --> certificate
    #[pallet::storage]
    pub type NeuronCertificates<T: Config> = StorageDoubleMap<
        _,
        Identity,
        u16,
        Blake2_128Concat,
        T::AccountId,
        NeuronCertificateOf,
        OptionQuery,
    >;
    #[pallet::storage]
    /// --- MAP ( netuid, hotkey ) --> prometheus_info
    pub type Prometheus<T: Config> = StorageDoubleMap<
        _,
        Identity,
        u16,
        Blake2_128Concat,
        T::AccountId,
        PrometheusInfoOf,
        OptionQuery,
    >;
    #[pallet::storage] // --- MAP ( coldkey ) --> identity
    pub type Identities<T: Config> =
        StorageMap<_, Blake2_128Concat, T::AccountId, ChainIdentityOf, OptionQuery>;

    #[pallet::storage] // --- MAP ( netuid ) --> identity
    pub type SubnetIdentities<T: Config> =
        StorageMap<_, Blake2_128Concat, u16, SubnetIdentityOf, OptionQuery>;

    /// =================================
    /// ==== Axon / Promo Endpoints =====
    /// =================================
    #[pallet::storage] // --- NMAP ( hot, netuid, name ) --> last_block | Returns the last block of a transaction for a given key, netuid, and name.
    pub type TransactionKeyLastBlock<T: Config> = StorageNMap<
        _,
        (
            NMapKey<Blake2_128Concat, T::AccountId>, // hot
            NMapKey<Identity, u16>,                  // netuid
            NMapKey<Identity, u16>,                  // extrinsic enum.
        ),
        u64,
        ValueQuery,
    >;
    #[pallet::storage]
    /// --- MAP ( key ) --> last_block
    pub type LastTxBlock<T: Config> =
        StorageMap<_, Identity, T::AccountId, u64, ValueQuery, DefaultLastTxBlock<T>>;
    #[pallet::storage]
    /// --- MAP ( key ) --> last_tx_block_childkey_take
    pub type LastTxBlockChildKeyTake<T: Config> =
        StorageMap<_, Identity, T::AccountId, u64, ValueQuery, DefaultLastTxBlock<T>>;
    #[pallet::storage]
    /// --- MAP ( key ) --> last_tx_block_delegate_take
    pub type LastTxBlockDelegateTake<T: Config> =
        StorageMap<_, Identity, T::AccountId, u64, ValueQuery, DefaultLastTxBlock<T>>;
    #[pallet::storage]
    /// ITEM( weights_min_stake )
    pub type WeightsMinStake<T> = StorageValue<_, u64, ValueQuery, DefaultWeightsMinStake<T>>;
    #[pallet::storage]
    /// --- MAP (netuid, who) --> VecDeque<(hash, commit_block, first_reveal_block, last_reveal_block)> | Stores a queue of commits for an account on a given netuid.
    pub type WeightCommits<T: Config> = StorageDoubleMap<
        _,
        Twox64Concat,
        u16,
        Twox64Concat,
        T::AccountId,
        VecDeque<(H256, u64, u64, u64)>,
        OptionQuery,
    >;
    #[pallet::storage]
    /// --- Map (netuid) --> Number of epochs allowed for commit reveal periods
    pub type RevealPeriodEpochs<T: Config> =
        StorageMap<_, Twox64Concat, u16, u64, ValueQuery, DefaultRevealPeriodEpochs<T>>;

    /// ==================
    /// ==== Genesis =====
    /// ==================
    #[pallet::storage] // --- Storage for migration run status
    pub type HasMigrationRun<T: Config> = StorageMap<_, Identity, Vec<u8>, bool, ValueQuery>;

    #[pallet::genesis_config]
    pub struct GenesisConfig<T: Config> {
        /// Stakes record in genesis.
        pub stakes: Vec<(T::AccountId, Vec<(T::AccountId, (u64, u16))>)>,
        /// The total issued balance in genesis
        pub balances_issuance: u64,
    }

    impl<T: Config> Default for GenesisConfig<T> {
        fn default() -> Self {
            Self {
                stakes: Default::default(),
                balances_issuance: 0,
            }
        }
    }

    // ---- Subtensor helper functions.
    impl<T: Config> Pallet<T> {
        /// Returns the transaction priority for setting weights.
        pub fn get_priority_set_weights(hotkey: &T::AccountId, netuid: u16) -> u64 {
            if let Ok(uid) = Self::get_uid_for_net_and_hotkey(netuid, hotkey) {
<<<<<<< HEAD
                // TODO rethink this.
                let _stake = Self::get_global_for_hotkey(hotkey);
=======
                let _stake = Self::get_stake_for_hotkey_on_subnet(hotkey, netuid);
>>>>>>> 31d801ef
                let current_block_number: u64 = Self::get_current_block_as_u64();
                let default_priority: u64 =
                    current_block_number.saturating_sub(Self::get_last_update_for_uid(netuid, uid));
                return default_priority.saturating_add(u32::MAX as u64);
            }
            0
        }

        /// Is the caller allowed to set weights
        pub fn check_weights_min_stake(hotkey: &T::AccountId, netuid: u16) -> bool {
            // Blacklist weights transactions for low stake peers.
<<<<<<< HEAD
            let min_stake = Self::get_weights_min_stake();
            let hotkey_stake = Self::get_stake_for_hotkey_on_subnet(hotkey, netuid);
            let result = hotkey_stake >= min_stake;
            log::info!(
                "Checking weights min stake for hotkey: {:?}, netuid: {}, min_stake: {}, hotkey_stake: {}, result: {}",
                hotkey,
                netuid,
                min_stake,
                hotkey_stake,
                result
            );
            result
=======
            Self::get_stake_for_hotkey_on_subnet(hotkey, netuid) >= Self::get_weights_min_stake()
>>>>>>> 31d801ef
        }

        /// Helper function to check if register is allowed
        pub fn checked_allowed_register(netuid: u16) -> bool {
            if netuid == Self::get_root_netuid() {
                return false;
            }
            if !Self::if_subnet_exist(netuid) {
                return false;
            }
            if !Self::get_network_registration_allowed(netuid) {
                return false;
            }
            if Self::get_registrations_this_block(netuid)
                >= Self::get_max_registrations_per_block(netuid)
            {
                return false;
            }
            if Self::get_registrations_this_interval(netuid)
                >= Self::get_target_registrations_per_interval(netuid).saturating_mul(3)
            {
                return false;
            }
            true
        }
    }
}

/************************************************************
    CallType definition
************************************************************/
#[derive(Debug, PartialEq, Default)]
pub enum CallType {
    SetWeights,
    AddStake,
    RemoveStake,
    AddDelegate,
    Register,
    Serve,
    RegisterNetwork,
    #[default]
    Other,
}

#[derive(Debug, PartialEq)]
pub enum CustomTransactionError {
    ColdkeyInSwapSchedule,
}

impl From<CustomTransactionError> for u8 {
    fn from(variant: CustomTransactionError) -> u8 {
        match variant {
            CustomTransactionError::ColdkeyInSwapSchedule => 0,
        }
    }
}

#[freeze_struct("61e2b893d5ce6701")]
#[derive(Encode, Decode, Clone, Eq, PartialEq, TypeInfo)]
pub struct SubtensorSignedExtension<T: Config + Send + Sync + TypeInfo>(pub PhantomData<T>);

impl<T: Config + Send + Sync + TypeInfo> Default for SubtensorSignedExtension<T>
where
    <T as frame_system::Config>::RuntimeCall:
        Dispatchable<Info = DispatchInfo, PostInfo = PostDispatchInfo>,
    <T as frame_system::Config>::RuntimeCall: IsSubType<Call<T>>,
{
    fn default() -> Self {
        Self::new()
    }
}

impl<T: Config + Send + Sync + TypeInfo> SubtensorSignedExtension<T>
where
    <T as frame_system::Config>::RuntimeCall:
        Dispatchable<Info = DispatchInfo, PostInfo = PostDispatchInfo>,
    <T as frame_system::Config>::RuntimeCall: IsSubType<Call<T>>,
{
    pub fn new() -> Self {
        Self(Default::default())
    }

    pub fn get_priority_vanilla() -> u64 {
        // Return high priority so that every extrinsic except set_weights function will
        // have a higher priority than the set_weights call
        u64::MAX
    }

    pub fn get_priority_set_weights(who: &T::AccountId, netuid: u16) -> u64 {
        Pallet::<T>::get_priority_set_weights(who, netuid)
    }

    pub fn check_weights_min_stake(who: &T::AccountId, netuid: u16) -> bool {
        Pallet::<T>::check_weights_min_stake(who, netuid)
    }
}

impl<T: Config + Send + Sync + TypeInfo> sp_std::fmt::Debug for SubtensorSignedExtension<T> {
    fn fmt(&self, f: &mut sp_std::fmt::Formatter) -> sp_std::fmt::Result {
        write!(f, "SubtensorSignedExtension")
    }
}

impl<T: Config + Send + Sync + TypeInfo + pallet_balances::Config> SignedExtension
    for SubtensorSignedExtension<T>
where
    <T as frame_system::Config>::RuntimeCall:
        Dispatchable<Info = DispatchInfo, PostInfo = PostDispatchInfo>,
    <T as frame_system::Config>::RuntimeCall: IsSubType<Call<T>>,
    <T as frame_system::Config>::RuntimeCall: IsSubType<BalancesCall<T>>,
{
    const IDENTIFIER: &'static str = "SubtensorSignedExtension";

    type AccountId = T::AccountId;
    type Call = <T as frame_system::Config>::RuntimeCall;
    type AdditionalSigned = ();
    type Pre = (CallType, u64, Self::AccountId);

    fn additional_signed(&self) -> Result<Self::AdditionalSigned, TransactionValidityError> {
        Ok(())
    }

    fn validate(
        &self,
        who: &Self::AccountId,
        call: &Self::Call,
        _info: &DispatchInfoOf<Self::Call>,
        _len: usize,
    ) -> TransactionValidity {
        match call.is_sub_type() {
            Some(Call::commit_weights { netuid, .. }) => {
                if Self::check_weights_min_stake(who, *netuid) {
                    let priority: u64 = Self::get_priority_set_weights(who, *netuid);
                    Ok(ValidTransaction {
                        priority,
                        longevity: 1,
                        ..Default::default()
                    })
                } else {
                    Err(InvalidTransaction::Custom(1).into())
                }
            }
            Some(Call::reveal_weights { netuid, .. }) => {
                if Self::check_weights_min_stake(who, *netuid) {
                    let priority: u64 = Self::get_priority_set_weights(who, *netuid);
                    Ok(ValidTransaction {
                        priority,
                        longevity: 1,
                        ..Default::default()
                    })
                } else {
                    Err(InvalidTransaction::Custom(2).into())
                }
            }
<<<<<<< HEAD
=======
            Some(Call::batch_reveal_weights { netuid, .. }) => {
                if Self::check_weights_min_stake(who, *netuid) {
                    let priority: u64 = Self::get_priority_set_weights(who, *netuid);
                    Ok(ValidTransaction {
                        priority,
                        longevity: 1,
                        ..Default::default()
                    })
                } else {
                    Err(InvalidTransaction::Custom(6).into())
                }
            }
>>>>>>> 31d801ef
            Some(Call::set_weights { netuid, .. }) => {
                if Self::check_weights_min_stake(who, *netuid) {
                    let priority: u64 = Self::get_priority_set_weights(who, *netuid);
                    Ok(ValidTransaction {
                        priority,
                        longevity: 1,
                        ..Default::default()
                    })
                } else {
                    Err(InvalidTransaction::Custom(3).into())
                }
            }
            Some(Call::set_root_weights { netuid, hotkey, .. }) => {
                if Self::check_weights_min_stake(hotkey, *netuid) {
                    let priority: u64 = Self::get_priority_set_weights(hotkey, *netuid);
                    Ok(ValidTransaction {
                        priority,
                        longevity: 1,
                        ..Default::default()
                    })
                } else {
                    Err(InvalidTransaction::Custom(4).into())
                }
            }
            Some(Call::add_stake { .. }) => Ok(ValidTransaction {
                priority: Self::get_priority_vanilla(),
                ..Default::default()
            }),
            Some(Call::remove_stake { .. }) => Ok(ValidTransaction {
                priority: Self::get_priority_vanilla(),
                ..Default::default()
            }),
            Some(Call::register { netuid, .. } | Call::burned_register { netuid, .. }) => {
                let registrations_this_interval =
                    Pallet::<T>::get_registrations_this_interval(*netuid);
                let max_registrations_per_interval =
                    Pallet::<T>::get_target_registrations_per_interval(*netuid);
                if registrations_this_interval >= (max_registrations_per_interval.saturating_mul(3))
                {
                    // If the registration limit for the interval is exceeded, reject the transaction
                    return Err(InvalidTransaction::Custom(5).into());
                }
                Ok(ValidTransaction {
                    priority: Self::get_priority_vanilla(),
                    ..Default::default()
                })
            }
            Some(Call::register_network { .. }) => Ok(ValidTransaction {
                priority: Self::get_priority_vanilla(),
                ..Default::default()
            }),
            _ => {
                if let Some(
                    BalancesCall::transfer_keep_alive { .. }
                    | BalancesCall::transfer_all { .. }
                    | BalancesCall::transfer_allow_death { .. },
                ) = call.is_sub_type()
                {
                    if ColdkeySwapScheduled::<T>::contains_key(who) {
                        return InvalidTransaction::Custom(
                            CustomTransactionError::ColdkeyInSwapSchedule.into(),
                        )
                        .into();
                    }
                }
                Ok(ValidTransaction {
                    priority: Self::get_priority_vanilla(),
                    ..Default::default()
                })
            }
        }
    }

    // NOTE: Add later when we put in a pre and post dispatch step.
    fn pre_dispatch(
        self,
        who: &Self::AccountId,
        call: &Self::Call,
        _info: &DispatchInfoOf<Self::Call>,
        _len: usize,
    ) -> Result<Self::Pre, TransactionValidityError> {
        match call.is_sub_type() {
            Some(Call::add_stake { .. }) => {
                let transaction_fee = 100000;
                Ok((CallType::AddStake, transaction_fee, who.clone()))
            }
            Some(Call::remove_stake { .. }) => {
                let transaction_fee = 0;
                Ok((CallType::RemoveStake, transaction_fee, who.clone()))
            }
            Some(Call::set_weights { .. }) => {
                let transaction_fee = 0;
                Ok((CallType::SetWeights, transaction_fee, who.clone()))
            }
            Some(Call::commit_weights { .. }) => {
                let transaction_fee = 0;
                Ok((CallType::SetWeights, transaction_fee, who.clone()))
            }
            Some(Call::reveal_weights { .. }) => {
                let transaction_fee = 0;
                Ok((CallType::SetWeights, transaction_fee, who.clone()))
            }
            Some(Call::register { .. }) => {
                let transaction_fee = 0;
                Ok((CallType::Register, transaction_fee, who.clone()))
            }
            Some(Call::serve_axon { .. }) => {
                let transaction_fee = 0;
                Ok((CallType::Serve, transaction_fee, who.clone()))
            }
            Some(Call::serve_axon_tls { .. }) => {
                let transaction_fee = 0;
                Ok((CallType::Serve, transaction_fee, who.clone()))
            }
            Some(Call::register_network { .. }) => {
                let transaction_fee = 0;
                Ok((CallType::RegisterNetwork, transaction_fee, who.clone()))
            }
            _ => {
                let transaction_fee = 0;
                Ok((CallType::Other, transaction_fee, who.clone()))
            }
        }
    }

    fn post_dispatch(
        maybe_pre: Option<Self::Pre>,
        _info: &DispatchInfoOf<Self::Call>,
        _post_info: &PostDispatchInfoOf<Self::Call>,
        _len: usize,
        _result: &dispatch::DispatchResult,
    ) -> Result<(), TransactionValidityError> {
        if let Some((call_type, _transaction_fee, _who)) = maybe_pre {
            match call_type {
                CallType::SetWeights => {
                    log::debug!("Not Implemented!");
                }
                CallType::AddStake => {
                    log::debug!("Not Implemented! Need to add potential transaction fees here.");
                }
                CallType::RemoveStake => {
                    log::debug!("Not Implemented! Need to add potential transaction fees here.");
                }
                CallType::Register => {
                    log::debug!("Not Implemented!");
                }
                _ => {
                    log::debug!("Not Implemented!");
                }
            }
        }
        Ok(())
    }
}

use sp_std::vec;

// TODO: unravel this rats nest, for some reason rustc thinks this is unused even though it's
// used not 25 lines below
#[allow(unused)]
use sp_std::vec::Vec;
use subtensor_macros::freeze_struct;

/// Trait for managing a membership pallet instance in the runtime
pub trait MemberManagement<AccountId> {
    /// Add member
    fn add_member(account: &AccountId) -> DispatchResultWithPostInfo;

    /// Remove a member
    fn remove_member(account: &AccountId) -> DispatchResultWithPostInfo;

    /// Swap member
    fn swap_member(remove: &AccountId, add: &AccountId) -> DispatchResultWithPostInfo;

    /// Get all members
    fn members() -> Vec<AccountId>;

    /// Check if an account is apart of the set
    fn is_member(account: &AccountId) -> bool;

    /// Get our maximum member count
    fn max_members() -> u32;
}

impl<T> MemberManagement<T> for () {
    /// Add member
    fn add_member(_: &T) -> DispatchResultWithPostInfo {
        Ok(().into())
    }

    // Remove a member
    fn remove_member(_: &T) -> DispatchResultWithPostInfo {
        Ok(().into())
    }

    // Swap member
    fn swap_member(_: &T, _: &T) -> DispatchResultWithPostInfo {
        Ok(().into())
    }

    // Get all members
    fn members() -> Vec<T> {
        vec![]
    }

    // Check if an account is apart of the set
    fn is_member(_: &T) -> bool {
        false
    }

    fn max_members() -> u32 {
        0
    }
}

/// Trait for interacting with collective pallets
pub trait CollectiveInterface<AccountId, Hash, ProposalIndex> {
    /// Remove vote
    fn remove_votes(hotkey: &AccountId) -> Result<bool, DispatchError>;

    fn add_vote(
        hotkey: &AccountId,
        proposal: Hash,
        index: ProposalIndex,
        approve: bool,
    ) -> Result<bool, DispatchError>;
}

impl<T, H, P> CollectiveInterface<T, H, P> for () {
    fn remove_votes(_: &T) -> Result<bool, DispatchError> {
        Ok(true)
    }

    fn add_vote(_: &T, _: H, _: P, _: bool) -> Result<bool, DispatchError> {
        Ok(true)
    }
}<|MERGE_RESOLUTION|>--- conflicted
+++ resolved
@@ -1258,12 +1258,7 @@
         /// Returns the transaction priority for setting weights.
         pub fn get_priority_set_weights(hotkey: &T::AccountId, netuid: u16) -> u64 {
             if let Ok(uid) = Self::get_uid_for_net_and_hotkey(netuid, hotkey) {
-<<<<<<< HEAD
-                // TODO rethink this.
-                let _stake = Self::get_global_for_hotkey(hotkey);
-=======
                 let _stake = Self::get_stake_for_hotkey_on_subnet(hotkey, netuid);
->>>>>>> 31d801ef
                 let current_block_number: u64 = Self::get_current_block_as_u64();
                 let default_priority: u64 =
                     current_block_number.saturating_sub(Self::get_last_update_for_uid(netuid, uid));
@@ -1275,22 +1270,7 @@
         /// Is the caller allowed to set weights
         pub fn check_weights_min_stake(hotkey: &T::AccountId, netuid: u16) -> bool {
             // Blacklist weights transactions for low stake peers.
-<<<<<<< HEAD
-            let min_stake = Self::get_weights_min_stake();
-            let hotkey_stake = Self::get_stake_for_hotkey_on_subnet(hotkey, netuid);
-            let result = hotkey_stake >= min_stake;
-            log::info!(
-                "Checking weights min stake for hotkey: {:?}, netuid: {}, min_stake: {}, hotkey_stake: {}, result: {}",
-                hotkey,
-                netuid,
-                min_stake,
-                hotkey_stake,
-                result
-            );
-            result
-=======
             Self::get_stake_for_hotkey_on_subnet(hotkey, netuid) >= Self::get_weights_min_stake()
->>>>>>> 31d801ef
         }
 
         /// Helper function to check if register is allowed
@@ -1445,8 +1425,6 @@
                     Err(InvalidTransaction::Custom(2).into())
                 }
             }
-<<<<<<< HEAD
-=======
             Some(Call::batch_reveal_weights { netuid, .. }) => {
                 if Self::check_weights_min_stake(who, *netuid) {
                     let priority: u64 = Self::get_priority_set_weights(who, *netuid);
@@ -1459,7 +1437,6 @@
                     Err(InvalidTransaction::Custom(6).into())
                 }
             }
->>>>>>> 31d801ef
             Some(Call::set_weights { netuid, .. }) => {
                 if Self::check_weights_min_stake(who, *netuid) {
                     let priority: u64 = Self::get_priority_set_weights(who, *netuid);
@@ -1474,7 +1451,6 @@
             }
             Some(Call::set_root_weights { netuid, hotkey, .. }) => {
                 if Self::check_weights_min_stake(hotkey, *netuid) {
-                    let priority: u64 = Self::get_priority_set_weights(hotkey, *netuid);
                     Ok(ValidTransaction {
                         priority,
                         longevity: 1,
