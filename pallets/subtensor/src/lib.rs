#![cfg_attr(not(feature = "std"), no_std)]
#![recursion_limit = "512"]
#![allow(clippy::too_many_arguments)]
// Edit this file to define custom logic or remove it if it is not needed.
// Learn more about FRAME and the core library of Substrate FRAME pallets:
// <https://docs.substrate.io/reference/frame-pallets/>

use frame_system::{self as system, ensure_signed};
pub use pallet::*;

use frame_support::{
    dispatch::{self, DispatchInfo, DispatchResult, DispatchResultWithPostInfo, PostDispatchInfo},
    ensure,
    pallet_macros::import_section,
    traits::{IsSubType, tokens::fungible},
};

use codec::{Decode, Encode};
use frame_support::sp_runtime::transaction_validity::InvalidTransaction;
use frame_support::sp_runtime::transaction_validity::ValidTransaction;
use pallet_balances::Call as BalancesCall;
// use pallet_scheduler as Scheduler;
use scale_info::TypeInfo;
use sp_core::Get;
use sp_runtime::{
    DispatchError,
    traits::{DispatchInfoOf, Dispatchable, PostDispatchInfoOf, SignedExtension},
    transaction_validity::{TransactionValidity, TransactionValidityError},
};
use sp_std::marker::PhantomData;
use subtensor_runtime_common::NetUid;

// ============================
//	==== Benchmark Imports =====
// ============================
mod benchmarks;

// =========================
//	==== Pallet Imports =====
// =========================
pub mod coinbase;
pub mod epoch;
pub mod macros;
pub mod migrations;
pub mod rpc_info;
pub mod staking;
pub mod subnets;
pub mod swap;
pub mod utils;
use crate::utils::rate_limiting::TransactionType;
use macros::{config, dispatches, errors, events, genesis, hooks};

#[cfg(test)]
mod tests;

// apparently this is stabilized since rust 1.36
extern crate alloc;

pub const MAX_CRV3_COMMIT_SIZE_BYTES: u32 = 5000;

#[deny(missing_docs)]
#[import_section(errors::errors)]
#[import_section(events::events)]
#[import_section(dispatches::dispatches)]
#[import_section(genesis::genesis)]
#[import_section(hooks::hooks)]
#[import_section(config::config)]
#[frame_support::pallet]
pub mod pallet {
    use crate::RateLimitKey;
    use crate::migrations;
    use frame_support::{
        BoundedVec,
        dispatch::GetDispatchInfo,
        pallet_prelude::{DispatchResult, StorageMap, ValueQuery, *},
        traits::{
            OriginTrait, QueryPreimage, StorePreimage, UnfilteredDispatchable, tokens::fungible,
        },
    };
    use frame_system::pallet_prelude::*;
    use pallet_drand::types::RoundNumber;
    use sp_core::{ConstU32, H160, H256};
    use sp_runtime::traits::{Dispatchable, TrailingZeroInput};
    use sp_std::collections::vec_deque::VecDeque;
    use sp_std::vec;
    use sp_std::vec::Vec;
    use substrate_fixed::types::{I96F32, U64F64};
    use subtensor_macros::freeze_struct;
    use subtensor_runtime_common::NetUid;

    #[cfg(not(feature = "std"))]
    use alloc::boxed::Box;
    #[cfg(feature = "std")]
    use sp_std::prelude::Box;

    /// Origin for the pallet
    pub type PalletsOriginOf<T> =
        <<T as frame_system::Config>::RuntimeOrigin as OriginTrait>::PalletsOrigin;

    /// Call type for the pallet
    pub type CallOf<T> = <T as frame_system::Config>::RuntimeCall;

    /// Tracks version for migrations. Should be monotonic with respect to the
    /// order of migrations. (i.e. always increasing)
    const STORAGE_VERSION: StorageVersion = StorageVersion::new(7);

    /// Minimum balance required to perform a coldkey swap
    pub const MIN_BALANCE_TO_PERFORM_COLDKEY_SWAP: u64 = 100_000_000; // 0.1 TAO in RAO

    #[pallet::pallet]
    #[pallet::without_storage_info]
    #[pallet::storage_version(STORAGE_VERSION)]
    pub struct Pallet<T>(_);

    /// Alias for the account ID.
    pub type AccountIdOf<T> = <T as frame_system::Config>::AccountId;

    /// Struct for Axon.
    pub type AxonInfoOf = AxonInfo;

    /// local one
    pub type LocalCallOf<T> = <T as Config>::RuntimeCall;

    /// Data structure for Axon information.
    #[crate::freeze_struct("3545cfb0cac4c1f5")]
    #[derive(Encode, Decode, Default, TypeInfo, Clone, PartialEq, Eq, Debug)]
    pub struct AxonInfo {
        ///  Axon serving block.
        pub block: u64,
        ///  Axon version
        pub version: u32,
        ///  Axon u128 encoded ip address of type v6 or v4.
        pub ip: u128,
        ///  Axon u16 encoded port.
        pub port: u16,
        ///  Axon ip type, 4 for ipv4 and 6 for ipv6.
        pub ip_type: u8,
        ///  Axon protocol. TCP, UDP, other.
        pub protocol: u8,
        ///  Axon proto placeholder 1.
        pub placeholder1: u8,
        ///  Axon proto placeholder 2.
        pub placeholder2: u8,
    }

    /// Struct for NeuronCertificate.
    pub type NeuronCertificateOf = NeuronCertificate;
    /// Data structure for NeuronCertificate information.
    #[freeze_struct("1c232be200d9ec6c")]
    #[derive(Decode, Encode, Default, TypeInfo, PartialEq, Eq, Clone, Debug)]
    pub struct NeuronCertificate {
        ///  The neuron TLS public key
        pub public_key: BoundedVec<u8, ConstU32<64>>,
        ///  The algorithm used to generate the public key
        pub algorithm: u8,
    }

    impl TryFrom<Vec<u8>> for NeuronCertificate {
        type Error = ();

        fn try_from(value: Vec<u8>) -> Result<Self, Self::Error> {
            if value.len() > 65 {
                return Err(());
            }
            // take the first byte as the algorithm
            let algorithm = value.first().ok_or(())?;
            // and the rest as the public_key
            let certificate = value.get(1..).ok_or(())?.to_vec();
            Ok(Self {
                public_key: BoundedVec::try_from(certificate).map_err(|_| ())?,
                algorithm: *algorithm,
            })
        }
    }

    ///  Struct for Prometheus.
    pub type PrometheusInfoOf = PrometheusInfo;

    /// Data structure for Prometheus information.
    #[crate::freeze_struct("5dde687e63baf0cd")]
    #[derive(Encode, Decode, Default, TypeInfo, Clone, PartialEq, Eq, Debug)]
    pub struct PrometheusInfo {
        /// Prometheus serving block.
        pub block: u64,
        /// Prometheus version.
        pub version: u32,
        ///  Prometheus u128 encoded ip address of type v6 or v4.
        pub ip: u128,
        ///  Prometheus u16 encoded port.
        pub port: u16,
        /// Prometheus ip type, 4 for ipv4 and 6 for ipv6.
        pub ip_type: u8,
    }

    ///  Struct for ChainIdentities. (DEPRECATED for V2)
    pub type ChainIdentityOf = ChainIdentity;

    /// Data structure for Chain Identities. (DEPRECATED for V2)
    #[crate::freeze_struct("bbfd00438dbe2b58")]
    #[derive(Encode, Decode, Default, TypeInfo, Clone, PartialEq, Eq, Debug)]
    pub struct ChainIdentity {
        /// The name of the chain identity
        pub name: Vec<u8>,
        /// The URL associated with the chain identity
        pub url: Vec<u8>,
        /// The image representation of the chain identity
        pub image: Vec<u8>,
        /// The Discord information for the chain identity
        pub discord: Vec<u8>,
        /// A description of the chain identity
        pub description: Vec<u8>,
        /// Additional information about the chain identity
        pub additional: Vec<u8>,
    }

    ///  Struct for ChainIdentities.
    pub type ChainIdentityOfV2 = ChainIdentityV2;

    /// Data structure for Chain Identities.
    #[crate::freeze_struct("ad72a270be7b59d7")]
    #[derive(Encode, Decode, Default, TypeInfo, Clone, PartialEq, Eq, Debug)]
    pub struct ChainIdentityV2 {
        /// The name of the chain identity
        pub name: Vec<u8>,
        /// The URL associated with the chain identity
        pub url: Vec<u8>,
        /// The github repository associated with the identity
        pub github_repo: Vec<u8>,
        /// The image representation of the chain identity
        pub image: Vec<u8>,
        /// The Discord information for the chain identity
        pub discord: Vec<u8>,
        /// A description of the chain identity
        pub description: Vec<u8>,
        /// Additional information about the chain identity
        pub additional: Vec<u8>,
    }

    ///  Struct for SubnetIdentities. (DEPRECATED for V2)
    pub type SubnetIdentityOf = SubnetIdentity;
    /// Data structure for Subnet Identities. (DEPRECATED for V2)
    #[crate::freeze_struct("f448dc3dad763108")]
    #[derive(Encode, Decode, Default, TypeInfo, Clone, PartialEq, Eq, Debug)]
    pub struct SubnetIdentity {
        /// The name of the subnet
        pub subnet_name: Vec<u8>,
        /// The github repository associated with the chain identity
        pub github_repo: Vec<u8>,
        /// The subnet's contact
        pub subnet_contact: Vec<u8>,
    }

    ///  Struct for SubnetIdentitiesV2.
    pub type SubnetIdentityOfV2 = SubnetIdentityV2;
    /// Data structure for Subnet Identities
    #[crate::freeze_struct("e002be4cd05d7b3e")]
    #[derive(Encode, Decode, Default, TypeInfo, Clone, PartialEq, Eq, Debug)]
    pub struct SubnetIdentityV2 {
        /// The name of the subnet
        pub subnet_name: Vec<u8>,
        /// The github repository associated with the subnet
        pub github_repo: Vec<u8>,
        /// The subnet's contact
        pub subnet_contact: Vec<u8>,
        /// The subnet's website
        pub subnet_url: Vec<u8>,
        /// The subnet's discord
        pub discord: Vec<u8>,
        /// The subnet's description
        pub description: Vec<u8>,
        /// Additional information about the subnet
        pub additional: Vec<u8>,
    }

    /// ============================
    /// ==== Staking + Accounts ====
    /// ============================

    #[pallet::type_value]
    /// Default value for zero.
    pub fn DefaultZeroU64<T: Config>() -> u64 {
        0
    }
    #[pallet::type_value]
    /// Default value for zero.
    pub fn DefaultZeroU128<T: Config>() -> u128 {
        0
    }
    #[pallet::type_value]
    /// Default value for zero.
    pub fn DefaultZeroU16<T: Config>() -> u16 {
        0
    }
    #[pallet::type_value]
    /// Default value for false.
    pub fn DefaultFalse<T: Config>() -> bool {
        false
    }
    #[pallet::type_value]
    /// Default value for false.
    pub fn DefaultTrue<T: Config>() -> bool {
        true
    }
    #[pallet::type_value]
    /// Total Rao in circulation.
    pub fn TotalSupply<T: Config>() -> u64 {
        21_000_000_000_000_000
    }
    #[pallet::type_value]
    /// Default Delegate Take.
    pub fn DefaultDelegateTake<T: Config>() -> u16 {
        T::InitialDefaultDelegateTake::get()
    }

    #[pallet::type_value]
    /// Default childkey take.
    pub fn DefaultChildKeyTake<T: Config>() -> u16 {
        T::InitialDefaultChildKeyTake::get()
    }
    #[pallet::type_value]
    /// Default minimum delegate take.
    pub fn DefaultMinDelegateTake<T: Config>() -> u16 {
        T::InitialMinDelegateTake::get()
    }

    #[pallet::type_value]
    /// Default minimum childkey take.
    pub fn DefaultMinChildKeyTake<T: Config>() -> u16 {
        T::InitialMinChildKeyTake::get()
    }

    #[pallet::type_value]
    /// Default maximum childkey take.
    pub fn DefaultMaxChildKeyTake<T: Config>() -> u16 {
        T::InitialMaxChildKeyTake::get()
    }

    #[pallet::type_value]
    /// Default account take.
    pub fn DefaultAccountTake<T: Config>() -> u64 {
        0
    }
    #[pallet::type_value]
    /// Default value for global weight.
    pub fn DefaultTaoWeight<T: Config>() -> u64 {
        T::InitialTaoWeight::get()
    }
    #[pallet::type_value]
    /// Default emission per block.
    pub fn DefaultBlockEmission<T: Config>() -> u64 {
        1_000_000_000
    }
    #[pallet::type_value]
    /// Default allowed delegation.
    pub fn DefaultAllowsDelegation<T: Config>() -> bool {
        false
    }
    #[pallet::type_value]
    /// Default total issuance.
    pub fn DefaultTotalIssuance<T: Config>() -> u64 {
        T::InitialIssuance::get()
    }
    #[pallet::type_value]
    /// Default account, derived from zero trailing bytes.
    pub fn DefaultAccount<T: Config>() -> T::AccountId {
        T::AccountId::decode(&mut TrailingZeroInput::zeroes())
            .expect("trailing zeroes always produce a valid account ID; qed")
    }
    // pub fn DefaultStakeInterval<T: Config>() -> u64 {
    //     360
    // } (DEPRECATED)
    #[pallet::type_value]
    /// Default account linkage
    pub fn DefaultAccountLinkage<T: Config>() -> Vec<(u64, T::AccountId)> {
        vec![]
    }
    #[pallet::type_value]
    /// Default pending childkeys
    pub fn DefaultPendingChildkeys<T: Config>() -> (Vec<(u64, T::AccountId)>, u64) {
        (vec![], 0)
    }
    #[pallet::type_value]
    /// Default account linkage
    pub fn DefaultProportion<T: Config>() -> u64 {
        0
    }
    #[pallet::type_value]
    /// Default accumulated emission for a hotkey
    pub fn DefaultAccumulatedEmission<T: Config>() -> u64 {
        0
    }
    #[pallet::type_value]
    /// Default last adjustment block.
    pub fn DefaultLastAdjustmentBlock<T: Config>() -> u64 {
        0
    }
    #[pallet::type_value]
    /// Default last adjustment block.
    pub fn DefaultRegistrationsThisBlock<T: Config>() -> u16 {
        0
    }
    #[pallet::type_value]
    /// Default EMA price halving blocks
    pub fn DefaultEMAPriceMovingBlocks<T: Config>() -> u64 {
        T::InitialEmaPriceHalvingPeriod::get()
    }
    #[pallet::type_value]
    /// Default registrations this block.
    pub fn DefaultBurn<T: Config>() -> u64 {
        T::InitialBurn::get()
    }
    #[pallet::type_value]
    /// Default burn token.
    pub fn DefaultMinBurn<T: Config>() -> u64 {
        T::InitialMinBurn::get()
    }
    #[pallet::type_value]
    /// Default min burn token.
    pub fn DefaultMaxBurn<T: Config>() -> u64 {
        T::InitialMaxBurn::get()
    }
    #[pallet::type_value]
    /// Default max burn token.
    pub fn DefaultDifficulty<T: Config>() -> u64 {
        T::InitialDifficulty::get()
    }
    #[pallet::type_value]
    /// Default difficulty value.
    pub fn DefaultMinDifficulty<T: Config>() -> u64 {
        T::InitialMinDifficulty::get()
    }
    #[pallet::type_value]
    /// Default min difficulty value.
    pub fn DefaultMaxDifficulty<T: Config>() -> u64 {
        T::InitialMaxDifficulty::get()
    }
    #[pallet::type_value]
    /// Default max difficulty value.
    pub fn DefaultMaxRegistrationsPerBlock<T: Config>() -> u16 {
        T::InitialMaxRegistrationsPerBlock::get()
    }
    #[pallet::type_value]
    /// Default max registrations per block.
    pub fn DefaultRAORecycledForRegistration<T: Config>() -> u64 {
        T::InitialRAORecycledForRegistration::get()
    }
    #[pallet::type_value]
    /// Default number of networks.
    pub fn DefaultN<T: Config>() -> u16 {
        0
    }
    #[pallet::type_value]
    /// Default value for modality.
    pub fn DefaultModality<T: Config>() -> u16 {
        0
    }
    #[pallet::type_value]
    /// Default value for hotkeys.
    pub fn DefaultHotkeys<T: Config>() -> Vec<u16> {
        vec![]
    }
    #[pallet::type_value]
    /// Default value if network is added.
    pub fn DefaultNeworksAdded<T: Config>() -> bool {
        false
    }
    #[pallet::type_value]
    /// Default value for network member.
    pub fn DefaultIsNetworkMember<T: Config>() -> bool {
        false
    }
    #[pallet::type_value]
    /// Default value for registration allowed.
    pub fn DefaultRegistrationAllowed<T: Config>() -> bool {
        false
    }
    #[pallet::type_value]
    /// Default value for network registered at.
    pub fn DefaultNetworkRegisteredAt<T: Config>() -> u64 {
        0
    }
    #[pallet::type_value]
    /// Default value for network immunity period.
    pub fn DefaultNetworkImmunityPeriod<T: Config>() -> u64 {
        T::InitialNetworkImmunityPeriod::get()
    }
    #[pallet::type_value]
    /// Default value for network last registered.
    pub fn DefaultNetworkLastRegistered<T: Config>() -> u64 {
        0
    }
    #[pallet::type_value]
    /// Default value for network min allowed UIDs.
    pub fn DefaultNetworkMinAllowedUids<T: Config>() -> u16 {
        T::InitialNetworkMinAllowedUids::get()
    }
    #[pallet::type_value]
    /// Default value for network min lock cost.
    pub fn DefaultNetworkMinLockCost<T: Config>() -> u64 {
        T::InitialNetworkMinLockCost::get()
    }
    #[pallet::type_value]
    /// Default value for network lock reduction interval.
    pub fn DefaultNetworkLockReductionInterval<T: Config>() -> u64 {
        T::InitialNetworkLockReductionInterval::get()
    }
    #[pallet::type_value]
    /// Default value for subnet owner cut.
    pub fn DefaultSubnetOwnerCut<T: Config>() -> u16 {
        T::InitialSubnetOwnerCut::get()
    }
    #[pallet::type_value]
    /// Default value for network rate limit.
    pub fn DefaultNetworkRateLimit<T: Config>() -> u64 {
        if cfg!(feature = "pow-faucet") {
            return 0;
        }
        T::InitialNetworkRateLimit::get()
    }
    #[pallet::type_value]
    /// Default value for weights version key rate limit.
    /// In units of tempos.
    pub fn DefaultWeightsVersionKeyRateLimit<T: Config>() -> u64 {
        5 // 5 tempos
    }
    #[pallet::type_value]
    /// Default value for pending emission.
    pub fn DefaultPendingEmission<T: Config>() -> u64 {
        0
    }
    #[pallet::type_value]
    /// Default value for blocks since last step.
    pub fn DefaultBlocksSinceLastStep<T: Config>() -> u64 {
        0
    }
    #[pallet::type_value]
    /// Default value for last mechanism step block.
    pub fn DefaultLastMechanismStepBlock<T: Config>() -> u64 {
        0
    }
    #[pallet::type_value]
    /// Default value for subnet owner.
    pub fn DefaultSubnetOwner<T: Config>() -> T::AccountId {
        T::AccountId::decode(&mut sp_runtime::traits::TrailingZeroInput::zeroes())
            .expect("trailing zeroes always produce a valid account ID; qed")
    }
    #[pallet::type_value]
    /// Default value for subnet locked.
    pub fn DefaultSubnetLocked<T: Config>() -> u64 {
        0
    }
    #[pallet::type_value]
    /// Default value for network tempo
    pub fn DefaultTempo<T: Config>() -> u16 {
        T::InitialTempo::get()
    }
    #[pallet::type_value]
    /// Default value for weights set rate limit.
    pub fn DefaultWeightsSetRateLimit<T: Config>() -> u64 {
        100
    }
    #[pallet::type_value]
    /// Default block number at registration.
    pub fn DefaultBlockAtRegistration<T: Config>() -> u64 {
        0
    }
    #[pallet::type_value]
    /// Default value for rho parameter.
    pub fn DefaultRho<T: Config>() -> u16 {
        T::InitialRho::get()
    }
    #[pallet::type_value]
    /// Default value for alpha sigmoid steepness.
    pub fn DefaultAlphaSigmoidSteepness<T: Config>() -> u16 {
        T::InitialAlphaSigmoidSteepness::get()
    }
    #[pallet::type_value]
    /// Default value for kappa parameter.
    pub fn DefaultKappa<T: Config>() -> u16 {
        T::InitialKappa::get()
    }
    #[pallet::type_value]
    /// Default maximum allowed UIDs.
    pub fn DefaultMaxAllowedUids<T: Config>() -> u16 {
        T::InitialMaxAllowedUids::get()
    }
    #[pallet::type_value]
    /// Default immunity period.
    pub fn DefaultImmunityPeriod<T: Config>() -> u16 {
        T::InitialImmunityPeriod::get()
    }
    #[pallet::type_value]
    /// Default activity cutoff.
    pub fn DefaultActivityCutoff<T: Config>() -> u16 {
        T::InitialActivityCutoff::get()
    }
    #[pallet::type_value]
    /// Default maximum weights limit.
    pub fn DefaultMaxWeightsLimit<T: Config>() -> u16 {
        T::InitialMaxWeightsLimit::get()
    }
    #[pallet::type_value]
    /// Default weights version key.
    pub fn DefaultWeightsVersionKey<T: Config>() -> u64 {
        T::InitialWeightsVersionKey::get()
    }
    #[pallet::type_value]
    /// Default minimum allowed weights.
    pub fn DefaultMinAllowedWeights<T: Config>() -> u16 {
        T::InitialMinAllowedWeights::get()
    }
    #[pallet::type_value]
    /// Default maximum allowed validators.
    pub fn DefaultMaxAllowedValidators<T: Config>() -> u16 {
        T::InitialMaxAllowedValidators::get()
    }
    #[pallet::type_value]
    /// Default adjustment interval.
    pub fn DefaultAdjustmentInterval<T: Config>() -> u16 {
        T::InitialAdjustmentInterval::get()
    }
    #[pallet::type_value]
    /// Default bonds moving average.
    pub fn DefaultBondsMovingAverage<T: Config>() -> u64 {
        T::InitialBondsMovingAverage::get()
    }
    /// Default bonds penalty.
    #[pallet::type_value]
    pub fn DefaultBondsPenalty<T: Config>() -> u16 {
        T::InitialBondsPenalty::get()
    }
    /// Default value for bonds reset - will not reset bonds
    #[pallet::type_value]
    pub fn DefaultBondsResetOn<T: Config>() -> bool {
        T::InitialBondsResetOn::get()
    }
    /// Default validator prune length.
    #[pallet::type_value]
    pub fn DefaultValidatorPruneLen<T: Config>() -> u64 {
        T::InitialValidatorPruneLen::get()
    }
    #[pallet::type_value]
    /// Default scaling law power.
    pub fn DefaultScalingLawPower<T: Config>() -> u16 {
        T::InitialScalingLawPower::get()
    }
    #[pallet::type_value]
    /// Default target registrations per interval.
    pub fn DefaultTargetRegistrationsPerInterval<T: Config>() -> u16 {
        T::InitialTargetRegistrationsPerInterval::get()
    }
    #[pallet::type_value]
    /// Default adjustment alpha.
    pub fn DefaultAdjustmentAlpha<T: Config>() -> u64 {
        T::InitialAdjustmentAlpha::get()
    }
    #[pallet::type_value]
    /// Default minimum stake for weights.
    pub fn DefaultStakeThreshold<T: Config>() -> u64 {
        0
    }
    #[pallet::type_value]
    /// Default Reveal Period Epochs
    pub fn DefaultRevealPeriodEpochs<T: Config>() -> u64 {
        1
    }
    #[pallet::type_value]
    /// Value definition for vector of u16.
    pub fn EmptyU16Vec<T: Config>() -> Vec<u16> {
        vec![]
    }
    #[pallet::type_value]
    /// Value definition for vector of u64.
    pub fn EmptyU64Vec<T: Config>() -> Vec<u64> {
        vec![]
    }
    #[pallet::type_value]
    /// Value definition for vector of bool.
    pub fn EmptyBoolVec<T: Config>() -> Vec<bool> {
        vec![]
    }
    #[pallet::type_value]
    /// Value definition for bonds with type vector of (u16, u16).
    pub fn DefaultBonds<T: Config>() -> Vec<(u16, u16)> {
        vec![]
    }
    #[pallet::type_value]
    /// Value definition for weights with vector of (u16, u16).
    pub fn DefaultWeights<T: Config>() -> Vec<(u16, u16)> {
        vec![]
    }
    #[pallet::type_value]
    /// Default value for key with type T::AccountId derived from trailing zeroes.
    pub fn DefaultKey<T: Config>() -> T::AccountId {
        T::AccountId::decode(&mut sp_runtime::traits::TrailingZeroInput::zeroes())
            .expect("trailing zeroes always produce a valid account ID; qed")
    }
    // pub fn DefaultHotkeyEmissionTempo<T: Config>() -> u64 {
    //     T::InitialHotkeyEmissionTempo::get()
    // } (DEPRECATED)
    #[pallet::type_value]
    /// Default value for rate limiting
    pub fn DefaultTxRateLimit<T: Config>() -> u64 {
        T::InitialTxRateLimit::get()
    }
    #[pallet::type_value]
    /// Default value for delegate take rate limiting
    pub fn DefaultTxDelegateTakeRateLimit<T: Config>() -> u64 {
        T::InitialTxDelegateTakeRateLimit::get()
    }
    #[pallet::type_value]
    /// Default value for chidlkey take rate limiting
    pub fn DefaultTxChildKeyTakeRateLimit<T: Config>() -> u64 {
        T::InitialTxChildKeyTakeRateLimit::get()
    }
    #[pallet::type_value]
    /// Default value for last extrinsic block.
    pub fn DefaultLastTxBlock<T: Config>() -> u64 {
        0
    }
    #[pallet::type_value]
    /// Default value for serving rate limit.
    pub fn DefaultServingRateLimit<T: Config>() -> u64 {
        T::InitialServingRateLimit::get()
    }
    #[pallet::type_value]
    /// Default value for weight commit/reveal enabled.
    pub fn DefaultCommitRevealWeightsEnabled<T: Config>() -> bool {
        false
    }
    #[pallet::type_value]
    /// Senate requirements
    pub fn DefaultSenateRequiredStakePercentage<T: Config>() -> u64 {
        T::InitialSenateRequiredStakePercentage::get()
    }
    #[pallet::type_value]
    /// -- ITEM (switches liquid alpha on)
    pub fn DefaultLiquidAlpha<T: Config>() -> bool {
        false
    }
    #[pallet::type_value]
    /// -- ITEM (switches liquid alpha on)
    pub fn DefaultYuma3<T: Config>() -> bool {
        false
    }
    #[pallet::type_value]
    /// (alpha_low: 0.7, alpha_high: 0.9)
    pub fn DefaultAlphaValues<T: Config>() -> (u16, u16) {
        (45875, 58982)
    }
    #[pallet::type_value]
    /// Default value for coldkey swap schedule duration
    pub fn DefaultColdkeySwapScheduleDuration<T: Config>() -> BlockNumberFor<T> {
        T::InitialColdkeySwapScheduleDuration::get()
    }

    #[pallet::type_value]
    /// Default value for coldkey swap reschedule duration
    pub fn DefaultColdkeySwapRescheduleDuration<T: Config>() -> BlockNumberFor<T> {
        T::InitialColdkeySwapRescheduleDuration::get()
    }

    #[pallet::type_value]
    /// Default value for applying pending items (e.g. childkeys).
    pub fn DefaultPendingCooldown<T: Config>() -> u64 {
        if cfg!(feature = "fast-blocks") {
            return 15;
        }

        7_200
    }

    #[pallet::type_value]
    /// Default minimum stake.
    pub fn DefaultMinStake<T: Config>() -> u64 {
        500_000
    }

    #[pallet::type_value]
    /// Default unicode vector for tau symbol.
    pub fn DefaultUnicodeVecU8<T: Config>() -> Vec<u8> {
        b"\xF0\x9D\x9C\x8F".to_vec() // Unicode for tau (𝜏)
    }

    #[pallet::type_value]
    /// Default value for dissolve network schedule duration
    pub fn DefaultDissolveNetworkScheduleDuration<T: Config>() -> BlockNumberFor<T> {
        T::InitialDissolveNetworkScheduleDuration::get()
    }

    #[pallet::type_value]
    /// Default moving alpha for the moving price.
    pub fn DefaultMovingAlpha<T: Config>() -> I96F32 {
        // Moving average take 30 days to reach 50% of the price
        // and 3.5 months to reach 90%.
        I96F32::saturating_from_num(0.000003)
    }
    #[pallet::type_value]
    /// Default subnet moving price.
    pub fn DefaultMovingPrice<T: Config>() -> I96F32 {
        I96F32::saturating_from_num(0.0)
    }
    #[pallet::type_value]
    /// Default value for Share Pool variables
    pub fn DefaultSharePoolZero<T: Config>() -> U64F64 {
        U64F64::saturating_from_num(0)
    }

    #[pallet::type_value]
    /// Default value for minimum activity cutoff
    pub fn DefaultMinActivityCutoff<T: Config>() -> u16 {
        360
    }

    #[pallet::type_value]
    /// Default value for coldkey swap scheduled
    pub fn DefaultColdkeySwapScheduled<T: Config>() -> (BlockNumberFor<T>, T::AccountId) {
        let default_account = T::AccountId::decode(&mut TrailingZeroInput::zeroes())
            .expect("trailing zeroes always produce a valid account ID; qed");
        (BlockNumberFor::<T>::from(0_u32), default_account)
    }

    #[pallet::type_value]
    /// Default value for setting subnet owner hotkey rate limit
    pub fn DefaultSetSNOwnerHotkeyRateLimit<T: Config>() -> u64 {
        50400
    }

    #[pallet::storage]
    pub type MinActivityCutoff<T: Config> =
        StorageValue<_, u16, ValueQuery, DefaultMinActivityCutoff<T>>;

    #[pallet::storage]
    pub type ColdkeySwapScheduleDuration<T: Config> =
        StorageValue<_, BlockNumberFor<T>, ValueQuery, DefaultColdkeySwapScheduleDuration<T>>;

    #[pallet::storage]
    pub type ColdkeySwapRescheduleDuration<T: Config> =
        StorageValue<_, BlockNumberFor<T>, ValueQuery, DefaultColdkeySwapRescheduleDuration<T>>;

    #[pallet::storage]
    pub type DissolveNetworkScheduleDuration<T: Config> =
        StorageValue<_, BlockNumberFor<T>, ValueQuery, DefaultDissolveNetworkScheduleDuration<T>>;

    #[pallet::storage]
    pub type SenateRequiredStakePercentage<T> =
        StorageValue<_, u64, ValueQuery, DefaultSenateRequiredStakePercentage<T>>;

    #[pallet::storage]
    /// --- DMap ( netuid, coldkey ) --> blocknumber | last hotkey swap on network.
    pub type LastHotkeySwapOnNetuid<T: Config> = StorageDoubleMap<
        _,
        Identity,
        NetUid,
        Blake2_128Concat,
        T::AccountId,
        u64,
        ValueQuery,
        DefaultZeroU64<T>,
    >;

    #[pallet::storage]
    /// Ensures unique IDs for StakeJobs storage map
    pub type NextStakeJobId<T> = StorageValue<_, u64, ValueQuery, DefaultZeroU64<T>>;

    /// ============================
    /// ==== Staking Variables ====
    /// ============================
    /// The Subtensor [`TotalIssuance`] represents the total issuance of tokens on the Bittensor network.
    ///
    /// It is comprised of three parts:
    /// - The total amount of issued tokens, tracked in the TotalIssuance of the Balances pallet
    /// - The total amount of tokens staked in the system, tracked in [`TotalStake`]
    /// - The total amount of tokens locked up for subnet reg, tracked in [`TotalSubnetLocked`] attained by iterating over subnet lock.
    ///
    /// Eventually, Bittensor should migrate to using Holds afterwhich time we will not require this
    /// separate accounting.
    #[pallet::storage]
    /// --- ITEM --> Global weight
    pub type TaoWeight<T> = StorageValue<_, u64, ValueQuery, DefaultTaoWeight<T>>;
    #[pallet::storage]
    /// --- ITEM ( default_delegate_take )
    pub type MaxDelegateTake<T> = StorageValue<_, u16, ValueQuery, DefaultDelegateTake<T>>;
    #[pallet::storage]
    /// --- ITEM ( min_delegate_take )
    pub type MinDelegateTake<T> = StorageValue<_, u16, ValueQuery, DefaultMinDelegateTake<T>>;
    #[pallet::storage]
    /// --- ITEM ( default_childkey_take )
    pub type MaxChildkeyTake<T> = StorageValue<_, u16, ValueQuery, DefaultMaxChildKeyTake<T>>;
    #[pallet::storage]
    /// --- ITEM ( min_childkey_take )
    pub type MinChildkeyTake<T> = StorageValue<_, u16, ValueQuery, DefaultMinChildKeyTake<T>>;
    #[pallet::storage]
    /// MAP ( hot ) --> cold | Returns the controlling coldkey for a hotkey.
    pub type Owner<T: Config> =
        StorageMap<_, Blake2_128Concat, T::AccountId, T::AccountId, ValueQuery, DefaultAccount<T>>;
    #[pallet::storage]
    /// MAP ( hot ) --> take | Returns the hotkey delegation take. And signals that this key is open for delegation.
    pub type Delegates<T: Config> =
        StorageMap<_, Blake2_128Concat, T::AccountId, u16, ValueQuery, DefaultDelegateTake<T>>;
    #[pallet::storage]
    /// DMAP ( hot, netuid ) --> take | Returns the hotkey childkey take for a specific subnet
    pub type ChildkeyTake<T: Config> = StorageDoubleMap<
        _,
        Blake2_128Concat,
        T::AccountId, // First key: hotkey
        Identity,
        NetUid, // Second key: netuid
        u16,    // Value: take
        ValueQuery,
    >;
    #[pallet::storage]
    /// DMAP ( netuid, parent ) --> (Vec<(proportion,child)>, cool_down_block)
    pub type PendingChildKeys<T: Config> = StorageDoubleMap<
        _,
        Identity,
        NetUid,
        Blake2_128Concat,
        T::AccountId,
        (Vec<(u64, T::AccountId)>, u64),
        ValueQuery,
        DefaultPendingChildkeys<T>,
    >;
    #[pallet::storage]
    /// DMAP ( parent, netuid ) --> Vec<(proportion,child)>
    pub type ChildKeys<T: Config> = StorageDoubleMap<
        _,
        Blake2_128Concat,
        T::AccountId,
        Identity,
        NetUid,
        Vec<(u64, T::AccountId)>,
        ValueQuery,
        DefaultAccountLinkage<T>,
    >;
    #[pallet::storage]
    /// DMAP ( child, netuid ) --> Vec<(proportion,parent)>
    pub type ParentKeys<T: Config> = StorageDoubleMap<
        _,
        Blake2_128Concat,
        T::AccountId,
        Identity,
        NetUid,
        Vec<(u64, T::AccountId)>,
        ValueQuery,
        DefaultAccountLinkage<T>,
    >;
    #[pallet::storage] // --- DMAP ( netuid, hotkey ) --> u64 | Last total dividend this hotkey got on tempo.
    pub type AlphaDividendsPerSubnet<T: Config> = StorageDoubleMap<
        _,
        Identity,
        NetUid,
        Blake2_128Concat,
        T::AccountId,
        u64,
        ValueQuery,
        DefaultZeroU64<T>,
    >;
    #[pallet::storage] // --- DMAP ( netuid, hotkey ) --> u64 | Last total root dividend paid to this hotkey on this subnet.
    pub type TaoDividendsPerSubnet<T: Config> = StorageDoubleMap<
        _,
        Identity,
        NetUid,
        Blake2_128Concat,
        T::AccountId,
        u64,
        ValueQuery,
        DefaultZeroU64<T>,
    >;

    /// ==================
    /// ==== Coinbase ====
    /// ==================
    #[pallet::storage]
    /// --- ITEM ( global_block_emission )
    pub type BlockEmission<T> = StorageValue<_, u64, ValueQuery, DefaultBlockEmission<T>>;
    #[pallet::storage]
    /// --- DMap ( hot, netuid ) --> emission | last hotkey emission on network.
    pub type LastHotkeyEmissionOnNetuid<T: Config> = StorageDoubleMap<
        _,
        Blake2_128Concat,
        T::AccountId,
        Identity,
        NetUid,
        u64,
        ValueQuery,
        DefaultZeroU64<T>,
    >;

    /// ==========================
    /// ==== Staking Counters ====
    /// ==========================
    /// The Subtensor [`TotalIssuance`] represents the total issuance of tokens on the Bittensor network.
    ///
    /// It is comprised of three parts:
    /// - The total amount of issued tokens, tracked in the TotalIssuance of the Balances pallet
    /// - The total amount of tokens staked in the system, tracked in [`TotalStake`]
    /// - The total amount of tokens locked up for subnet reg, tracked in [`TotalSubnetLocked`] attained by iterating over subnet lock.
    ///
    /// Eventually, Bittensor should migrate to using Holds afterwhich time we will not require this
    /// separate accounting.
    #[pallet::storage] // --- ITEM ( total_issuance )
    pub type TotalIssuance<T> = StorageValue<_, u64, ValueQuery, DefaultTotalIssuance<T>>;
    #[pallet::storage] // --- ITEM ( total_stake )
    pub type TotalStake<T> = StorageValue<_, u64, ValueQuery>;
    #[pallet::storage] // --- ITEM ( moving_alpha ) -- subnet moving alpha.
    pub type SubnetMovingAlpha<T> = StorageValue<_, I96F32, ValueQuery, DefaultMovingAlpha<T>>;
    #[pallet::storage] // --- MAP ( netuid ) --> moving_price | The subnet moving price.
    pub type SubnetMovingPrice<T: Config> =
        StorageMap<_, Identity, NetUid, I96F32, ValueQuery, DefaultMovingPrice<T>>;
    #[pallet::storage] // --- MAP ( netuid ) --> total_volume | The total amount of TAO bought and sold since the start of the network.
    pub type SubnetVolume<T: Config> =
        StorageMap<_, Identity, NetUid, u128, ValueQuery, DefaultZeroU128<T>>;
    #[pallet::storage] // --- MAP ( netuid ) --> tao_in_subnet | Returns the amount of TAO in the subnet.
    pub type SubnetTAO<T: Config> =
<<<<<<< HEAD
        StorageMap<_, Identity, u16, u64, ValueQuery, DefaultZeroU64<T>>;
    #[pallet::storage] // --- MAP ( netuid ) --> tao_in_user_subnet | Returns the amount of TAO in the subnet reserve provided by users as liquidity.
    pub type SubnetTaoProvided<T: Config> =
        StorageMap<_, Identity, u16, u64, ValueQuery, DefaultZeroU64<T>>;
=======
        StorageMap<_, Identity, NetUid, u64, ValueQuery, DefaultZeroU64<T>>;
>>>>>>> 1f41b5ec
    #[pallet::storage] // --- MAP ( netuid ) --> alpha_in_emission | Returns the amount of alph in  emission into the pool per block.
    pub type SubnetAlphaInEmission<T: Config> =
        StorageMap<_, Identity, NetUid, u64, ValueQuery, DefaultZeroU64<T>>;
    #[pallet::storage] // --- MAP ( netuid ) --> alpha_out_emission | Returns the amount of alpha out emission into the network per block.
    pub type SubnetAlphaOutEmission<T: Config> =
        StorageMap<_, Identity, NetUid, u64, ValueQuery, DefaultZeroU64<T>>;
    #[pallet::storage] // --- MAP ( netuid ) --> tao_in_emission | Returns the amount of tao emitted into this subent on the last block.
    pub type SubnetTaoInEmission<T: Config> =
        StorageMap<_, Identity, NetUid, u64, ValueQuery, DefaultZeroU64<T>>;
    #[pallet::storage] // --- MAP ( netuid ) --> alpha_supply_in_pool | Returns the amount of alpha in the pool.
    pub type SubnetAlphaIn<T: Config> =
<<<<<<< HEAD
        StorageMap<_, Identity, u16, u64, ValueQuery, DefaultZeroU64<T>>;
    #[pallet::storage] // --- MAP ( netuid ) --> alpha_supply_user_in_pool | Returns the amount of alpha in the pool provided by users as liquidity.
    pub type SubnetAlphaInProvided<T: Config> =
        StorageMap<_, Identity, u16, u64, ValueQuery, DefaultZeroU64<T>>;
    #[pallet::storage]
    /// --- MAP ( netuid ) --> alpha_supply_in_subnet | Returns the amount of alpha in the subnet.
    /// TODO: Deprecate, not accurate and not used in v3 anymore
=======
        StorageMap<_, Identity, NetUid, u64, ValueQuery, DefaultZeroU64<T>>;
    #[pallet::storage] // --- MAP ( netuid ) --> alpha_supply_in_subnet | Returns the amount of alpha in the subnet.
>>>>>>> 1f41b5ec
    pub type SubnetAlphaOut<T: Config> =
        StorageMap<_, Identity, NetUid, u64, ValueQuery, DefaultZeroU64<T>>;
    #[pallet::storage] // --- MAP ( cold ) --> Vec<hot> | Maps coldkey to hotkeys that stake to it
    pub type StakingHotkeys<T: Config> =
        StorageMap<_, Blake2_128Concat, T::AccountId, Vec<T::AccountId>, ValueQuery>;
    #[pallet::storage] // --- MAP ( cold ) --> Vec<hot> | Returns the vector of hotkeys controlled by this coldkey.
    pub type OwnedHotkeys<T: Config> =
        StorageMap<_, Blake2_128Concat, T::AccountId, Vec<T::AccountId>, ValueQuery>;

    #[pallet::storage] // --- DMAP ( cold ) --> (block_expected, new_coldkey) | Maps coldkey to the block to swap at and new coldkey.
    pub type ColdkeySwapScheduled<T: Config> = StorageMap<
        _,
        Blake2_128Concat,
        T::AccountId,
        (BlockNumberFor<T>, T::AccountId),
        ValueQuery,
        DefaultColdkeySwapScheduled<T>,
    >;

    #[pallet::storage] // --- DMAP ( hot, netuid ) --> alpha | Returns the total amount of alpha a hotkey owns.
    pub type TotalHotkeyAlpha<T: Config> = StorageDoubleMap<
        _,
        Blake2_128Concat,
        T::AccountId,
        Identity,
        NetUid,
        u64,
        ValueQuery,
        DefaultZeroU64<T>,
    >;
    #[pallet::storage] // --- DMAP ( hot, netuid ) --> alpha | Returns the total amount of alpha a hotkey owned in the last epoch.
    pub type TotalHotkeyAlphaLastEpoch<T: Config> = StorageDoubleMap<
        _,
        Blake2_128Concat,
        T::AccountId,
        Identity,
        NetUid,
        u64,
        ValueQuery,
        DefaultZeroU64<T>,
    >;
    #[pallet::storage]
    /// DMAP ( hot, netuid ) --> total_alpha_shares | Returns the number of alpha shares for a hotkey on a subnet.
    pub type TotalHotkeyShares<T: Config> = StorageDoubleMap<
        _,
        Blake2_128Concat,
        T::AccountId,
        Identity,
        NetUid,
        U64F64,
        ValueQuery,
        DefaultSharePoolZero<T>,
    >;
    #[pallet::storage] // --- NMAP ( hot, cold, netuid ) --> alpha | Returns the alpha shares for a hotkey, coldkey, netuid triplet.
    pub type Alpha<T: Config> = StorageNMap<
        _,
        (
            NMapKey<Blake2_128Concat, T::AccountId>, // hot
            NMapKey<Blake2_128Concat, T::AccountId>, // cold
            NMapKey<Identity, NetUid>,               // subnet
        ),
        U64F64, // Shares
        ValueQuery,
    >;
    #[pallet::storage] // --- MAP ( netuid ) --> token_symbol | Returns the token symbol for a subnet.
    pub type TokenSymbol<T: Config> =
        StorageMap<_, Identity, NetUid, Vec<u8>, ValueQuery, DefaultUnicodeVecU8<T>>;

    /// ============================
    /// ==== Global Parameters =====
    /// ============================
    #[pallet::storage]
    /// --- StorageItem Global Used Work.
    pub type UsedWork<T: Config> = StorageMap<_, Identity, Vec<u8>, u64, ValueQuery>;
    #[pallet::storage]
    /// --- ITEM( global_max_registrations_per_block )
    pub type MaxRegistrationsPerBlock<T> =
        StorageMap<_, Identity, NetUid, u16, ValueQuery, DefaultMaxRegistrationsPerBlock<T>>;
    #[pallet::storage]
    /// --- ITEM( total_number_of_existing_networks )
    pub type TotalNetworks<T> = StorageValue<_, u16, ValueQuery>;
    #[pallet::storage]
    /// ITEM( network_immunity_period )
    pub type NetworkImmunityPeriod<T> =
        StorageValue<_, u64, ValueQuery, DefaultNetworkImmunityPeriod<T>>;
    #[pallet::storage]
    /// ITEM( network_last_registered_block )
    pub type NetworkLastRegistered<T> =
        StorageValue<_, u64, ValueQuery, DefaultNetworkLastRegistered<T>>;
    #[pallet::storage]
    /// ITEM( min_network_lock_cost )
    pub type NetworkMinLockCost<T> = StorageValue<_, u64, ValueQuery, DefaultNetworkMinLockCost<T>>;
    #[pallet::storage]
    /// ITEM( last_network_lock_cost )
    pub type NetworkLastLockCost<T> =
        StorageValue<_, u64, ValueQuery, DefaultNetworkMinLockCost<T>>;
    #[pallet::storage]
    /// ITEM( network_lock_reduction_interval )
    pub type NetworkLockReductionInterval<T> =
        StorageValue<_, u64, ValueQuery, DefaultNetworkLockReductionInterval<T>>;
    #[pallet::storage]
    /// ITEM( subnet_owner_cut )
    pub type SubnetOwnerCut<T> = StorageValue<_, u16, ValueQuery, DefaultSubnetOwnerCut<T>>;
    #[pallet::storage]
    /// ITEM( network_rate_limit )
    pub type NetworkRateLimit<T> = StorageValue<_, u64, ValueQuery, DefaultNetworkRateLimit<T>>;
    #[pallet::storage] // --- ITEM( nominator_min_required_stake )
    pub type NominatorMinRequiredStake<T> = StorageValue<_, u64, ValueQuery, DefaultZeroU64<T>>;
    #[pallet::storage]
    /// ITEM( weights_version_key_rate_limit ) --- Rate limit in tempos.
    pub type WeightsVersionKeyRateLimit<T> =
        StorageValue<_, u64, ValueQuery, DefaultWeightsVersionKeyRateLimit<T>>;

    /// ============================
    /// ==== Rate Limiting =====
    /// ============================

    #[pallet::storage]
    /// --- MAP ( RateLimitKey ) --> Block number in which the last rate limited operation occured
    pub type LastRateLimitedBlock<T: Config> =
        StorageMap<_, Identity, RateLimitKey, u64, ValueQuery, DefaultZeroU64<T>>;

    /// ============================
    /// ==== Subnet Locks =====
    /// ============================
    #[pallet::storage] // --- MAP ( netuid ) --> transfer_toggle
    pub type TransferToggle<T: Config> =
        StorageMap<_, Identity, NetUid, bool, ValueQuery, DefaultTrue<T>>;
    #[pallet::storage] // --- MAP ( netuid ) --> total_subnet_locked
    pub type SubnetLocked<T: Config> =
        StorageMap<_, Identity, NetUid, u64, ValueQuery, DefaultZeroU64<T>>;
    #[pallet::storage] // --- MAP ( netuid ) --> largest_locked
    pub type LargestLocked<T: Config> =
        StorageMap<_, Identity, NetUid, u64, ValueQuery, DefaultZeroU64<T>>;

    /// =================
    /// ==== Tempos =====
    /// =================
    #[pallet::storage] // --- MAP ( netuid ) --> tempo
    pub type Tempo<T> = StorageMap<_, Identity, NetUid, u16, ValueQuery, DefaultTempo<T>>;

    /// ============================
    /// ==== Subnet Parameters =====
    /// ============================
    /// --- MAP ( netuid ) --> block number of first emission
    #[pallet::storage]
    pub type FirstEmissionBlockNumber<T: Config> =
        StorageMap<_, Identity, NetUid, u64, OptionQuery>;
    /// --- MAP ( netuid ) --> subnet mechanism
    #[pallet::storage]
    pub type SubnetMechanism<T: Config> =
        StorageMap<_, Identity, NetUid, u16, ValueQuery, DefaultZeroU16<T>>;
    #[pallet::storage]
    /// --- MAP ( netuid ) --> subnetwork_n (Number of UIDs in the network).
    pub type SubnetworkN<T: Config> = StorageMap<_, Identity, NetUid, u16, ValueQuery, DefaultN<T>>;
    #[pallet::storage]
    /// --- MAP ( netuid ) --> modality   TEXT: 0, IMAGE: 1, TENSOR: 2
    pub type NetworkModality<T> =
        StorageMap<_, Identity, NetUid, u16, ValueQuery, DefaultModality<T>>;
    #[pallet::storage]
    /// --- MAP ( netuid ) --> network_is_added
    pub type NetworksAdded<T: Config> =
        StorageMap<_, Identity, NetUid, bool, ValueQuery, DefaultNeworksAdded<T>>;
    #[pallet::storage]
    /// --- DMAP ( hotkey, netuid ) --> bool
    pub type IsNetworkMember<T: Config> = StorageDoubleMap<
        _,
        Blake2_128Concat,
        T::AccountId,
        Identity,
        NetUid,
        bool,
        ValueQuery,
        DefaultIsNetworkMember<T>,
    >;
    #[pallet::storage]
    /// --- MAP ( netuid ) --> network_registration_allowed
    pub type NetworkRegistrationAllowed<T: Config> =
        StorageMap<_, Identity, NetUid, bool, ValueQuery, DefaultRegistrationAllowed<T>>;
    #[pallet::storage]
    /// --- MAP ( netuid ) --> network_pow_allowed
    pub type NetworkPowRegistrationAllowed<T: Config> =
        StorageMap<_, Identity, NetUid, bool, ValueQuery, DefaultRegistrationAllowed<T>>;
    #[pallet::storage]
    /// --- MAP ( netuid ) --> block_created
    pub type NetworkRegisteredAt<T: Config> =
        StorageMap<_, Identity, NetUid, u64, ValueQuery, DefaultNetworkRegisteredAt<T>>;
    #[pallet::storage]
    /// --- MAP ( netuid ) --> pending_emission
    pub type PendingEmission<T> =
        StorageMap<_, Identity, NetUid, u64, ValueQuery, DefaultPendingEmission<T>>;
    #[pallet::storage]
    /// --- MAP ( netuid ) --> pending_root_emission
    pub type PendingRootDivs<T> =
        StorageMap<_, Identity, NetUid, u64, ValueQuery, DefaultZeroU64<T>>;
    #[pallet::storage]
    /// --- MAP ( netuid ) --> pending_alpha_swapped
    pub type PendingAlphaSwapped<T> =
        StorageMap<_, Identity, NetUid, u64, ValueQuery, DefaultZeroU64<T>>;
    #[pallet::storage]
    /// --- MAP ( netuid ) --> pending_owner_cut
    pub type PendingOwnerCut<T> =
        StorageMap<_, Identity, NetUid, u64, ValueQuery, DefaultZeroU64<T>>;
    #[pallet::storage]
    /// --- MAP ( netuid ) --> blocks_since_last_step
    pub type BlocksSinceLastStep<T> =
        StorageMap<_, Identity, NetUid, u64, ValueQuery, DefaultBlocksSinceLastStep<T>>;
    #[pallet::storage]
    /// --- MAP ( netuid ) --> last_mechanism_step_block
    pub type LastMechansimStepBlock<T> =
        StorageMap<_, Identity, NetUid, u64, ValueQuery, DefaultLastMechanismStepBlock<T>>;
    #[pallet::storage]
    /// --- MAP ( netuid ) --> subnet_owner
    pub type SubnetOwner<T: Config> =
        StorageMap<_, Identity, NetUid, T::AccountId, ValueQuery, DefaultSubnetOwner<T>>;
    #[pallet::storage]
    /// --- MAP ( netuid ) --> subnet_owner_hotkey
    pub type SubnetOwnerHotkey<T: Config> =
        StorageMap<_, Identity, NetUid, T::AccountId, ValueQuery, DefaultSubnetOwner<T>>;
    #[pallet::storage]
    /// --- MAP ( netuid ) --> serving_rate_limit
    pub type ServingRateLimit<T> =
        StorageMap<_, Identity, NetUid, u64, ValueQuery, DefaultServingRateLimit<T>>;
    #[pallet::storage]
    /// --- MAP ( netuid ) --> Rho
    pub type Rho<T> = StorageMap<_, Identity, NetUid, u16, ValueQuery, DefaultRho<T>>;
    #[pallet::storage]
    /// --- MAP ( netuid ) --> AlphaSigmoidSteepness
    pub type AlphaSigmoidSteepness<T> =
        StorageMap<_, Identity, NetUid, u16, ValueQuery, DefaultAlphaSigmoidSteepness<T>>;
    #[pallet::storage]
    /// --- MAP ( netuid ) --> Kappa
    pub type Kappa<T> = StorageMap<_, Identity, NetUid, u16, ValueQuery, DefaultKappa<T>>;
    #[pallet::storage]
    /// --- MAP ( netuid ) --> registrations_this_interval
    pub type RegistrationsThisInterval<T: Config> =
        StorageMap<_, Identity, NetUid, u16, ValueQuery>;
    #[pallet::storage]
    /// --- MAP ( netuid ) --> pow_registrations_this_interval
    pub type POWRegistrationsThisInterval<T: Config> =
        StorageMap<_, Identity, NetUid, u16, ValueQuery>;
    #[pallet::storage]
    /// --- MAP ( netuid ) --> burn_registrations_this_interval
    pub type BurnRegistrationsThisInterval<T: Config> =
        StorageMap<_, Identity, NetUid, u16, ValueQuery>;
    #[pallet::storage]
    /// --- MAP ( netuid ) --> max_allowed_uids
    pub type MaxAllowedUids<T> =
        StorageMap<_, Identity, NetUid, u16, ValueQuery, DefaultMaxAllowedUids<T>>;
    #[pallet::storage]
    /// --- MAP ( netuid ) --> immunity_period
    pub type ImmunityPeriod<T> =
        StorageMap<_, Identity, NetUid, u16, ValueQuery, DefaultImmunityPeriod<T>>;
    #[pallet::storage]
    /// --- MAP ( netuid ) --> activity_cutoff
    pub type ActivityCutoff<T> =
        StorageMap<_, Identity, NetUid, u16, ValueQuery, DefaultActivityCutoff<T>>;
    #[pallet::storage]
    /// --- MAP ( netuid ) --> max_weight_limit
    pub type MaxWeightsLimit<T> =
        StorageMap<_, Identity, NetUid, u16, ValueQuery, DefaultMaxWeightsLimit<T>>;
    #[pallet::storage]
    /// --- MAP ( netuid ) --> weights_version_key
    pub type WeightsVersionKey<T> =
        StorageMap<_, Identity, NetUid, u64, ValueQuery, DefaultWeightsVersionKey<T>>;
    #[pallet::storage]
    /// --- MAP ( netuid ) --> min_allowed_weights
    pub type MinAllowedWeights<T> =
        StorageMap<_, Identity, NetUid, u16, ValueQuery, DefaultMinAllowedWeights<T>>;
    #[pallet::storage]
    /// --- MAP ( netuid ) --> max_allowed_validators
    pub type MaxAllowedValidators<T> =
        StorageMap<_, Identity, NetUid, u16, ValueQuery, DefaultMaxAllowedValidators<T>>;
    #[pallet::storage]
    /// --- MAP ( netuid ) --> adjustment_interval
    pub type AdjustmentInterval<T> =
        StorageMap<_, Identity, NetUid, u16, ValueQuery, DefaultAdjustmentInterval<T>>;
    #[pallet::storage]
    /// --- MAP ( netuid ) --> bonds_moving_average
    pub type BondsMovingAverage<T> =
        StorageMap<_, Identity, NetUid, u64, ValueQuery, DefaultBondsMovingAverage<T>>;
    #[pallet::storage]
    /// --- MAP ( netuid ) --> bonds_penalty
    pub type BondsPenalty<T> =
        StorageMap<_, Identity, NetUid, u16, ValueQuery, DefaultBondsPenalty<T>>;
    #[pallet::storage]
    /// --- MAP ( netuid ) --> bonds_reset
    pub type BondsResetOn<T> =
        StorageMap<_, Identity, NetUid, bool, ValueQuery, DefaultBondsResetOn<T>>;
    /// --- MAP ( netuid ) --> weights_set_rate_limit
    #[pallet::storage]
    pub type WeightsSetRateLimit<T> =
        StorageMap<_, Identity, NetUid, u64, ValueQuery, DefaultWeightsSetRateLimit<T>>;
    #[pallet::storage]
    /// --- MAP ( netuid ) --> validator_prune_len
    pub type ValidatorPruneLen<T> =
        StorageMap<_, Identity, NetUid, u64, ValueQuery, DefaultValidatorPruneLen<T>>;
    #[pallet::storage]
    /// --- MAP ( netuid ) --> scaling_law_power
    pub type ScalingLawPower<T> =
        StorageMap<_, Identity, NetUid, u16, ValueQuery, DefaultScalingLawPower<T>>;
    #[pallet::storage]
    /// --- MAP ( netuid ) --> target_registrations_this_interval
    pub type TargetRegistrationsPerInterval<T> =
        StorageMap<_, Identity, NetUid, u16, ValueQuery, DefaultTargetRegistrationsPerInterval<T>>;
    #[pallet::storage]
    /// --- MAP ( netuid ) --> adjustment_alpha
    pub type AdjustmentAlpha<T: Config> =
        StorageMap<_, Identity, NetUid, u64, ValueQuery, DefaultAdjustmentAlpha<T>>;
    #[pallet::storage]
    /// --- MAP ( netuid ) --> commit reveal v2 weights are enabled
    pub type CommitRevealWeightsEnabled<T> =
        StorageMap<_, Identity, NetUid, bool, ValueQuery, DefaultCommitRevealWeightsEnabled<T>>;
    #[pallet::storage]
    /// --- MAP ( netuid ) --> Burn
    pub type Burn<T> = StorageMap<_, Identity, NetUid, u64, ValueQuery, DefaultBurn<T>>;
    #[pallet::storage]
    /// --- MAP ( netuid ) --> Difficulty
    pub type Difficulty<T> = StorageMap<_, Identity, NetUid, u64, ValueQuery, DefaultDifficulty<T>>;
    #[pallet::storage]
    /// --- MAP ( netuid ) --> MinBurn
    pub type MinBurn<T> = StorageMap<_, Identity, NetUid, u64, ValueQuery, DefaultMinBurn<T>>;
    #[pallet::storage]
    /// --- MAP ( netuid ) --> MaxBurn
    pub type MaxBurn<T> = StorageMap<_, Identity, NetUid, u64, ValueQuery, DefaultMaxBurn<T>>;
    #[pallet::storage]
    /// --- MAP ( netuid ) --> MinDifficulty
    pub type MinDifficulty<T> =
        StorageMap<_, Identity, NetUid, u64, ValueQuery, DefaultMinDifficulty<T>>;
    #[pallet::storage]
    /// --- MAP ( netuid ) --> MaxDifficulty
    pub type MaxDifficulty<T> =
        StorageMap<_, Identity, NetUid, u64, ValueQuery, DefaultMaxDifficulty<T>>;
    #[pallet::storage]
    /// --- MAP ( netuid ) -->  Block at last adjustment.
    pub type LastAdjustmentBlock<T> =
        StorageMap<_, Identity, NetUid, u64, ValueQuery, DefaultLastAdjustmentBlock<T>>;
    #[pallet::storage]
    /// --- MAP ( netuid ) --> Registrations of this Block.
    pub type RegistrationsThisBlock<T> =
        StorageMap<_, Identity, NetUid, u16, ValueQuery, DefaultRegistrationsThisBlock<T>>;
    #[pallet::storage]
    /// --- MAP ( netuid ) --> Halving time of average moving price.
    pub type EMAPriceHalvingBlocks<T> =
        StorageMap<_, Identity, NetUid, u64, ValueQuery, DefaultEMAPriceMovingBlocks<T>>;
    #[pallet::storage]
    /// --- MAP ( netuid ) --> global_RAO_recycled_for_registration
    pub type RAORecycledForRegistration<T> =
        StorageMap<_, Identity, NetUid, u64, ValueQuery, DefaultRAORecycledForRegistration<T>>;
    #[pallet::storage]
    /// --- ITEM ( tx_rate_limit )
    pub type TxRateLimit<T> = StorageValue<_, u64, ValueQuery, DefaultTxRateLimit<T>>;
    #[pallet::storage]
    /// --- ITEM ( tx_delegate_take_rate_limit )
    pub type TxDelegateTakeRateLimit<T> =
        StorageValue<_, u64, ValueQuery, DefaultTxDelegateTakeRateLimit<T>>;
    #[pallet::storage]
    /// --- ITEM ( tx_childkey_take_rate_limit )
    pub type TxChildkeyTakeRateLimit<T> =
        StorageValue<_, u64, ValueQuery, DefaultTxChildKeyTakeRateLimit<T>>;
    #[pallet::storage]
    /// --- MAP ( netuid ) --> Whether or not Liquid Alpha is enabled
    pub type LiquidAlphaOn<T> =
        StorageMap<_, Blake2_128Concat, NetUid, bool, ValueQuery, DefaultLiquidAlpha<T>>;
    #[pallet::storage]
    /// --- MAP ( netuid ) --> Whether or not Yuma3 is enabled
    pub type Yuma3On<T> =
        StorageMap<_, Blake2_128Concat, NetUid, bool, ValueQuery, DefaultYuma3<T>>;
    #[pallet::storage]
    ///  MAP ( netuid ) --> (alpha_low, alpha_high)
    pub type AlphaValues<T> =
        StorageMap<_, Identity, NetUid, (u16, u16), ValueQuery, DefaultAlphaValues<T>>;
    #[pallet::storage]
    /// --- MAP ( netuid ) --> If subtoken trading enabled
    pub type SubtokenEnabled<T> =
        StorageMap<_, Identity, NetUid, bool, ValueQuery, DefaultFalse<T>>;

    /// =======================================
    /// ==== Subnetwork Consensus Storage  ====
    /// =======================================
    #[pallet::storage] // --- DMAP ( netuid ) --> stake_weight | weight for stake used in YC.
    pub(super) type StakeWeight<T: Config> =
        StorageMap<_, Identity, NetUid, Vec<u16>, ValueQuery, EmptyU16Vec<T>>;
    #[pallet::storage]
    /// --- DMAP ( netuid, hotkey ) --> uid
    pub type Uids<T: Config> =
        StorageDoubleMap<_, Identity, NetUid, Blake2_128Concat, T::AccountId, u16, OptionQuery>;
    #[pallet::storage]
    /// --- DMAP ( netuid, uid ) --> hotkey
    pub type Keys<T: Config> = StorageDoubleMap<
        _,
        Identity,
        NetUid,
        Identity,
        u16,
        T::AccountId,
        ValueQuery,
        DefaultKey<T>,
    >;
    #[pallet::storage]
    /// --- MAP ( netuid ) --> (hotkey, se, ve)
    pub type LoadedEmission<T: Config> =
        StorageMap<_, Identity, NetUid, Vec<(T::AccountId, u64, u64)>, OptionQuery>;
    #[pallet::storage]
    /// --- MAP ( netuid ) --> active
    pub type Active<T: Config> =
        StorageMap<_, Identity, NetUid, Vec<bool>, ValueQuery, EmptyBoolVec<T>>;
    #[pallet::storage]
    /// --- MAP ( netuid ) --> rank
    pub type Rank<T: Config> =
        StorageMap<_, Identity, NetUid, Vec<u16>, ValueQuery, EmptyU16Vec<T>>;
    #[pallet::storage]
    /// --- MAP ( netuid ) --> trust
    pub type Trust<T: Config> =
        StorageMap<_, Identity, NetUid, Vec<u16>, ValueQuery, EmptyU16Vec<T>>;
    #[pallet::storage]
    /// --- MAP ( netuid ) --> consensus
    pub type Consensus<T: Config> =
        StorageMap<_, Identity, NetUid, Vec<u16>, ValueQuery, EmptyU16Vec<T>>;
    #[pallet::storage]
    /// --- MAP ( netuid ) --> incentive
    pub type Incentive<T: Config> =
        StorageMap<_, Identity, NetUid, Vec<u16>, ValueQuery, EmptyU16Vec<T>>;
    #[pallet::storage]
    /// --- MAP ( netuid ) --> dividends
    pub type Dividends<T: Config> =
        StorageMap<_, Identity, NetUid, Vec<u16>, ValueQuery, EmptyU16Vec<T>>;
    #[pallet::storage]
    /// --- MAP ( netuid ) --> emission
    pub type Emission<T: Config> =
        StorageMap<_, Identity, NetUid, Vec<u64>, ValueQuery, EmptyU64Vec<T>>;
    #[pallet::storage]
    /// --- MAP ( netuid ) --> last_update
    pub type LastUpdate<T: Config> =
        StorageMap<_, Identity, NetUid, Vec<u64>, ValueQuery, EmptyU64Vec<T>>;
    #[pallet::storage]
    /// --- MAP ( netuid ) --> validator_trust
    pub type ValidatorTrust<T: Config> =
        StorageMap<_, Identity, NetUid, Vec<u16>, ValueQuery, EmptyU16Vec<T>>;
    #[pallet::storage]
    /// --- MAP ( netuid ) --> pruning_scores
    pub type PruningScores<T: Config> =
        StorageMap<_, Identity, NetUid, Vec<u16>, ValueQuery, EmptyU16Vec<T>>;
    #[pallet::storage]
    /// --- MAP ( netuid ) --> validator_permit
    pub type ValidatorPermit<T: Config> =
        StorageMap<_, Identity, NetUid, Vec<bool>, ValueQuery, EmptyBoolVec<T>>;
    #[pallet::storage]
    /// --- DMAP ( netuid, uid ) --> weights
    pub type Weights<T: Config> = StorageDoubleMap<
        _,
        Identity,
        NetUid,
        Identity,
        u16,
        Vec<(u16, u16)>,
        ValueQuery,
        DefaultWeights<T>,
    >;
    #[pallet::storage]
    /// --- DMAP ( netuid, uid ) --> bonds
    pub type Bonds<T: Config> = StorageDoubleMap<
        _,
        Identity,
        NetUid,
        Identity,
        u16,
        Vec<(u16, u16)>,
        ValueQuery,
        DefaultBonds<T>,
    >;
    #[pallet::storage]
    /// --- DMAP ( netuid, uid ) --> block_at_registration
    pub type BlockAtRegistration<T: Config> = StorageDoubleMap<
        _,
        Identity,
        NetUid,
        Identity,
        u16,
        u64,
        ValueQuery,
        DefaultBlockAtRegistration<T>,
    >;
    #[pallet::storage]
    /// --- MAP ( netuid, hotkey ) --> axon_info
    pub type Axons<T: Config> = StorageDoubleMap<
        _,
        Identity,
        NetUid,
        Blake2_128Concat,
        T::AccountId,
        AxonInfoOf,
        OptionQuery,
    >;
    /// --- MAP ( netuid, hotkey ) --> certificate
    #[pallet::storage]
    pub type NeuronCertificates<T: Config> = StorageDoubleMap<
        _,
        Identity,
        NetUid,
        Blake2_128Concat,
        T::AccountId,
        NeuronCertificateOf,
        OptionQuery,
    >;
    #[pallet::storage]
    /// --- MAP ( netuid, hotkey ) --> prometheus_info
    pub type Prometheus<T: Config> = StorageDoubleMap<
        _,
        Identity,
        NetUid,
        Blake2_128Concat,
        T::AccountId,
        PrometheusInfoOf,
        OptionQuery,
    >;
    #[pallet::storage] // --- MAP ( coldkey ) --> identity. (DEPRECATED for V2)
    pub type Identities<T: Config> =
        StorageMap<_, Blake2_128Concat, T::AccountId, ChainIdentityOf, OptionQuery>;

    #[pallet::storage] // --- MAP ( coldkey ) --> identity
    pub type IdentitiesV2<T: Config> =
        StorageMap<_, Blake2_128Concat, T::AccountId, ChainIdentityOfV2, OptionQuery>;

    #[pallet::storage] // --- MAP ( netuid ) --> identity. (DEPRECATED for V2)
    pub type SubnetIdentities<T: Config> =
        StorageMap<_, Blake2_128Concat, NetUid, SubnetIdentityOf, OptionQuery>;

    #[pallet::storage] // --- MAP ( netuid ) --> identityV2
    pub type SubnetIdentitiesV2<T: Config> =
        StorageMap<_, Blake2_128Concat, NetUid, SubnetIdentityOfV2, OptionQuery>;

    /// =================================
    /// ==== Axon / Promo Endpoints =====
    /// =================================
    #[pallet::storage] // --- NMAP ( hot, netuid, name ) --> last_block | Returns the last block of a transaction for a given key, netuid, and name.
    pub type TransactionKeyLastBlock<T: Config> = StorageNMap<
        _,
        (
            NMapKey<Blake2_128Concat, T::AccountId>, // hot
            NMapKey<Identity, NetUid>,               // netuid
            NMapKey<Identity, u16>,                  // extrinsic enum.
        ),
        u64,
        ValueQuery,
    >;
    #[pallet::storage]
    /// --- MAP ( key ) --> last_block
    pub type LastTxBlock<T: Config> =
        StorageMap<_, Identity, T::AccountId, u64, ValueQuery, DefaultLastTxBlock<T>>;
    #[pallet::storage]
    /// --- MAP ( key ) --> last_tx_block_childkey_take
    pub type LastTxBlockChildKeyTake<T: Config> =
        StorageMap<_, Identity, T::AccountId, u64, ValueQuery, DefaultLastTxBlock<T>>;
    #[pallet::storage]
    /// --- MAP ( key ) --> last_tx_block_delegate_take
    pub type LastTxBlockDelegateTake<T: Config> =
        StorageMap<_, Identity, T::AccountId, u64, ValueQuery, DefaultLastTxBlock<T>>;
    #[pallet::storage]
    /// ITEM( weights_min_stake )
    pub type StakeThreshold<T> = StorageValue<_, u64, ValueQuery, DefaultStakeThreshold<T>>;
    #[pallet::storage]
    /// --- MAP (netuid, who) --> VecDeque<(hash, commit_block, first_reveal_block, last_reveal_block)> | Stores a queue of commits for an account on a given netuid.
    pub type WeightCommits<T: Config> = StorageDoubleMap<
        _,
        Twox64Concat,
        NetUid,
        Twox64Concat,
        T::AccountId,
        VecDeque<(H256, u64, u64, u64)>,
        OptionQuery,
    >;
    #[pallet::storage]
    /// --- MAP (netuid, commit_epoch) --> VecDeque<(who, serialized_compressed_commit, reveal_round)> | Stores a queue of v3 commits for an account on a given netuid.
    pub type CRV3WeightCommits<T: Config> = StorageDoubleMap<
        _,
        Twox64Concat,
        NetUid,
        Twox64Concat,
        u64,
        VecDeque<(
            T::AccountId,
            BoundedVec<u8, ConstU32<MAX_CRV3_COMMIT_SIZE_BYTES>>,
            RoundNumber,
        )>,
        ValueQuery,
    >;
    #[pallet::storage]
    /// --- Map (netuid) --> Number of epochs allowed for commit reveal periods
    pub type RevealPeriodEpochs<T: Config> =
        StorageMap<_, Twox64Concat, NetUid, u64, ValueQuery, DefaultRevealPeriodEpochs<T>>;

    #[pallet::storage]
    /// --- Map (coldkey, hotkey) --> u64 the last block at which stake was added/removed.
    pub type LastColdkeyHotkeyStakeBlock<T: Config> = StorageDoubleMap<
        _,
        Twox64Concat,
        T::AccountId,
        Twox64Concat,
        T::AccountId,
        u64,
        OptionQuery,
    >;

    /// =============================
    /// ==== EVM related storage ====
    /// =============================
    #[pallet::storage]
    /// --- DMAP (netuid, uid) --> (H160, last_block_where_ownership_was_proven)
    pub type AssociatedEvmAddress<T: Config> =
        StorageDoubleMap<_, Twox64Concat, NetUid, Twox64Concat, u16, (H160, u64), OptionQuery>;

    /// ==================
    /// ==== Genesis =====
    /// ==================
    #[pallet::storage] // --- Storage for migration run status
    pub type HasMigrationRun<T: Config> = StorageMap<_, Identity, Vec<u8>, bool, ValueQuery>;

    #[pallet::genesis_config]
    pub struct GenesisConfig<T: Config> {
        /// Stakes record in genesis.
        pub stakes: Vec<(T::AccountId, Vec<(T::AccountId, (u64, u16))>)>,
        /// The total issued balance in genesis
        pub balances_issuance: u64,
    }

    impl<T: Config> Default for GenesisConfig<T> {
        fn default() -> Self {
            Self {
                stakes: Default::default(),
                balances_issuance: 0,
            }
        }
    }

    // ---- Subtensor helper functions.
    impl<T: Config> Pallet<T> {
        /// Returns the transaction priority for setting weights.
        pub fn get_priority_set_weights(hotkey: &T::AccountId, netuid: NetUid) -> u64 {
            if let Ok(uid) = Self::get_uid_for_net_and_hotkey(netuid, hotkey) {
                // TODO rethink this.
                let _stake = Self::get_inherited_for_hotkey_on_subnet(hotkey, netuid);
                let current_block_number: u64 = Self::get_current_block_as_u64();
                let default_priority: u64 =
                    current_block_number.saturating_sub(Self::get_last_update_for_uid(netuid, uid));
                return default_priority.saturating_add(u32::MAX as u64);
            }
            0
        }

        /// Returns the transaction priority for stake operations.
        pub fn get_priority_staking(
            coldkey: &T::AccountId,
            hotkey: &T::AccountId,
            stake_amount: u64,
        ) -> u64 {
            match LastColdkeyHotkeyStakeBlock::<T>::get(coldkey, hotkey) {
                Some(last_stake_block) => {
                    let current_block_number = Self::get_current_block_as_u64();
                    let default_priority = current_block_number.saturating_sub(last_stake_block);

                    default_priority
                        .saturating_add(u32::MAX as u64)
                        .saturating_add(stake_amount)
                }
                None => stake_amount,
            }
        }

        /// Is the caller allowed to set weights
        pub fn check_weights_min_stake(hotkey: &T::AccountId, netuid: NetUid) -> bool {
            // Blacklist weights transactions for low stake peers.
            let (total_stake, _, _) = Self::get_stake_weights_for_hotkey_on_subnet(hotkey, netuid);
            total_stake >= Self::get_stake_threshold()
        }

        /// Helper function to check if register is allowed
        pub fn checked_allowed_register(netuid: NetUid) -> bool {
            if netuid.is_root() {
                return false;
            }
            if !Self::if_subnet_exist(netuid) {
                return false;
            }
            if !Self::get_network_registration_allowed(netuid) {
                return false;
            }
            if Self::get_registrations_this_block(netuid)
                >= Self::get_max_registrations_per_block(netuid)
            {
                return false;
            }
            if Self::get_registrations_this_interval(netuid)
                >= Self::get_target_registrations_per_interval(netuid).saturating_mul(3)
            {
                return false;
            }
            true
        }

        /// Ensure subtoken enalbed
        pub fn ensure_subtoken_enabled(subnet: NetUid) -> Result<(), Error<T>> {
            ensure!(
                SubtokenEnabled::<T>::get(subnet),
                Error::<T>::SubtokenDisabled
            );
            Ok(())
        }
    }
}

/************************************************************
    CallType definition
************************************************************/
#[derive(Debug, PartialEq, Default)]
pub enum CallType {
    SetWeights,
    AddStake,
    RemoveStake,
    AddDelegate,
    Register,
    Serve,
    RegisterNetwork,
    #[default]
    Other,
}

#[derive(Debug, PartialEq)]
pub enum CustomTransactionError {
    ColdkeyInSwapSchedule,
    StakeAmountTooLow,
    BalanceTooLow,
    SubnetDoesntExist,
    HotkeyAccountDoesntExist,
    NotEnoughStakeToWithdraw,
    RateLimitExceeded,
    InsufficientLiquidity,
    SlippageTooHigh,
    TransferDisallowed,
    HotKeyNotRegisteredInNetwork,
    InvalidIpAddress,
    ServingRateLimitExceeded,
    InvalidPort,
    BadRequest,
    ZeroMaxAmount,
}

impl From<CustomTransactionError> for u8 {
    fn from(variant: CustomTransactionError) -> u8 {
        match variant {
            CustomTransactionError::ColdkeyInSwapSchedule => 0,
            CustomTransactionError::StakeAmountTooLow => 1,
            CustomTransactionError::BalanceTooLow => 2,
            CustomTransactionError::SubnetDoesntExist => 3,
            CustomTransactionError::HotkeyAccountDoesntExist => 4,
            CustomTransactionError::NotEnoughStakeToWithdraw => 5,
            CustomTransactionError::RateLimitExceeded => 6,
            CustomTransactionError::InsufficientLiquidity => 7,
            CustomTransactionError::SlippageTooHigh => 8,
            CustomTransactionError::TransferDisallowed => 9,
            CustomTransactionError::HotKeyNotRegisteredInNetwork => 10,
            CustomTransactionError::InvalidIpAddress => 11,
            CustomTransactionError::ServingRateLimitExceeded => 12,
            CustomTransactionError::InvalidPort => 13,
            CustomTransactionError::BadRequest => 255,
            CustomTransactionError::ZeroMaxAmount => 14,
        }
    }
}

#[freeze_struct("61e2b893d5ce6701")]
#[derive(Encode, Decode, Clone, Eq, PartialEq, TypeInfo)]
pub struct SubtensorSignedExtension<T: Config + Send + Sync + TypeInfo>(pub PhantomData<T>);

impl<T: Config + Send + Sync + TypeInfo> Default for SubtensorSignedExtension<T>
where
    <T as frame_system::Config>::RuntimeCall:
        Dispatchable<Info = DispatchInfo, PostInfo = PostDispatchInfo>,
    <T as frame_system::Config>::RuntimeCall: IsSubType<Call<T>>,
{
    fn default() -> Self {
        Self::new()
    }
}

impl<T: Config + Send + Sync + TypeInfo> SubtensorSignedExtension<T>
where
    <T as frame_system::Config>::RuntimeCall:
        Dispatchable<Info = DispatchInfo, PostInfo = PostDispatchInfo>,
    <T as frame_system::Config>::RuntimeCall: IsSubType<Call<T>>,
{
    pub fn new() -> Self {
        Self(Default::default())
    }

    pub fn get_priority_vanilla() -> u64 {
        // Return high priority so that every extrinsic except set_weights function will
        // have a higher priority than the set_weights call
        u64::MAX
    }

    pub fn get_priority_set_weights(who: &T::AccountId, netuid: NetUid) -> u64 {
        Pallet::<T>::get_priority_set_weights(who, netuid)
    }

    pub fn get_priority_staking(
        coldkey: &T::AccountId,
        hotkey: &T::AccountId,
        stake_amount: u64,
    ) -> u64 {
        Pallet::<T>::get_priority_staking(coldkey, hotkey, stake_amount)
    }

    pub fn check_weights_min_stake(who: &T::AccountId, netuid: NetUid) -> bool {
        Pallet::<T>::check_weights_min_stake(who, netuid)
    }

    pub fn result_to_validity(result: Result<(), Error<T>>, priority: u64) -> TransactionValidity {
        if let Err(err) = result {
            match err {
                Error::<T>::AmountTooLow => Err(InvalidTransaction::Custom(
                    CustomTransactionError::StakeAmountTooLow.into(),
                )
                .into()),
                Error::<T>::SubnetNotExists => Err(InvalidTransaction::Custom(
                    CustomTransactionError::SubnetDoesntExist.into(),
                )
                .into()),
                Error::<T>::NotEnoughBalanceToStake => Err(InvalidTransaction::Custom(
                    CustomTransactionError::BalanceTooLow.into(),
                )
                .into()),
                Error::<T>::HotKeyAccountNotExists => Err(InvalidTransaction::Custom(
                    CustomTransactionError::HotkeyAccountDoesntExist.into(),
                )
                .into()),
                Error::<T>::NotEnoughStakeToWithdraw => Err(InvalidTransaction::Custom(
                    CustomTransactionError::NotEnoughStakeToWithdraw.into(),
                )
                .into()),
                Error::<T>::InsufficientLiquidity => Err(InvalidTransaction::Custom(
                    CustomTransactionError::InsufficientLiquidity.into(),
                )
                .into()),
                Error::<T>::SlippageTooHigh => Err(InvalidTransaction::Custom(
                    CustomTransactionError::SlippageTooHigh.into(),
                )
                .into()),
                Error::<T>::TransferDisallowed => Err(InvalidTransaction::Custom(
                    CustomTransactionError::TransferDisallowed.into(),
                )
                .into()),
                Error::<T>::HotKeyNotRegisteredInNetwork => Err(InvalidTransaction::Custom(
                    CustomTransactionError::HotKeyNotRegisteredInNetwork.into(),
                )
                .into()),
                Error::<T>::InvalidIpAddress => Err(InvalidTransaction::Custom(
                    CustomTransactionError::InvalidIpAddress.into(),
                )
                .into()),
                Error::<T>::ServingRateLimitExceeded => Err(InvalidTransaction::Custom(
                    CustomTransactionError::ServingRateLimitExceeded.into(),
                )
                .into()),
                Error::<T>::InvalidPort => Err(InvalidTransaction::Custom(
                    CustomTransactionError::InvalidPort.into(),
                )
                .into()),
                _ => Err(
                    InvalidTransaction::Custom(CustomTransactionError::BadRequest.into()).into(),
                ),
            }
        } else {
            Ok(ValidTransaction {
                priority,
                ..Default::default()
            })
        }
    }
}

impl<T: Config + Send + Sync + TypeInfo> sp_std::fmt::Debug for SubtensorSignedExtension<T> {
    fn fmt(&self, f: &mut sp_std::fmt::Formatter) -> sp_std::fmt::Result {
        write!(f, "SubtensorSignedExtension")
    }
}

impl<T: Config + Send + Sync + TypeInfo + pallet_balances::Config> SignedExtension
    for SubtensorSignedExtension<T>
where
    <T as frame_system::Config>::RuntimeCall:
        Dispatchable<Info = DispatchInfo, PostInfo = PostDispatchInfo>,
    <T as frame_system::Config>::RuntimeCall: IsSubType<Call<T>>,
    <T as frame_system::Config>::RuntimeCall: IsSubType<BalancesCall<T>>,
{
    const IDENTIFIER: &'static str = "SubtensorSignedExtension";

    type AccountId = T::AccountId;
    type Call = <T as frame_system::Config>::RuntimeCall;
    type AdditionalSigned = ();
    type Pre = (CallType, u64, Self::AccountId);

    fn additional_signed(&self) -> Result<Self::AdditionalSigned, TransactionValidityError> {
        Ok(())
    }

    fn validate(
        &self,
        who: &Self::AccountId,
        call: &Self::Call,
        _info: &DispatchInfoOf<Self::Call>,
        _len: usize,
    ) -> TransactionValidity {
        match call.is_sub_type() {
            Some(Call::commit_weights { netuid, .. }) => {
                if Self::check_weights_min_stake(who, *netuid) {
                    let priority: u64 = Self::get_priority_set_weights(who, *netuid);
                    Ok(ValidTransaction {
                        priority,
                        longevity: 1,
                        ..Default::default()
                    })
                } else {
                    Err(InvalidTransaction::Custom(
                        CustomTransactionError::StakeAmountTooLow.into(),
                    )
                    .into())
                }
            }
            Some(Call::reveal_weights { netuid, .. }) => {
                if Self::check_weights_min_stake(who, *netuid) {
                    let priority: u64 = Self::get_priority_set_weights(who, *netuid);
                    Ok(ValidTransaction {
                        priority,
                        longevity: 1,
                        ..Default::default()
                    })
                } else {
                    Err(InvalidTransaction::Custom(
                        CustomTransactionError::StakeAmountTooLow.into(),
                    )
                    .into())
                }
            }
            Some(Call::batch_reveal_weights { netuid, .. }) => {
                if Self::check_weights_min_stake(who, *netuid) {
                    let priority: u64 = Self::get_priority_set_weights(who, *netuid);
                    Ok(ValidTransaction {
                        priority,
                        longevity: 1,
                        ..Default::default()
                    })
                } else {
                    Err(InvalidTransaction::Custom(
                        CustomTransactionError::StakeAmountTooLow.into(),
                    )
                    .into())
                }
            }
            Some(Call::set_weights { netuid, .. }) => {
                if Self::check_weights_min_stake(who, *netuid) {
                    let priority: u64 = Self::get_priority_set_weights(who, *netuid);
                    Ok(ValidTransaction {
                        priority,
                        longevity: 1,
                        ..Default::default()
                    })
                } else {
                    Err(InvalidTransaction::Custom(
                        CustomTransactionError::StakeAmountTooLow.into(),
                    )
                    .into())
                }
            }
            Some(Call::set_tao_weights { netuid, hotkey, .. }) => {
                if Self::check_weights_min_stake(hotkey, *netuid) {
                    let priority: u64 = Self::get_priority_set_weights(hotkey, *netuid);
                    Ok(ValidTransaction {
                        priority,
                        longevity: 1,
                        ..Default::default()
                    })
                } else {
                    Err(InvalidTransaction::Custom(
                        CustomTransactionError::StakeAmountTooLow.into(),
                    )
                    .into())
                }
            }
            Some(Call::commit_crv3_weights { netuid, .. }) => {
                if Self::check_weights_min_stake(who, *netuid) {
                    let priority: u64 = Pallet::<T>::get_priority_set_weights(who, *netuid);
                    Ok(ValidTransaction {
                        priority,
                        longevity: 1,
                        ..Default::default()
                    })
                } else {
                    Err(InvalidTransaction::Custom(
                        CustomTransactionError::StakeAmountTooLow.into(),
                    )
                    .into())
                }
            }
            Some(Call::add_stake {
                hotkey,
                netuid,
                amount_staked,
            }) => {
                if ColdkeySwapScheduled::<T>::contains_key(who) {
                    return InvalidTransaction::Custom(
                        CustomTransactionError::ColdkeyInSwapSchedule.into(),
                    )
                    .into();
                }
                // Fully validate the user input
                Self::result_to_validity(
                    Pallet::<T>::validate_add_stake(
                        who,
                        hotkey,
                        *netuid,
                        *amount_staked,
                        *amount_staked,
                        false,
                    ),
                    Self::get_priority_staking(who, hotkey, *amount_staked),
                )
            }
            Some(Call::add_stake_limit {
                hotkey,
                netuid,
                amount_staked,
                limit_price,
                allow_partial,
            }) => {
                if ColdkeySwapScheduled::<T>::contains_key(who) {
                    return InvalidTransaction::Custom(
                        CustomTransactionError::ColdkeyInSwapSchedule.into(),
                    )
                    .into();
                }

                // Calculate the maximum amount that can be executed with price limit
                let Ok(max_amount) = Pallet::<T>::get_max_amount_add(*netuid, *limit_price) else {
                    return InvalidTransaction::Custom(
                        CustomTransactionError::ZeroMaxAmount.into(),
                    )
                    .into();
                };

                // Fully validate the user input
                Self::result_to_validity(
                    Pallet::<T>::validate_add_stake(
                        who,
                        hotkey,
                        *netuid,
                        *amount_staked,
                        max_amount,
                        *allow_partial,
                    ),
                    Self::get_priority_staking(who, hotkey, *amount_staked),
                )
            }
            Some(Call::remove_stake {
                hotkey,
                netuid,
                amount_unstaked,
            }) => {
                // Fully validate the user input
                Self::result_to_validity(
                    Pallet::<T>::validate_remove_stake(
                        who,
                        hotkey,
                        *netuid,
                        *amount_unstaked,
                        *amount_unstaked,
                        false,
                    ),
                    Self::get_priority_staking(who, hotkey, *amount_unstaked),
                )
            }
            Some(Call::remove_stake_limit {
                hotkey,
                netuid,
                amount_unstaked,
                limit_price,
                allow_partial,
            }) => {
                // Calculate the maximum amount that can be executed with price limit
                let Ok(max_amount) = Pallet::<T>::get_max_amount_remove(*netuid, *limit_price)
                else {
                    return InvalidTransaction::Custom(
                        CustomTransactionError::ZeroMaxAmount.into(),
                    )
                    .into();
                };

                // Fully validate the user input
                Self::result_to_validity(
                    Pallet::<T>::validate_remove_stake(
                        who,
                        hotkey,
                        *netuid,
                        *amount_unstaked,
                        max_amount,
                        *allow_partial,
                    ),
                    Self::get_priority_staking(who, hotkey, *amount_unstaked),
                )
            }
            Some(Call::unstake_all { hotkey }) => {
                // Fully validate the user input
                Self::result_to_validity(
                    Pallet::<T>::validate_unstake_all(who, hotkey, false),
                    Self::get_priority_vanilla(),
                )
            }
            Some(Call::unstake_all_alpha { hotkey }) => {
                // Fully validate the user input
                Self::result_to_validity(
                    Pallet::<T>::validate_unstake_all(who, hotkey, true),
                    Self::get_priority_vanilla(),
                )
            }
            Some(Call::move_stake {
                origin_hotkey,
                destination_hotkey,
                origin_netuid,
                destination_netuid,
                alpha_amount,
            }) => {
                if ColdkeySwapScheduled::<T>::contains_key(who) {
                    return InvalidTransaction::Custom(
                        CustomTransactionError::ColdkeyInSwapSchedule.into(),
                    )
                    .into();
                }

                // Fully validate the user input
                Self::result_to_validity(
                    Pallet::<T>::validate_stake_transition(
                        who,
                        who,
                        origin_hotkey,
                        destination_hotkey,
                        *origin_netuid,
                        *destination_netuid,
                        *alpha_amount,
                        *alpha_amount,
                        None,
                        false,
                    ),
                    Self::get_priority_staking(who, origin_hotkey, *alpha_amount),
                )
            }
            Some(Call::transfer_stake {
                destination_coldkey,
                hotkey,
                origin_netuid,
                destination_netuid,
                alpha_amount,
            }) => {
                if ColdkeySwapScheduled::<T>::contains_key(who) {
                    return InvalidTransaction::Custom(
                        CustomTransactionError::ColdkeyInSwapSchedule.into(),
                    )
                    .into();
                }

                // Fully validate the user input
                Self::result_to_validity(
                    Pallet::<T>::validate_stake_transition(
                        who,
                        destination_coldkey,
                        hotkey,
                        hotkey,
                        *origin_netuid,
                        *destination_netuid,
                        *alpha_amount,
                        *alpha_amount,
                        None,
                        true,
                    ),
                    Self::get_priority_staking(who, hotkey, *alpha_amount),
                )
            }
            Some(Call::swap_stake {
                hotkey,
                origin_netuid,
                destination_netuid,
                alpha_amount,
            }) => {
                if ColdkeySwapScheduled::<T>::contains_key(who) {
                    return InvalidTransaction::Custom(
                        CustomTransactionError::ColdkeyInSwapSchedule.into(),
                    )
                    .into();
                }

                // Fully validate the user input
                Self::result_to_validity(
                    Pallet::<T>::validate_stake_transition(
                        who,
                        who,
                        hotkey,
                        hotkey,
                        *origin_netuid,
                        *destination_netuid,
                        *alpha_amount,
                        *alpha_amount,
                        None,
                        false,
                    ),
                    Self::get_priority_staking(who, hotkey, *alpha_amount),
                )
            }
            Some(Call::swap_stake_limit {
                hotkey,
                origin_netuid,
                destination_netuid,
                alpha_amount,
                limit_price,
                allow_partial,
            }) => {
                if ColdkeySwapScheduled::<T>::contains_key(who) {
                    return InvalidTransaction::Custom(
                        CustomTransactionError::ColdkeyInSwapSchedule.into(),
                    )
                    .into();
                }

                // Get the max amount possible to exchange
                let Ok(max_amount) = Pallet::<T>::get_max_amount_move(
                    *origin_netuid,
                    *destination_netuid,
                    *limit_price,
                ) else {
                    return InvalidTransaction::Custom(
                        CustomTransactionError::ZeroMaxAmount.into(),
                    )
                    .into();
                };

                // Fully validate the user input
                Self::result_to_validity(
                    Pallet::<T>::validate_stake_transition(
                        who,
                        who,
                        hotkey,
                        hotkey,
                        *origin_netuid,
                        *destination_netuid,
                        *alpha_amount,
                        max_amount,
                        Some(*allow_partial),
                        false,
                    ),
                    Self::get_priority_staking(who, hotkey, *alpha_amount),
                )
            }
            Some(Call::register { netuid, .. } | Call::burned_register { netuid, .. }) => {
                if ColdkeySwapScheduled::<T>::contains_key(who) {
                    return InvalidTransaction::Custom(
                        CustomTransactionError::ColdkeyInSwapSchedule.into(),
                    )
                    .into();
                }

                let registrations_this_interval =
                    Pallet::<T>::get_registrations_this_interval(*netuid);
                let max_registrations_per_interval =
                    Pallet::<T>::get_target_registrations_per_interval(*netuid);
                if registrations_this_interval >= (max_registrations_per_interval.saturating_mul(3))
                {
                    // If the registration limit for the interval is exceeded, reject the transaction
                    return Err(InvalidTransaction::Custom(
                        CustomTransactionError::RateLimitExceeded.into(),
                    )
                    .into());
                }
                Ok(ValidTransaction {
                    priority: Self::get_priority_vanilla(),
                    ..Default::default()
                })
            }
            Some(Call::register_network { .. }) => Ok(ValidTransaction {
                priority: Self::get_priority_vanilla(),
                ..Default::default()
            }),
            Some(Call::dissolve_network { .. }) => {
                if ColdkeySwapScheduled::<T>::contains_key(who) {
                    InvalidTransaction::Custom(CustomTransactionError::ColdkeyInSwapSchedule.into())
                        .into()
                } else {
                    Ok(ValidTransaction {
                        priority: Self::get_priority_vanilla(),
                        ..Default::default()
                    })
                }
            }
            Some(Call::serve_axon {
                netuid,
                version,
                ip,
                port,
                ip_type,
                protocol,
                placeholder1,
                placeholder2,
            }) => {
                // Fully validate the user input
                Self::result_to_validity(
                    Pallet::<T>::validate_serve_axon(
                        who,
                        *netuid,
                        *version,
                        *ip,
                        *port,
                        *ip_type,
                        *protocol,
                        *placeholder1,
                        *placeholder2,
                    ),
                    Self::get_priority_vanilla(),
                )
            }
            _ => {
                if let Some(
                    BalancesCall::transfer_keep_alive { .. }
                    | BalancesCall::transfer_all { .. }
                    | BalancesCall::transfer_allow_death { .. },
                ) = call.is_sub_type()
                {
                    if ColdkeySwapScheduled::<T>::contains_key(who) {
                        return InvalidTransaction::Custom(
                            CustomTransactionError::ColdkeyInSwapSchedule.into(),
                        )
                        .into();
                    }
                }
                Ok(ValidTransaction {
                    priority: Self::get_priority_vanilla(),
                    ..Default::default()
                })
            }
        }
    }

    // NOTE: Add later when we put in a pre and post dispatch step.
    fn pre_dispatch(
        self,
        who: &Self::AccountId,
        call: &Self::Call,
        info: &DispatchInfoOf<Self::Call>,
        len: usize,
    ) -> Result<Self::Pre, TransactionValidityError> {
        // We need to perform same checks as Self::validate so that
        // the validation is performed during Executive::apply_extrinsic as well.
        // this prevents inclusion of invalid tx in a block by malicious block author.
        self.validate(who, call, info, len)?;
        match call.is_sub_type() {
            Some(Call::add_stake { .. }) => {
                let transaction_fee = 100000;
                Ok((CallType::AddStake, transaction_fee, who.clone()))
            }
            Some(Call::remove_stake { .. }) => {
                let transaction_fee = 0;
                Ok((CallType::RemoveStake, transaction_fee, who.clone()))
            }
            Some(Call::set_weights { .. }) => {
                let transaction_fee = 0;
                Ok((CallType::SetWeights, transaction_fee, who.clone()))
            }
            Some(Call::commit_weights { .. }) => {
                let transaction_fee = 0;
                Ok((CallType::SetWeights, transaction_fee, who.clone()))
            }
            Some(Call::reveal_weights { .. }) => {
                let transaction_fee = 0;
                Ok((CallType::SetWeights, transaction_fee, who.clone()))
            }
            Some(Call::register { .. }) => {
                let transaction_fee = 0;
                Ok((CallType::Register, transaction_fee, who.clone()))
            }
            Some(Call::serve_axon { .. }) => {
                let transaction_fee = 0;
                Ok((CallType::Serve, transaction_fee, who.clone()))
            }
            Some(Call::serve_axon_tls { .. }) => {
                let transaction_fee = 0;
                Ok((CallType::Serve, transaction_fee, who.clone()))
            }
            Some(Call::register_network { .. }) => {
                let transaction_fee = 0;
                Ok((CallType::RegisterNetwork, transaction_fee, who.clone()))
            }
            _ => {
                let transaction_fee = 0;
                Ok((CallType::Other, transaction_fee, who.clone()))
            }
        }
    }

    fn post_dispatch(
        maybe_pre: Option<Self::Pre>,
        _info: &DispatchInfoOf<Self::Call>,
        _post_info: &PostDispatchInfoOf<Self::Call>,
        _len: usize,
        _result: &dispatch::DispatchResult,
    ) -> Result<(), TransactionValidityError> {
        if let Some((call_type, _transaction_fee, _who)) = maybe_pre {
            match call_type {
                CallType::SetWeights => {
                    log::debug!("Not Implemented!");
                }
                CallType::AddStake => {
                    log::debug!("Not Implemented! Need to add potential transaction fees here.");
                }
                CallType::RemoveStake => {
                    log::debug!("Not Implemented! Need to add potential transaction fees here.");
                }
                CallType::Register => {
                    log::debug!("Not Implemented!");
                }
                _ => {
                    log::debug!("Not Implemented!");
                }
            }
        }
        Ok(())
    }
}

use sp_std::vec;

// TODO: unravel this rats nest, for some reason rustc thinks this is unused even though it's
// used not 25 lines below
#[allow(unused)]
use sp_std::vec::Vec;
use subtensor_macros::freeze_struct;

/// Trait for managing a membership pallet instance in the runtime
pub trait MemberManagement<AccountId> {
    /// Add member
    fn add_member(account: &AccountId) -> DispatchResultWithPostInfo;

    /// Remove a member
    fn remove_member(account: &AccountId) -> DispatchResultWithPostInfo;

    /// Swap member
    fn swap_member(remove: &AccountId, add: &AccountId) -> DispatchResultWithPostInfo;

    /// Get all members
    fn members() -> Vec<AccountId>;

    /// Check if an account is apart of the set
    fn is_member(account: &AccountId) -> bool;

    /// Get our maximum member count
    fn max_members() -> u32;
}

impl<T> MemberManagement<T> for () {
    /// Add member
    fn add_member(_: &T) -> DispatchResultWithPostInfo {
        Ok(().into())
    }

    // Remove a member
    fn remove_member(_: &T) -> DispatchResultWithPostInfo {
        Ok(().into())
    }

    // Swap member
    fn swap_member(_: &T, _: &T) -> DispatchResultWithPostInfo {
        Ok(().into())
    }

    // Get all members
    fn members() -> Vec<T> {
        vec![]
    }

    // Check if an account is apart of the set
    fn is_member(_: &T) -> bool {
        false
    }

    fn max_members() -> u32 {
        0
    }
}

/// Trait for interacting with collective pallets
pub trait CollectiveInterface<AccountId, Hash, ProposalIndex> {
    /// Remove vote
    fn remove_votes(hotkey: &AccountId) -> Result<bool, DispatchError>;

    fn add_vote(
        hotkey: &AccountId,
        proposal: Hash,
        index: ProposalIndex,
        approve: bool,
    ) -> Result<bool, DispatchError>;
}

impl<T, H, P> CollectiveInterface<T, H, P> for () {
    fn remove_votes(_: &T) -> Result<bool, DispatchError> {
        Ok(true)
    }

    fn add_vote(_: &T, _: H, _: P, _: bool) -> Result<bool, DispatchError> {
        Ok(true)
    }
}

impl<T: Config + pallet_balances::Config<Balance = u64>>
    subtensor_runtime_common::SubnetInfo<T::AccountId> for Pallet<T>
{
    fn tao_reserve(netuid: NetUid) -> u64 {
        SubnetTAO::<T>::get(u16::from(netuid))
            .saturating_add(SubnetTaoProvided::<T>::get(u16::from(netuid)))
    }

    fn alpha_reserve(netuid: NetUid) -> u64 {
        SubnetAlphaIn::<T>::get(u16::from(netuid))
            .saturating_add(SubnetAlphaInProvided::<T>::get(u16::from(netuid)))
    }

    fn exists(netuid: NetUid) -> bool {
        Self::if_subnet_exist(u16::from(netuid))
    }

    fn mechanism(netuid: NetUid) -> u16 {
        SubnetMechanism::<T>::get(u16::from(netuid))
    }

    fn is_owner(account_id: &T::AccountId, netuid: NetUid) -> bool {
        SubnetOwner::<T>::get(u16::from(netuid)) == *account_id
    }
}

impl<T: Config + pallet_balances::Config<Balance = u64>>
    subtensor_runtime_common::BalanceOps<T::AccountId> for Pallet<T>
{
    fn tao_balance(account_id: &T::AccountId) -> u64 {
        pallet_balances::Pallet::<T>::free_balance(account_id)
    }

    fn alpha_balance(netuid: NetUid, coldkey: &T::AccountId, hotkey: &T::AccountId) -> u64 {
        Self::get_stake_for_hotkey_and_coldkey_on_subnet(hotkey, coldkey, netuid.into())
    }

    fn increase_balance(coldkey: &T::AccountId, tao: u64) {
        Self::add_balance_to_coldkey_account(coldkey, tao)
    }

    fn decrease_balance(coldkey: &T::AccountId, tao: u64) -> Result<u64, DispatchError> {
        Self::remove_balance_from_coldkey_account(coldkey, tao)
    }

    fn increase_stake(
        coldkey: &T::AccountId,
        hotkey: &T::AccountId,
        netuid: NetUid,
        alpha: u64,
    ) -> Result<(), DispatchError> {
        ensure!(
            Self::hotkey_account_exists(hotkey),
            Error::<T>::HotKeyAccountNotExists
        );

        Self::increase_stake_for_hotkey_and_coldkey_on_subnet(
            hotkey,
            coldkey,
            netuid.into(),
            alpha,
        );

        Ok(())
    }

    fn decrease_stake(
        coldkey: &T::AccountId,
        hotkey: &T::AccountId,
        netuid: NetUid,
        alpha: u64,
    ) -> Result<u64, DispatchError> {
        ensure!(
            Self::hotkey_account_exists(hotkey),
            Error::<T>::HotKeyAccountNotExists
        );

        Ok(Self::decrease_stake_for_hotkey_and_coldkey_on_subnet(
            hotkey,
            coldkey,
            netuid.into(),
            alpha,
        ))
    }

    fn increase_provided_tao_reserve(netuid: NetUid, tao: u64) {
        Self::increase_provided_tao_reserve(netuid, tao);
    }

    fn decrease_provided_tao_reserve(netuid: NetUid, tao: u64) {
        Self::decrease_provided_tao_reserve(netuid, tao);
    }

    fn increase_provided_alpha_reserve(netuid: NetUid, alpha: u64) {
        Self::increase_provided_alpha_reserve(netuid, alpha);
    }

    fn decrease_provided_alpha_reserve(netuid: NetUid, alpha: u64) {
        Self::decrease_provided_alpha_reserve(netuid, alpha);
    }
}

/// Enum that defines types of rate limited operations for
/// storing last block when this operation occured
#[derive(Encode, Decode, Clone, PartialEq, Eq, Debug, TypeInfo)]
pub enum RateLimitKey {
    // The setting sn owner hotkey operation is rate limited per netuid
    SetSNOwnerHotkey(NetUid),
}<|MERGE_RESOLUTION|>--- conflicted
+++ resolved
@@ -1013,14 +1013,10 @@
         StorageMap<_, Identity, NetUid, u128, ValueQuery, DefaultZeroU128<T>>;
     #[pallet::storage] // --- MAP ( netuid ) --> tao_in_subnet | Returns the amount of TAO in the subnet.
     pub type SubnetTAO<T: Config> =
-<<<<<<< HEAD
-        StorageMap<_, Identity, u16, u64, ValueQuery, DefaultZeroU64<T>>;
+        StorageMap<_, Identity, NetUid, u64, ValueQuery, DefaultZeroU64<T>>;
     #[pallet::storage] // --- MAP ( netuid ) --> tao_in_user_subnet | Returns the amount of TAO in the subnet reserve provided by users as liquidity.
     pub type SubnetTaoProvided<T: Config> =
-        StorageMap<_, Identity, u16, u64, ValueQuery, DefaultZeroU64<T>>;
-=======
         StorageMap<_, Identity, NetUid, u64, ValueQuery, DefaultZeroU64<T>>;
->>>>>>> 1f41b5ec
     #[pallet::storage] // --- MAP ( netuid ) --> alpha_in_emission | Returns the amount of alph in  emission into the pool per block.
     pub type SubnetAlphaInEmission<T: Config> =
         StorageMap<_, Identity, NetUid, u64, ValueQuery, DefaultZeroU64<T>>;
@@ -1032,18 +1028,13 @@
         StorageMap<_, Identity, NetUid, u64, ValueQuery, DefaultZeroU64<T>>;
     #[pallet::storage] // --- MAP ( netuid ) --> alpha_supply_in_pool | Returns the amount of alpha in the pool.
     pub type SubnetAlphaIn<T: Config> =
-<<<<<<< HEAD
-        StorageMap<_, Identity, u16, u64, ValueQuery, DefaultZeroU64<T>>;
+        StorageMap<_, Identity, NetUid, u64, ValueQuery, DefaultZeroU64<T>>;
     #[pallet::storage] // --- MAP ( netuid ) --> alpha_supply_user_in_pool | Returns the amount of alpha in the pool provided by users as liquidity.
     pub type SubnetAlphaInProvided<T: Config> =
-        StorageMap<_, Identity, u16, u64, ValueQuery, DefaultZeroU64<T>>;
+        StorageMap<_, Identity, NetUid, u64, ValueQuery, DefaultZeroU64<T>>;
     #[pallet::storage]
     /// --- MAP ( netuid ) --> alpha_supply_in_subnet | Returns the amount of alpha in the subnet.
     /// TODO: Deprecate, not accurate and not used in v3 anymore
-=======
-        StorageMap<_, Identity, NetUid, u64, ValueQuery, DefaultZeroU64<T>>;
-    #[pallet::storage] // --- MAP ( netuid ) --> alpha_supply_in_subnet | Returns the amount of alpha in the subnet.
->>>>>>> 1f41b5ec
     pub type SubnetAlphaOut<T: Config> =
         StorageMap<_, Identity, NetUid, u64, ValueQuery, DefaultZeroU64<T>>;
     #[pallet::storage] // --- MAP ( cold ) --> Vec<hot> | Maps coldkey to hotkeys that stake to it
@@ -2565,25 +2556,23 @@
     subtensor_runtime_common::SubnetInfo<T::AccountId> for Pallet<T>
 {
     fn tao_reserve(netuid: NetUid) -> u64 {
-        SubnetTAO::<T>::get(u16::from(netuid))
-            .saturating_add(SubnetTaoProvided::<T>::get(u16::from(netuid)))
+        SubnetTAO::<T>::get(netuid).saturating_add(SubnetTaoProvided::<T>::get(netuid))
     }
 
     fn alpha_reserve(netuid: NetUid) -> u64 {
-        SubnetAlphaIn::<T>::get(u16::from(netuid))
-            .saturating_add(SubnetAlphaInProvided::<T>::get(u16::from(netuid)))
+        SubnetAlphaIn::<T>::get(netuid).saturating_add(SubnetAlphaInProvided::<T>::get(netuid))
     }
 
     fn exists(netuid: NetUid) -> bool {
-        Self::if_subnet_exist(u16::from(netuid))
+        Self::if_subnet_exist(netuid)
     }
 
     fn mechanism(netuid: NetUid) -> u16 {
-        SubnetMechanism::<T>::get(u16::from(netuid))
+        SubnetMechanism::<T>::get(netuid)
     }
 
     fn is_owner(account_id: &T::AccountId, netuid: NetUid) -> bool {
-        SubnetOwner::<T>::get(u16::from(netuid)) == *account_id
+        SubnetOwner::<T>::get(netuid) == *account_id
     }
 }
 
@@ -2595,7 +2584,7 @@
     }
 
     fn alpha_balance(netuid: NetUid, coldkey: &T::AccountId, hotkey: &T::AccountId) -> u64 {
-        Self::get_stake_for_hotkey_and_coldkey_on_subnet(hotkey, coldkey, netuid.into())
+        Self::get_stake_for_hotkey_and_coldkey_on_subnet(hotkey, coldkey, netuid)
     }
 
     fn increase_balance(coldkey: &T::AccountId, tao: u64) {
@@ -2617,12 +2606,7 @@
             Error::<T>::HotKeyAccountNotExists
         );
 
-        Self::increase_stake_for_hotkey_and_coldkey_on_subnet(
-            hotkey,
-            coldkey,
-            netuid.into(),
-            alpha,
-        );
+        Self::increase_stake_for_hotkey_and_coldkey_on_subnet(hotkey, coldkey, netuid, alpha);
 
         Ok(())
     }
@@ -2639,10 +2623,7 @@
         );
 
         Ok(Self::decrease_stake_for_hotkey_and_coldkey_on_subnet(
-            hotkey,
-            coldkey,
-            netuid.into(),
-            alpha,
+            hotkey, coldkey, netuid, alpha,
         ))
     }
 
