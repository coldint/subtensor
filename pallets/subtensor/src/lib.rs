--- conflicted
+++ resolved
@@ -1426,15 +1426,9 @@
         /// * 'MaxWeightExceeded':
         /// 	- Attempting to set weights with max value exceeding limit.
         #[pallet::call_index(0)]
-<<<<<<< HEAD
-        #[pallet::weight((Weight::from_parts(10_151_000_000, 0)
-		.saturating_add(T::DbWeight::get().reads(4104))
-		.saturating_add(T::DbWeight::get().writes(2)), DispatchClass::Normal, Pays::No))]
-=======
         #[pallet::weight((Weight::from_parts(22_060_000_000, 0)
         .saturating_add(T::DbWeight::get().reads(4106))
         .saturating_add(T::DbWeight::get().writes(2)), DispatchClass::Normal, Pays::No))]
->>>>>>> 0120e422
         pub fn set_weights(
             origin: OriginFor<T>,
             netuid: u16,
@@ -2155,17 +2149,11 @@
 
         /// User register a new subnetwork
         #[pallet::call_index(59)]
-        #[pallet::weight((Weight::from_parts(157_000_000, 0)
-		.saturating_add(T::DbWeight::get().reads(16))
-<<<<<<< HEAD
-		.saturating_add(T::DbWeight::get().writes(28)), DispatchClass::Operational, Pays::No))]
+        #[pallet::weight((Weight::from_parts(85_000_000, 0)
+        .saturating_add(T::DbWeight::get().reads(16))
+        .saturating_add(T::DbWeight::get().writes(28)), DispatchClass::Operational, Pays::No))]
         pub fn register_network(origin: OriginFor<T>, hotkey: T::AccountId) -> DispatchResult {
             Self::user_add_network(origin, hotkey)
-=======
-		.saturating_add(T::DbWeight::get().writes(30)), DispatchClass::Operational, Pays::No))]
-        pub fn register_network(origin: OriginFor<T>) -> DispatchResult {
-            Self::user_add_network(origin)
->>>>>>> 0120e422
         }
 
         /// Facility extrinsic for user to get taken from faucet
