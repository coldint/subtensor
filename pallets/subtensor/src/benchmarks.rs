//! Subtensor pallet benchmarking.
#![allow(clippy::arithmetic_side_effects, clippy::unwrap_used)]
#![cfg(feature = "runtime-benchmarks")]

use crate::Pallet as Subtensor;
use crate::*;
use codec::Compact;
use frame_benchmarking::v2::*;
use frame_support::{StorageDoubleMap, assert_ok};
use frame_system::{RawOrigin, pallet_prelude::BlockNumberFor};
pub use pallet::*;
use sp_core::H256;
use sp_runtime::{
    BoundedVec, Percent,
    traits::{BlakeTwo256, Hash},
};
use sp_std::vec;

#[frame_benchmarking::v2::benchmarks]
mod pallet_benchmarks {
    use super::*;

    #[benchmark]
    fn register() {
        let netuid = NetUid::from(1);
        let tempo: u16 = 1;
        let hotkey: T::AccountId = account("Alice", 0, 1);
        let coldkey: T::AccountId = account("Test", 0, 2);

        Subtensor::<T>::init_new_network(netuid, tempo);
        Subtensor::<T>::set_network_registration_allowed(netuid, true);
        Subtensor::<T>::set_network_pow_registration_allowed(netuid, true);

        let block_number: u64 = Subtensor::<T>::get_current_block_as_u64();
        let (nonce, work): (u64, Vec<u8>) =
            Subtensor::<T>::create_work_for_block_number(netuid, block_number, 3, &hotkey);

        #[extrinsic_call]
        _(
            RawOrigin::Signed(hotkey.clone()),
            netuid,
            block_number,
            nonce,
            work,
            hotkey.clone(),
            coldkey.clone(),
        );
    }

    #[benchmark]
    fn set_weights() {
        let netuid = NetUid::from(1);
        let version_key: u64 = 1;
        let tempo: u16 = 1;

        Subtensor::<T>::init_new_network(netuid, tempo);
        Subtensor::<T>::set_max_allowed_uids(netuid, 4096);
        SubtokenEnabled::<T>::insert(netuid, true);
        Subtensor::<T>::set_network_registration_allowed(netuid, true);
        Subtensor::<T>::set_max_registrations_per_block(netuid, 4096);
        Subtensor::<T>::set_target_registrations_per_interval(netuid, 4096);

        let mut seed: u32 = 1;
        let mut dests = Vec::new();
        let mut weights = Vec::new();
        let signer: T::AccountId = account("Alice", 0, seed);

        for _ in 0..4096 {
            let hotkey: T::AccountId = account("Alice", 0, seed);
            let coldkey: T::AccountId = account("Test", 0, seed);
            seed += 1;

            Subtensor::<T>::set_burn(netuid, 1);
            let amount_to_be_staked: u64 = 1_000_000;
            Subtensor::<T>::add_balance_to_coldkey_account(&coldkey, amount_to_be_staked);

            assert_ok!(Subtensor::<T>::do_burned_registration(
                RawOrigin::Signed(coldkey.clone()).into(),
                netuid,
                hotkey.clone()
            ));
            let uid = Subtensor::<T>::get_uid_for_net_and_hotkey(netuid, &hotkey).unwrap();
            Subtensor::<T>::set_validator_permit_for_uid(netuid, uid, true);

            dests.push(uid);
            weights.push(uid);
        }

        #[extrinsic_call]
        _(
            RawOrigin::Signed(signer.clone()),
            netuid,
            dests,
            weights,
            version_key,
        );
    }

    #[benchmark]
    fn become_delegate() {
        let netuid = NetUid::from(1);
        let tempo: u16 = 1;

        Subtensor::<T>::init_new_network(netuid, tempo);
        SubtokenEnabled::<T>::insert(netuid, true);
        Subtensor::<T>::set_burn(netuid, 1);
        Subtensor::<T>::set_max_allowed_uids(netuid, 4096);
        Subtensor::<T>::set_network_registration_allowed(netuid, true);

        let seed: u32 = 1;
        let coldkey: T::AccountId = account("Test", 0, seed);
        let hotkey: T::AccountId = account("Alice", 0, seed);
        let amount_to_be_staked: u64 = 1_000_000_000;

        Subtensor::<T>::add_balance_to_coldkey_account(&coldkey, amount_to_be_staked);
        assert_ok!(Subtensor::<T>::do_burned_registration(
            RawOrigin::Signed(coldkey.clone()).into(),
            netuid,
            hotkey.clone()
        ));

        #[extrinsic_call]
        _(RawOrigin::Signed(coldkey.clone()), hotkey.clone());
    }

    #[benchmark]
    fn add_stake() {
        let netuid = NetUid::from(1);
        let tempo: u16 = 1;

        Subtensor::<T>::init_new_network(netuid, tempo);
        SubtokenEnabled::<T>::insert(netuid, true);
        Subtensor::<T>::set_burn(netuid, 1);
        Subtensor::<T>::set_network_registration_allowed(netuid, true);
        Subtensor::<T>::set_max_allowed_uids(netuid, 4096);

        let seed: u32 = 1;
        let coldkey: T::AccountId = account("Test", 0, seed);
        let hotkey: T::AccountId = account("Alice", 0, seed);
        let total_stake: u64 = 1_000_000_000;
        let amount: u64 = 60_000_000;

        Subtensor::<T>::add_balance_to_coldkey_account(&coldkey, total_stake);
        assert_ok!(Subtensor::<T>::do_burned_registration(
            RawOrigin::Signed(coldkey.clone()).into(),
            netuid,
            hotkey.clone()
        ));

        #[extrinsic_call]
        _(
            RawOrigin::Signed(coldkey.clone()),
            hotkey.clone(),
            netuid,
            amount,
        );
    }

    #[benchmark]
    fn serve_axon() {
        let netuid = NetUid::from(1);
        let caller: T::AccountId = whitelisted_caller();
        let version: u32 = 2;
        let ip: u128 = 1676056785;
        let port: u16 = 128;
        let ip_type: u8 = 4;
        let protocol: u8 = 0;
        let placeholder1: u8 = 0;
        let placeholder2: u8 = 0;

        Subtensor::<T>::init_new_network(netuid, 1);
        SubtokenEnabled::<T>::insert(netuid, true);
        Subtensor::<T>::set_max_allowed_uids(netuid, 4096);

        let reg_fee: u64 = Subtensor::<T>::get_burn_as_u64(netuid);
        let deposit = reg_fee.saturating_mul(2);
        Subtensor::<T>::add_balance_to_coldkey_account(&caller, deposit);

        assert_ok!(Subtensor::<T>::do_burned_registration(
            RawOrigin::Signed(caller.clone()).into(),
            netuid,
            caller.clone()
        ));
        Subtensor::<T>::set_serving_rate_limit(netuid, 0);

        #[extrinsic_call]
        _(
            RawOrigin::Signed(caller.clone()),
            netuid,
            version,
            ip,
            port,
            ip_type,
            protocol,
            placeholder1,
            placeholder2,
        );
    }

    #[benchmark]
    fn serve_prometheus() {
        let netuid = NetUid::from(1);
        let caller: T::AccountId = whitelisted_caller();
        let version: u32 = 2;
        let ip: u128 = 1676056785;
        let port: u16 = 128;
        let ip_type: u8 = 4;

        Subtensor::<T>::init_new_network(netuid, 1);
        SubtokenEnabled::<T>::insert(netuid, true);
        Subtensor::<T>::set_max_allowed_uids(netuid, 4096);

        let reg_fee: u64 = Subtensor::<T>::get_burn_as_u64(netuid);
        let deposit = reg_fee.saturating_mul(2);
        Subtensor::<T>::add_balance_to_coldkey_account(&caller, deposit);

        assert_ok!(Subtensor::<T>::do_burned_registration(
            RawOrigin::Signed(caller.clone()).into(),
            netuid,
            caller.clone()
        ));
        Subtensor::<T>::set_serving_rate_limit(netuid, 0);

        #[extrinsic_call]
        _(
            RawOrigin::Signed(caller.clone()),
            netuid,
            version,
            ip,
            port,
            ip_type,
        );
    }

    #[benchmark]
    fn burned_register() {
        let netuid = NetUid::from(1);
        let seed: u32 = 1;
        let hotkey: T::AccountId = account("Alice", 0, seed);
        let coldkey: T::AccountId = account("Test", 0, seed);

        Subtensor::<T>::init_new_network(netuid, 1);
        SubtokenEnabled::<T>::insert(netuid, true);
        Subtensor::<T>::set_burn(netuid, 1);

        let amount: u64 = 1_000_000;
        Subtensor::<T>::add_balance_to_coldkey_account(&coldkey, amount);

        #[extrinsic_call]
        _(RawOrigin::Signed(coldkey.clone()), netuid, hotkey.clone());
    }

    #[benchmark]
    fn root_register() {
        let netuid = NetUid::from(1);
        let seed: u32 = 1;
        let coldkey: T::AccountId = account("Test", 0, seed);
        let hotkey: T::AccountId = account("Alice", 0, seed);

        Subtensor::<T>::init_new_network(netuid, 1);
        SubtokenEnabled::<T>::insert(netuid, true);
        Subtensor::<T>::set_burn(netuid, 1);
        Subtensor::<T>::set_network_registration_allowed(netuid, true);
        Subtensor::<T>::set_max_allowed_uids(netuid, 4096);
        assert_eq!(Subtensor::<T>::get_max_allowed_uids(netuid), 4096);

        let amount: u64 = 100_000_000_000_000;
        Subtensor::<T>::add_balance_to_coldkey_account(&coldkey, amount);

        assert_ok!(Subtensor::<T>::do_burned_registration(
            RawOrigin::Signed(coldkey.clone()).into(),
            netuid,
            hotkey.clone()
        ));

        #[extrinsic_call]
        _(RawOrigin::Signed(coldkey.clone()), hotkey.clone());
    }

    #[benchmark]
    fn register_network() {
        let seed: u32 = 1;
        let coldkey: T::AccountId = account("Test", 0, seed);
        let hotkey: T::AccountId = account("TestHotkey", 0, seed);

        Subtensor::<T>::set_network_rate_limit(1);
        let amount: u64 = 100_000_000_000_000u64.saturating_mul(2);
        Subtensor::<T>::add_balance_to_coldkey_account(&coldkey, amount);

        #[extrinsic_call]
        _(RawOrigin::Signed(coldkey.clone()), hotkey.clone());
    }

    #[benchmark]
    fn commit_weights() {
        let tempo: u16 = 1;
        let netuid = NetUid::from(1);
        let version_key: u64 = 0;
        let uids: Vec<u16> = vec![0];
        let weight_values: Vec<u16> = vec![10];
        let hotkey: T::AccountId = account("hot", 0, 1);
        let coldkey: T::AccountId = account("cold", 0, 2);
        let start_nonce: u64 = 300_000;

        let commit_hash: H256 = BlakeTwo256::hash_of(&(
            hotkey.clone(),
            netuid,
            uids.clone(),
            weight_values.clone(),
            version_key,
        ));

        Subtensor::<T>::init_new_network(netuid, tempo);
        Subtensor::<T>::set_network_pow_registration_allowed(netuid, true);

        let block_number: u64 = Subtensor::<T>::get_current_block_as_u64();
        let (nonce, work) = Subtensor::<T>::create_work_for_block_number(
            netuid,
            block_number,
            start_nonce,
            &hotkey,
        );
        assert_ok!(Subtensor::<T>::register(
            RawOrigin::Signed(hotkey.clone()).into(),
            netuid,
            block_number,
            nonce,
            work,
            hotkey.clone(),
            coldkey.clone()
        ));
        Subtensor::<T>::set_validator_permit_for_uid(netuid, 0, true);
        Subtensor::<T>::set_commit_reveal_weights_enabled(netuid, true);

        #[extrinsic_call]
        _(RawOrigin::Signed(hotkey.clone()), netuid, commit_hash);
    }

    #[benchmark]
    fn reveal_weights() {
        let tempo: u16 = 0;
        let netuid = NetUid::from(1);
        let version_key: u64 = 0;
        let uids: Vec<u16> = vec![0];
        let weight_values: Vec<u16> = vec![10];
        let salt: Vec<u16> = vec![8];
        let hotkey: T::AccountId = account("hot", 0, 1);
        let coldkey: T::AccountId = account("cold", 1, 2);

        Subtensor::<T>::init_new_network(netuid, tempo);
        Subtensor::<T>::set_network_registration_allowed(netuid, true);
        Subtensor::<T>::set_network_pow_registration_allowed(netuid, true);

        let block_number: u64 = Subtensor::<T>::get_current_block_as_u64();
        let (nonce, work) =
            Subtensor::<T>::create_work_for_block_number(netuid, block_number, 3, &hotkey);

        let _ = Subtensor::<T>::register(
            RawOrigin::Signed(hotkey.clone()).into(),
            netuid,
            block_number,
            nonce,
            work.clone(),
            hotkey.clone(),
            coldkey.clone(),
        );

        Subtensor::<T>::set_validator_permit_for_uid(netuid, 0, true);
        Subtensor::<T>::set_commit_reveal_weights_enabled(netuid, true);

        let commit_hash: H256 = BlakeTwo256::hash_of(&(
            hotkey.clone(),
            netuid,
            uids.clone(),
            weight_values.clone(),
            salt.clone(),
            version_key,
        ));
        let _ = Subtensor::<T>::commit_weights(
            RawOrigin::Signed(hotkey.clone()).into(),
            netuid,
            commit_hash,
        );

        #[extrinsic_call]
        _(
            RawOrigin::Signed(hotkey.clone()),
            netuid,
            uids.clone(),
            weight_values.clone(),
            salt.clone(),
            version_key,
        );
    }

    #[benchmark]
    fn schedule_swap_coldkey() {
        let old_coldkey: T::AccountId = account("old_cold", 0, 1);
        let new_coldkey: T::AccountId = account("new_cold", 1, 2);
        let amount: u64 = 100_000_000_000_000;
        Subtensor::<T>::add_balance_to_coldkey_account(&old_coldkey, amount);

        #[extrinsic_call]
        _(RawOrigin::Signed(old_coldkey.clone()), new_coldkey.clone());
    }

    #[benchmark]
    fn sudo_set_tx_childkey_take_rate_limit() {
        let new_rate_limit: u64 = 100;

        #[extrinsic_call]
        _(RawOrigin::Root, new_rate_limit);
    }

    #[benchmark]
    fn set_childkey_take() {
        let netuid = NetUid::from(1);
        let coldkey: T::AccountId = account("Cold", 0, 1);
        let hotkey: T::AccountId = account("Hot", 0, 1);
        let take: u16 = 1000;

        Subtensor::<T>::init_new_network(netuid, 1);
        Subtensor::<T>::set_network_registration_allowed(netuid, true);
        SubtokenEnabled::<T>::insert(netuid, true);

        let reg_fee: u64 = Subtensor::<T>::get_burn_as_u64(netuid);
        let deposit = reg_fee.saturating_mul(2);
        Subtensor::<T>::add_balance_to_coldkey_account(&coldkey, deposit);

        assert_ok!(Subtensor::<T>::do_burned_registration(
            RawOrigin::Signed(coldkey.clone()).into(),
            netuid,
            hotkey.clone()
        ));

        #[extrinsic_call]
        _(
            RawOrigin::Signed(coldkey.clone()),
            hotkey.clone(),
            netuid,
            take,
        );
    }

    #[benchmark]
    fn swap_coldkey() {
        let old_coldkey: T::AccountId = account("old_coldkey", 0, 0);
        let new_coldkey: T::AccountId = account("new_coldkey", 0, 0);
        let hotkey1: T::AccountId = account("hotkey1", 0, 0);
        let netuid = NetUid::from(1);
        let swap_cost: u64 = Subtensor::<T>::get_key_swap_cost();
        let free_balance_old: u64 = 12345 + swap_cost;

        Subtensor::<T>::init_new_network(netuid, 1);
        Subtensor::<T>::set_network_registration_allowed(netuid, true);
        Subtensor::<T>::set_network_pow_registration_allowed(netuid, true);

        let block_number: u64 = Subtensor::<T>::get_current_block_as_u64();
        let (nonce, work) =
            Subtensor::<T>::create_work_for_block_number(netuid, block_number, 3, &hotkey1);
        let _ = Subtensor::<T>::register(
            RawOrigin::Signed(old_coldkey.clone()).into(),
            netuid,
            block_number,
            nonce,
            work.clone(),
            hotkey1.clone(),
            old_coldkey.clone(),
        );

        Subtensor::<T>::add_balance_to_coldkey_account(&old_coldkey, free_balance_old);
        let name: Vec<u8> = b"The fourth Coolest Identity".to_vec();
        let identity = ChainIdentity {
            name,
            url: vec![],
            image: vec![],
            discord: vec![],
            description: vec![],
            additional: vec![],
        };
        Identities::<T>::insert(&old_coldkey, identity);

        #[extrinsic_call]
        _(
            RawOrigin::Root,
            old_coldkey.clone(),
            new_coldkey.clone(),
            swap_cost,
        );
    }

    #[benchmark]
    fn batch_reveal_weights() {
        let tempo: u16 = 0;
        let netuid = NetUid::from(1);
        let num_commits: usize = 10;

        let hotkey: T::AccountId = account("hot", 0, 1);
        let coldkey: T::AccountId = account("cold", 0, 2);

        Subtensor::<T>::init_new_network(netuid, tempo);
        Subtensor::<T>::set_network_registration_allowed(netuid, true);
        Subtensor::<T>::set_network_pow_registration_allowed(netuid, true);
        Subtensor::<T>::set_commit_reveal_weights_enabled(netuid, true);
        Subtensor::<T>::set_weights_set_rate_limit(netuid, 0);

        let block_number: u64 = Subtensor::<T>::get_current_block_as_u64();
        let (nonce, work) =
            Subtensor::<T>::create_work_for_block_number(netuid, block_number, 3, &hotkey);
        let origin = T::RuntimeOrigin::from(RawOrigin::Signed(hotkey.clone()));
        assert_ok!(Subtensor::<T>::register(
            origin.clone(),
            netuid,
            block_number,
            nonce,
            work.clone(),
            hotkey.clone(),
            coldkey.clone()
        ));
        Subtensor::<T>::set_validator_permit_for_uid(netuid, 0, true);

        let mut uids_list = Vec::new();
        let mut values_list = Vec::new();
        let mut salts_list = Vec::new();
        let mut version_keys = Vec::new();

        for i in 0..num_commits {
            let uids = vec![0u16];
            let values = vec![i as u16];
            let salts = vec![i as u16];
            let version_key_i: u64 = i as u64;

            let commit_hash: H256 = BlakeTwo256::hash_of(&(
                hotkey.clone(),
                netuid,
                uids.clone(),
                values.clone(),
                salts.clone(),
                version_key_i,
            ));

            assert_ok!(Subtensor::<T>::commit_weights(
                RawOrigin::Signed(hotkey.clone()).into(),
                netuid,
                commit_hash
            ));

            uids_list.push(uids);
            values_list.push(values);
            salts_list.push(salts);
            version_keys.push(version_key_i);
        }

        #[extrinsic_call]
        _(
            RawOrigin::Signed(hotkey.clone()),
            netuid,
            uids_list,
            values_list,
            salts_list,
            version_keys,
        );
    }

    #[benchmark]
    fn recycle_alpha() {
        let netuid = NetUid::from(1);

        let coldkey: T::AccountId = account("Test", 0, 1);
        let hotkey: T::AccountId = account("Alice", 0, 1);

        Subtensor::<T>::init_new_network(netuid, 1);
        SubtokenEnabled::<T>::insert(netuid, true);
        Subtensor::<T>::set_network_registration_allowed(netuid, true);
        Subtensor::<T>::set_burn(netuid, 1);

        let amount_to_be_staked: u64 = 1_000_000_000;
        Subtensor::<T>::add_balance_to_coldkey_account(&coldkey, amount_to_be_staked);
        assert_ok!(Subtensor::<T>::do_burned_registration(
            RawOrigin::Signed(coldkey.clone()).into(),
            netuid,
            hotkey.clone()
        ));

        let alpha_amount: u64 = 1_000_000;
        SubnetAlphaOut::<T>::insert(netuid, alpha_amount * 2);

        Subtensor::<T>::increase_stake_for_hotkey_and_coldkey_on_subnet(
            &hotkey,
            &coldkey,
            netuid,
            alpha_amount,
        );

        assert_eq!(TotalHotkeyAlpha::<T>::get(&hotkey, netuid), alpha_amount);

        #[extrinsic_call]
        _(
            RawOrigin::Signed(coldkey.clone()),
            hotkey.clone(),
            alpha_amount,
            netuid,
        );
    }

    #[benchmark]
    fn burn_alpha() {
        let netuid = NetUid::from(1);
        let coldkey: T::AccountId = account("Test", 0, 1);
        let hotkey: T::AccountId = account("Alice", 0, 1);

        Subtensor::<T>::init_new_network(netuid, 1);
        SubtokenEnabled::<T>::insert(netuid, true);
        Subtensor::<T>::set_network_registration_allowed(netuid, true);
        Subtensor::<T>::set_burn(netuid, 1);

        let amount_to_be_staked: u64 = 1_000_000_000;
        Subtensor::<T>::add_balance_to_coldkey_account(&coldkey, amount_to_be_staked);
        assert_ok!(Subtensor::<T>::do_burned_registration(
            RawOrigin::Signed(coldkey.clone()).into(),
            netuid,
            hotkey.clone()
        ));

        let alpha_amount: u64 = 1_000_000;
        SubnetAlphaOut::<T>::insert(netuid, alpha_amount * 2);
        Subtensor::<T>::increase_stake_for_hotkey_and_coldkey_on_subnet(
            &hotkey,
            &coldkey,
            netuid,
            alpha_amount,
        );
        assert_eq!(TotalHotkeyAlpha::<T>::get(&hotkey, netuid), alpha_amount);

        #[extrinsic_call]
        _(
            RawOrigin::Signed(coldkey.clone()),
            hotkey.clone(),
            alpha_amount,
            netuid,
        );
    }

    #[benchmark]
    fn start_call() {
        let netuid = NetUid::from(1);
        let coldkey: T::AccountId = account("Test", 0, 1);
        let hotkey: T::AccountId = account("Alice", 0, 1);

        Subtensor::<T>::init_new_network(netuid, 1);
        SubtokenEnabled::<T>::insert(netuid, true);
        Subtensor::<T>::set_network_registration_allowed(netuid, true);

        Subtensor::<T>::set_burn(netuid, 1);
        let amount_to_be_staked: u64 = 1_000_000;
        Subtensor::<T>::add_balance_to_coldkey_account(&coldkey, amount_to_be_staked);
        SubnetOwner::<T>::set(netuid, coldkey.clone());

        assert_ok!(Subtensor::<T>::do_burned_registration(
            RawOrigin::Signed(coldkey.clone()).into(),
            netuid,
            hotkey.clone()
        ));
        assert_eq!(SubnetOwner::<T>::get(netuid), coldkey.clone());
        assert_eq!(FirstEmissionBlockNumber::<T>::get(netuid), None);

        let current_block: u64 = Subtensor::<T>::get_current_block_as_u64();
        let duration = <T as Config>::DurationOfStartCall::get();
        let block: BlockNumberFor<T> = (current_block + duration)
            .try_into()
            .ok()
            .expect("can't convert to block number");
        frame_system::Pallet::<T>::set_block_number(block);

        #[extrinsic_call]
        _(RawOrigin::Signed(coldkey.clone()), netuid);
    }

    #[benchmark]
    fn adjust_senate() {
        let coldkey: T::AccountId = whitelisted_caller();
        let hotkey: T::AccountId = account("Alice", 0, 1);

        Subtensor::<T>::init_new_network(NetUid::ROOT, 1);
        Uids::<T>::insert(NetUid::ROOT, &hotkey, 0u16);

        #[extrinsic_call]
        _(RawOrigin::Signed(coldkey.clone()), hotkey.clone());
    }

    #[benchmark]
    fn add_stake_limit() {
        let netuid = NetUid::from(1);
        let tempo: u16 = 1;
        let seed: u32 = 1;

        Subtensor::<T>::init_new_network(netuid, tempo);
        SubtokenEnabled::<T>::insert(netuid, true);
        Subtensor::<T>::set_burn(netuid, 1);
        Subtensor::<T>::set_network_registration_allowed(netuid, true);
        Subtensor::<T>::set_max_allowed_uids(netuid, 4096);

        let coldkey: T::AccountId = account("Test", 0, seed);
        let hotkey: T::AccountId = account("Alice", 0, seed);

        let amount = 900_000_000_000;
        let limit: u64 = 6_000_000_000;
        let amount_to_be_staked = 44_000_000_000;
        Subtensor::<T>::add_balance_to_coldkey_account(&coldkey.clone(), amount);

        let tao_reserve = 150_000_000_000_u64;
        let alpha_in = 100_000_000_000_u64;
        SubnetTAO::<T>::insert(netuid, tao_reserve);
        SubnetAlphaIn::<T>::insert(netuid, alpha_in);

        assert_ok!(Subtensor::<T>::do_burned_registration(
            RawOrigin::Signed(coldkey.clone()).into(),
            netuid,
            hotkey.clone()
        ));

        #[extrinsic_call]
        _(
            RawOrigin::Signed(coldkey.clone()),
            hotkey,
            netuid,
            amount_to_be_staked,
            limit,
            false,
        );
    }

    #[benchmark]
    fn move_stake() {
        let coldkey: T::AccountId = whitelisted_caller();
        let origin: T::AccountId = account("A", 0, 1);
        let destination: T::AccountId = account("B", 0, 2);
        let netuid = NetUid::from(1);

        SubtokenEnabled::<T>::insert(netuid, true);
        Subtensor::<T>::init_new_network(netuid, 1);

        let burn_fee = Subtensor::<T>::get_burn_as_u64(netuid);
        let stake_tao: u64 = 1_000_000;
        let deposit = burn_fee.saturating_mul(2).saturating_add(stake_tao);
        Subtensor::<T>::add_balance_to_coldkey_account(&coldkey, deposit);

        assert_ok!(Subtensor::<T>::burned_register(
            RawOrigin::Signed(coldkey.clone()).into(),
            netuid,
            origin.clone()
        ));

        SubnetTAO::<T>::insert(netuid, deposit);
        SubnetAlphaIn::<T>::insert(netuid, deposit);
        TotalStake::<T>::set(deposit);

        assert_ok!(Subtensor::<T>::add_stake_limit(
            RawOrigin::Signed(coldkey.clone()).into(),
            origin.clone(),
            netuid,
            stake_tao,
            u64::MAX,
            false
        ));

        let alpha_to_move: u64 =
            Subtensor::<T>::get_stake_for_hotkey_and_coldkey_on_subnet(&origin, &coldkey, netuid);

        Subtensor::<T>::create_account_if_non_existent(&coldkey, &destination);

        // Remove stake limit for benchmark
        StakingOperationRateLimiter::<T>::remove((origin.clone(), coldkey.clone(), netuid));

        #[extrinsic_call]
        _(
            RawOrigin::Signed(coldkey.clone()),
            origin.clone(),
            destination.clone(),
            netuid,
            netuid,
            alpha_to_move,
        );
    }

    #[benchmark]
    fn remove_stake_limit() {
        let netuid = NetUid::from(1);
        let tempo: u16 = 1;
        let seed: u32 = 1;

        // Set our total stake to 1000 TAO
        Subtensor::<T>::increase_total_stake(1_000_000_000_000);

        Subtensor::<T>::init_new_network(netuid, tempo);
        Subtensor::<T>::set_network_registration_allowed(netuid, true);
        SubtokenEnabled::<T>::insert(netuid, true);

        Subtensor::<T>::set_max_allowed_uids(netuid, 4096);
        assert_eq!(Subtensor::<T>::get_max_allowed_uids(netuid), 4096);

        let coldkey: T::AccountId = account("Test", 0, seed);
        let hotkey: T::AccountId = account("Alice", 0, seed);
        Subtensor::<T>::set_burn(netuid, 1);

        let limit: u64 = 1_000_000_000;
        let tao_reserve = 150_000_000_000_u64;
        let alpha_in = 100_000_000_000_u64;
        SubnetTAO::<T>::insert(netuid, tao_reserve);
        SubnetAlphaIn::<T>::insert(netuid, alpha_in);

        let wallet_bal = 1000000u32.into();
        Subtensor::<T>::add_balance_to_coldkey_account(&coldkey.clone(), wallet_bal);

        assert_ok!(Subtensor::<T>::do_burned_registration(
            RawOrigin::Signed(coldkey.clone()).into(),
            netuid,
            hotkey.clone()
        ));

        let u64_staked_amt = 100_000_000_000;
        Subtensor::<T>::add_balance_to_coldkey_account(&coldkey.clone(), u64_staked_amt);

        assert_ok!(Subtensor::<T>::add_stake(
            RawOrigin::Signed(coldkey.clone()).into(),
            hotkey.clone(),
            netuid,
            u64_staked_amt
        ));

        let amount_unstaked: u64 = 30_000_000_000;

        // Remove stake limit for benchmark
        StakingOperationRateLimiter::<T>::remove((hotkey.clone(), coldkey.clone(), netuid));

        #[extrinsic_call]
        _(
            RawOrigin::Signed(coldkey.clone()),
            hotkey.clone(),
            netuid,
            amount_unstaked,
            limit,
            false,
        );
    }

    #[benchmark]
    fn swap_stake_limit() {
        let coldkey: T::AccountId = whitelisted_caller::<AccountIdOf<T>>();
        let hot: T::AccountId = account("A", 0, 1);
        let netuid1 = NetUid::from(1);
        let netuid2 = NetUid::from(2);
        let allow: bool = true;

        SubtokenEnabled::<T>::insert(netuid1, true);
        Subtensor::<T>::init_new_network(netuid1, 1);
        SubtokenEnabled::<T>::insert(netuid2, true);
        Subtensor::<T>::init_new_network(netuid2, 1);

        let tao_reserve = 150_000_000_000_u64;
        let alpha_in = 100_000_000_000_u64;
        SubnetTAO::<T>::insert(netuid1, tao_reserve);
        SubnetAlphaIn::<T>::insert(netuid1, alpha_in);
        SubnetTAO::<T>::insert(netuid2, tao_reserve);

        Subtensor::<T>::increase_total_stake(1_000_000_000_000);

        let amount = 900_000_000_000;
        let limit_stake: u64 = 6_000_000_000;
        let limit_swap: u64 = 1_000_000_000;
        let amount_to_be_staked = 440_000_000_000;
        let amount_swapped: u64 = 30_000_000_000;
        Subtensor::<T>::add_balance_to_coldkey_account(&coldkey.clone(), amount);

        assert_ok!(Subtensor::<T>::burned_register(
            RawOrigin::Signed(coldkey.clone()).into(),
            netuid1,
            hot.clone()
        ));

        assert_ok!(Subtensor::<T>::burned_register(
            RawOrigin::Signed(coldkey.clone()).into(),
            netuid2,
            hot.clone()
        ));

        assert_ok!(Subtensor::<T>::add_stake_limit(
            RawOrigin::Signed(coldkey.clone()).into(),
            hot.clone(),
            netuid1,
            amount_to_be_staked,
            limit_stake,
            allow
        ));

        // Remove stake limit for benchmark
        StakingOperationRateLimiter::<T>::remove((hot.clone(), coldkey.clone(), netuid1));

        #[extrinsic_call]
        _(
            RawOrigin::Signed(coldkey.clone()),
            hot.clone(),
            netuid1,
            netuid2,
            amount_swapped,
            limit_swap,
            allow,
        );
    }

    #[benchmark]
    fn transfer_stake() {
        let coldkey: T::AccountId = whitelisted_caller();
        let dest: T::AccountId = account("B", 0, 2);
        let hot: T::AccountId = account("A", 0, 1);
        let netuid = NetUid::from(1);

        SubtokenEnabled::<T>::insert(netuid, true);
        Subtensor::<T>::init_new_network(netuid, 1);

        let reg_fee = Subtensor::<T>::get_burn_as_u64(netuid);
        let stake_tao: u64 = 1_000_000;
        let deposit = reg_fee.saturating_mul(2).saturating_add(stake_tao);
        Subtensor::<T>::add_balance_to_coldkey_account(&coldkey, deposit);

        assert_ok!(Subtensor::<T>::burned_register(
            RawOrigin::Signed(coldkey.clone()).into(),
            netuid,
            hot.clone()
        ));

        SubnetTAO::<T>::insert(netuid, deposit);
        SubnetAlphaIn::<T>::insert(netuid, deposit);
        TotalStake::<T>::set(deposit);

        assert_ok!(Subtensor::<T>::add_stake_limit(
            RawOrigin::Signed(coldkey.clone()).into(),
            hot.clone(),
            netuid,
            stake_tao,
            u64::MAX,
            false
        ));

        let alpha_to_transfer: u64 =
            Subtensor::<T>::get_stake_for_hotkey_and_coldkey_on_subnet(&hot, &coldkey, netuid);

        Subtensor::<T>::create_account_if_non_existent(&dest, &hot);

        // Remove stake limit for benchmark
        StakingOperationRateLimiter::<T>::remove((hot.clone(), coldkey.clone(), netuid));

        #[extrinsic_call]
        _(
            RawOrigin::Signed(coldkey.clone()),
            dest.clone(),
            hot.clone(),
            netuid,
            netuid,
            alpha_to_transfer,
        );
    }

    #[benchmark]
    fn swap_stake() {
        let coldkey: T::AccountId = whitelisted_caller();
        let hot: T::AccountId = account("A", 0, 9);
        let netuid1 = NetUid::from(1);
        let netuid2 = NetUid::from(2);

        SubtokenEnabled::<T>::insert(netuid1, true);
        Subtensor::<T>::init_new_network(netuid1, 1);
        SubtokenEnabled::<T>::insert(netuid2, true);
        Subtensor::<T>::init_new_network(netuid2, 1);

        let reg_fee = Subtensor::<T>::get_burn_as_u64(netuid1);
        let stake_tao: u64 = 1_000_000;
        let deposit = reg_fee.saturating_mul(2).saturating_add(stake_tao);
        Subtensor::<T>::add_balance_to_coldkey_account(&coldkey, deposit);

        assert_ok!(Subtensor::<T>::burned_register(
            RawOrigin::Signed(coldkey.clone()).into(),
            netuid1,
            hot.clone()
        ));

        SubnetTAO::<T>::insert(netuid1, deposit);
        SubnetAlphaIn::<T>::insert(netuid1, deposit);
        SubnetTAO::<T>::insert(netuid2, deposit);
        SubnetAlphaIn::<T>::insert(netuid2, deposit);
        TotalStake::<T>::set(deposit);

        assert_ok!(Subtensor::<T>::add_stake_limit(
            RawOrigin::Signed(coldkey.clone()).into(),
            hot.clone(),
            netuid1,
            stake_tao,
            u64::MAX,
            false
        ));

        let alpha_to_swap: u64 =
            Subtensor::<T>::get_stake_for_hotkey_and_coldkey_on_subnet(&hot, &coldkey, netuid1);

        // Remove stake limit for benchmark
        StakingOperationRateLimiter::<T>::remove((hot.clone(), coldkey.clone(), netuid1));

        #[extrinsic_call]
        _(
            RawOrigin::Signed(coldkey.clone()),
            hot.clone(),
            netuid1,
            netuid2,
            alpha_to_swap,
        );
    }

    #[benchmark]
    fn batch_commit_weights() {
        let hotkey: T::AccountId = whitelisted_caller();
        let netuid = NetUid::from(1);
        let count: usize = 3;
        let mut netuids: Vec<Compact<NetUid>> = Vec::new();
        let mut hashes: Vec<H256> = Vec::new();

        Subtensor::<T>::init_new_network(netuid, 1);
        Subtensor::<T>::set_network_pow_registration_allowed(netuid, true);
        SubtokenEnabled::<T>::insert(netuid, true);

        let reg_fee = Subtensor::<T>::get_burn_as_u64(netuid);
        Subtensor::<T>::add_balance_to_coldkey_account(&hotkey, reg_fee.saturating_mul(2));

        assert_ok!(Subtensor::<T>::burned_register(
            RawOrigin::Signed(hotkey.clone()).into(),
            netuid,
            hotkey.clone()
        ));

        Subtensor::<T>::set_validator_permit_for_uid(netuid, 0, true);
        Subtensor::<T>::set_commit_reveal_weights_enabled(netuid, true);

        for i in 0..count {
            netuids.push(Compact(netuid));
            hashes.push(H256::repeat_byte(i as u8));
        }

        #[extrinsic_call]
        _(
            RawOrigin::Signed(hotkey.clone()),
            netuids.clone(),
            hashes.clone(),
        );
    }

    #[benchmark]
    fn batch_set_weights() {
        let hotkey: T::AccountId = whitelisted_caller();
        let netuid = NetUid::from(1);
        let version: u64 = 1;
        let entries: Vec<(Compact<u16>, Compact<u16>)> = vec![(Compact(0u16), Compact(0u16))];
        let netuids: Vec<Compact<NetUid>> = vec![Compact(netuid)];
        let weights: Vec<Vec<(Compact<u16>, Compact<u16>)>> = vec![entries.clone()];
        let keys: Vec<Compact<u64>> = vec![Compact(version)];

        Subtensor::<T>::init_new_network(netuid, 1);
        Subtensor::<T>::set_network_registration_allowed(netuid, true);
        SubtokenEnabled::<T>::insert(netuid, true);

        let reg_fee = Subtensor::<T>::get_burn_as_u64(netuid);
        Subtensor::<T>::add_balance_to_coldkey_account(&hotkey, reg_fee.saturating_mul(2));

        assert_ok!(Subtensor::<T>::burned_register(
            RawOrigin::Signed(hotkey.clone()).into(),
            netuid,
            hotkey.clone()
        ));

        #[extrinsic_call]
        _(
            RawOrigin::Signed(hotkey.clone()),
            netuids.clone(),
            weights.clone(),
            keys.clone(),
        );
    }

    #[benchmark]
    fn commit_crv3_weights() {
        let hotkey: T::AccountId = whitelisted_caller();
        let netuid = NetUid::from(1);
        let vec_commit: Vec<u8> = vec![0; MAX_CRV3_COMMIT_SIZE_BYTES as usize];
        let commit: BoundedVec<_, _> = vec_commit.try_into().unwrap();
        let round: u64 = 0;

        Subtensor::<T>::init_new_network(netuid, 1);
        Subtensor::<T>::set_network_pow_registration_allowed(netuid, true);
        SubtokenEnabled::<T>::insert(netuid, true);

        let reg_fee = Subtensor::<T>::get_burn_as_u64(netuid);
        Subtensor::<T>::add_balance_to_coldkey_account(&hotkey, reg_fee.saturating_mul(2));

        assert_ok!(Subtensor::<T>::burned_register(
            RawOrigin::Signed(hotkey.clone()).into(),
            netuid,
            hotkey.clone()
        ));

        Subtensor::<T>::set_commit_reveal_weights_enabled(netuid, true);

        #[extrinsic_call]
        _(
            RawOrigin::Signed(hotkey.clone()),
            netuid,
            commit.clone(),
            round,
        );
    }

    #[benchmark]
    fn decrease_take() {
        let coldkey: T::AccountId = whitelisted_caller();
        let hotkey: T::AccountId = account("Alice", 0, 1);
        let take: u16 = 100;

        Delegates::<T>::insert(&hotkey, 200u16);
        Owner::<T>::insert(&hotkey, &coldkey);

        #[extrinsic_call]
        _(RawOrigin::Signed(coldkey.clone()), hotkey.clone(), take);
    }

    #[benchmark]
    fn increase_take() {
        let coldkey: T::AccountId = whitelisted_caller();
        let hotkey: T::AccountId = account("Alice", 0, 2);
        let take: u16 = 150;

        Delegates::<T>::insert(&hotkey, 100u16);
        Owner::<T>::insert(&hotkey, &coldkey);

        #[extrinsic_call]
        _(RawOrigin::Signed(coldkey.clone()), hotkey.clone(), take);
    }

    #[benchmark]
    fn register_network_with_identity() {
        let coldkey: T::AccountId = whitelisted_caller();
        let hotkey: T::AccountId = account("Alice", 0, 1);
        let identity: Option<SubnetIdentityOfV3> = None;

        Subtensor::<T>::set_network_registration_allowed(1.into(), true);
        Subtensor::<T>::set_network_rate_limit(1);
        let amount: u64 = 9_999_999_999_999;
        Subtensor::<T>::add_balance_to_coldkey_account(&coldkey, amount);

        #[extrinsic_call]
        _(
            RawOrigin::Signed(coldkey.clone()),
            hotkey.clone(),
            identity.clone(),
        );
    }

    #[benchmark]
    fn serve_axon_tls() {
        let caller: T::AccountId = whitelisted_caller();
        let netuid = NetUid::from(1);
        let version: u32 = 1;
        let ip: u128 = 0xC0A8_0001;
        let port: u16 = 30333;
        let ip_type: u8 = 4;
        let proto: u8 = 0;
        let p1: u8 = 0;
        let p2: u8 = 0;
        let cert: Vec<u8> = vec![];

        Subtensor::<T>::init_new_network(netuid, 1);
        Subtensor::<T>::set_network_registration_allowed(netuid, true);
        SubtokenEnabled::<T>::insert(netuid, true);

        let reg_fee = Subtensor::<T>::get_burn_as_u64(netuid);
        let deposit: u64 = reg_fee.saturating_mul(2);
        Subtensor::<T>::add_balance_to_coldkey_account(&caller, deposit);

        assert_ok!(Subtensor::<T>::burned_register(
            RawOrigin::Signed(caller.clone()).into(),
            netuid,
            caller.clone()
        ));

        #[extrinsic_call]
        _(
            RawOrigin::Signed(caller.clone()),
            netuid,
            version,
            ip,
            port,
            ip_type,
            proto,
            p1,
            p2,
            cert.clone(),
        );
    }

    #[benchmark]
    fn set_identity() {
        let coldkey: T::AccountId = whitelisted_caller();
        let hotkey: T::AccountId = account("Alice", 0, 5);
        let name = b"n".to_vec();
        let url = vec![];
        let repo = vec![];
        let img = vec![];
        let disc = vec![];
        let descr = vec![];
        let add = vec![];

        Subtensor::<T>::create_account_if_non_existent(&coldkey, &hotkey);
        Subtensor::<T>::init_new_network(1.into(), 1);
        let deposit: u64 = 1_000_000_000u64.saturating_mul(2);
        Subtensor::<T>::add_balance_to_coldkey_account(&coldkey, deposit);
        SubtokenEnabled::<T>::insert(NetUid::from(1), true);

        assert_ok!(Subtensor::<T>::burned_register(
            RawOrigin::Signed(coldkey.clone()).into(),
            1.into(),
            hotkey.clone()
        ));

        #[extrinsic_call]
        _(
            RawOrigin::Signed(coldkey.clone()),
            name.clone(),
            url.clone(),
            repo.clone(),
            img.clone(),
            disc.clone(),
            descr.clone(),
            add.clone(),
        );
    }

    #[benchmark]
    fn set_subnet_identity() {
        let coldkey: T::AccountId = whitelisted_caller();
        let netuid = NetUid::from(1);
        let name = b"n".to_vec();
        let repo = vec![];
        let contact = vec![];
        let url = vec![];
        let disc = vec![];
        let descr = vec![];
        let logo_url = vec![];
        let add = vec![];

        SubnetOwner::<T>::insert(netuid, coldkey.clone());
        SubtokenEnabled::<T>::insert(netuid, true);

        #[extrinsic_call]
        _(
            RawOrigin::Signed(coldkey.clone()),
            netuid,
            name.clone(),
            repo.clone(),
            contact.clone(),
            url.clone(),
            disc.clone(),
            descr.clone(),
            logo_url.clone(),
            add.clone(),
        );
    }

    #[benchmark]
    fn set_tao_weights() {
        let netuid = NetUid::from(1);
        let hotkey: T::AccountId = account("A", 0, 6);
        let dests = vec![0u16];
        let weights = vec![0u16];
        let version: u64 = 1;

        Subtensor::<T>::init_new_network(netuid, 1);

        #[extrinsic_call]
        _(
            RawOrigin::None,
            netuid,
            hotkey.clone(),
            dests.clone(),
            weights.clone(),
            version,
        );
    }

    #[benchmark]
    fn swap_hotkey() {
        let coldkey: T::AccountId = whitelisted_caller();
        let old: T::AccountId = account("A", 0, 7);
        let new: T::AccountId = account("B", 0, 8);
        Owner::<T>::insert(&old, &coldkey);
        let cost: u64 = Subtensor::<T>::get_key_swap_cost();
        Subtensor::<T>::add_balance_to_coldkey_account(&coldkey, cost);

        #[extrinsic_call]
        _(
            RawOrigin::Signed(coldkey.clone()),
            old.clone(),
            new.clone(),
            None,
        );
    }

    #[benchmark]
    fn try_associate_hotkey() {
        let coldkey: T::AccountId = whitelisted_caller();
        let hot: T::AccountId = account("A", 0, 1);

        #[extrinsic_call]
        _(RawOrigin::Signed(coldkey.clone()), hot.clone());
    }

    #[benchmark]
    fn unstake_all() {
        let coldkey: T::AccountId = whitelisted_caller();
        let hotkey: T::AccountId = account("A", 0, 14);
        Subtensor::<T>::create_account_if_non_existent(&coldkey, &hotkey);

        #[extrinsic_call]
        _(RawOrigin::Signed(coldkey.clone()), hotkey.clone());
    }

    #[benchmark]
    fn unstake_all_alpha() {
        let netuid = NetUid::from(1);
        let tempo: u16 = 1;
        let seed: u32 = 1;

        Subtensor::<T>::init_new_network(netuid, tempo);
        Subtensor::<T>::set_network_registration_allowed(netuid, true);
        SubtokenEnabled::<T>::insert(netuid, true);

        Subtensor::<T>::set_max_allowed_uids(netuid, 4096);
        assert_eq!(Subtensor::<T>::get_max_allowed_uids(netuid), 4096);

        let coldkey: T::AccountId = account("Test", 0, seed);
        let hotkey: T::AccountId = account("Alice", 0, seed);
        Subtensor::<T>::set_burn(netuid, 1);

        SubnetTAO::<T>::insert(netuid, 150_000_000_000);
        SubnetAlphaIn::<T>::insert(netuid, 100_000_000_000);

        Subtensor::<T>::add_balance_to_coldkey_account(&coldkey.clone(), 1000000u32.into());

        assert_ok!(Subtensor::<T>::do_burned_registration(
            RawOrigin::Signed(coldkey.clone()).into(),
            netuid,
            hotkey.clone()
        ));

        let staked_amt = 100_000_000_000;
        Subtensor::<T>::add_balance_to_coldkey_account(&coldkey.clone(), staked_amt);

        assert_ok!(Subtensor::<T>::add_stake(
            RawOrigin::Signed(coldkey.clone()).into(),
            hotkey.clone(),
            netuid,
            staked_amt
        ));

        // Remove stake limit for benchmark
        StakingOperationRateLimiter::<T>::remove((hotkey.clone(), coldkey.clone(), netuid));

        #[extrinsic_call]
        _(RawOrigin::Signed(coldkey), hotkey);
    }

    #[benchmark]
    fn remove_stake_full_limit() {
        let netuid = NetUid::from(1);
        let tempo: u16 = 1;
        let seed: u32 = 1;

        // Set our total stake to 1000 TAO
        Subtensor::<T>::increase_total_stake(1_000_000_000_000);

        Subtensor::<T>::init_new_network(netuid, tempo);
        Subtensor::<T>::set_network_registration_allowed(netuid, true);
        SubtokenEnabled::<T>::insert(netuid, true);

        Subtensor::<T>::set_max_allowed_uids(netuid, 4096);
        assert_eq!(Subtensor::<T>::get_max_allowed_uids(netuid), 4096);

        let coldkey: T::AccountId = account("Test", 0, seed);
        let hotkey: T::AccountId = account("Alice", 0, seed);
        Subtensor::<T>::set_burn(netuid, 1);

        let limit: u64 = 1_000_000_000;
        let tao_reserve = 150_000_000_000_u64;
        let alpha_in = 100_000_000_000_u64;
        SubnetTAO::<T>::insert(netuid, tao_reserve);
        SubnetAlphaIn::<T>::insert(netuid, alpha_in);

        let wallet_bal = 1000000u32.into();
        Subtensor::<T>::add_balance_to_coldkey_account(&coldkey.clone(), wallet_bal);

        assert_ok!(Subtensor::<T>::do_burned_registration(
            RawOrigin::Signed(coldkey.clone()).into(),
            netuid,
            hotkey.clone()
        ));

        let u64_staked_amt = 100_000_000_000;
        Subtensor::<T>::add_balance_to_coldkey_account(&coldkey.clone(), u64_staked_amt);

        assert_ok!(Subtensor::<T>::add_stake(
            RawOrigin::Signed(coldkey.clone()).into(),
            hotkey.clone(),
            netuid,
            u64_staked_amt
        ));

<<<<<<< HEAD
        // Remove stake limit for benchmark
=======
>>>>>>> 506cc945
        StakingOperationRateLimiter::<T>::remove((hotkey.clone(), coldkey.clone(), netuid));

        #[extrinsic_call]
        _(
            RawOrigin::Signed(coldkey.clone()),
            hotkey.clone(),
            netuid,
            Some(limit),
        );
    }

    #[benchmark(extra)]
    fn register_leased_network(k: Linear<2, { T::MaxContributors::get() }>) {
        // Setup a crowdloan
        let crowdloan_id = 0;
        let beneficiary: T::AccountId = whitelisted_caller();
        let deposit = 20_000_000_000; // 20 TAO
        let now = frame_system::Pallet::<T>::block_number(); // not really important here
        let end = now + T::MaximumBlockDuration::get();
        let cap = 2_000_000_000_000; // 2000 TAO

        let funds_account: T::AccountId = account("funds", 0, 0);
        Subtensor::<T>::add_balance_to_coldkey_account(&funds_account, cap);

        pallet_crowdloan::Crowdloans::<T>::insert(
            crowdloan_id,
            pallet_crowdloan::CrowdloanInfo {
                creator: beneficiary.clone(),
                deposit,
                min_contribution: 0,
                end,
                cap,
                raised: cap,
                finalized: false,
                funds_account: funds_account.clone(),
                call: None,
                target_address: None,
                contributors_count: T::MaxContributors::get(),
            },
        );

        // Set the block to the end of the crowdloan
        frame_system::Pallet::<T>::set_block_number(end);

        // Simulate deposit
        pallet_crowdloan::Contributions::<T>::insert(crowdloan_id, &beneficiary, deposit);

        // Simulate k - 1 contributions, the deposit is already taken into account
        let contributors = k - 1;
        let amount = (cap - deposit) / contributors as u64;
        for i in 0..contributors {
            let contributor = account::<T::AccountId>("contributor", i.try_into().unwrap(), 0);
            pallet_crowdloan::Contributions::<T>::insert(crowdloan_id, contributor, amount);
        }

        // Mark the crowdloan as finalizing
        pallet_crowdloan::CurrentCrowdloanId::<T>::set(Some(0));

        let emissions_share = Percent::from_percent(30);
        #[extrinsic_call]
        _(
            RawOrigin::Signed(beneficiary.clone()),
            emissions_share,
            None,
        );

        // Ensure the lease was created
        let lease_id = 0;
        let lease = SubnetLeases::<T>::get(lease_id).unwrap();
        assert_eq!(lease.beneficiary, beneficiary);
        assert_eq!(lease.emissions_share, emissions_share);
        assert_eq!(lease.end_block, None);

        // Ensure the subnet exists
        assert!(SubnetMechanism::<T>::contains_key(lease.netuid));
    }

    #[benchmark(extra)]
    fn terminate_lease(k: Linear<2, { T::MaxContributors::get() }>) {
        // Setup a crowdloan
        let crowdloan_id = 0;
        let beneficiary: T::AccountId = whitelisted_caller();
        let deposit = 20_000_000_000; // 20 TAO
        let now = frame_system::Pallet::<T>::block_number(); // not really important here
        let crowdloan_end = now + T::MaximumBlockDuration::get();
        let cap = 2_000_000_000_000; // 2000 TAO

        let funds_account: T::AccountId = account("funds", 0, 0);
        Subtensor::<T>::add_balance_to_coldkey_account(&funds_account, cap);

        pallet_crowdloan::Crowdloans::<T>::insert(
            crowdloan_id,
            pallet_crowdloan::CrowdloanInfo {
                creator: beneficiary.clone(),
                deposit,
                min_contribution: 0,
                end: crowdloan_end,
                cap,
                raised: cap,
                finalized: false,
                funds_account: funds_account.clone(),
                call: None,
                target_address: None,
                contributors_count: T::MaxContributors::get(),
            },
        );

        // Set the block to the end of the crowdloan
        frame_system::Pallet::<T>::set_block_number(crowdloan_end);

        // Simulate deposit
        pallet_crowdloan::Contributions::<T>::insert(crowdloan_id, &beneficiary, deposit);

        // Simulate k - 1 contributions, the deposit is already taken into account
        let contributors = k - 1;
        let amount = (cap - deposit) / contributors as u64;
        for i in 0..contributors {
            let contributor = account::<T::AccountId>("contributor", i.try_into().unwrap(), 0);
            pallet_crowdloan::Contributions::<T>::insert(crowdloan_id, contributor, amount);
        }

        // Mark the crowdloan as finalizing
        pallet_crowdloan::CurrentCrowdloanId::<T>::set(Some(0));

        // Register the leased network
        let emissions_share = Percent::from_percent(30);
        let lease_end = crowdloan_end + 1000u32.into();
        assert_ok!(Subtensor::<T>::register_leased_network(
            RawOrigin::Signed(beneficiary.clone()).into(),
            emissions_share,
            Some(lease_end),
        ));

        // Set the block to the end of the lease
        frame_system::Pallet::<T>::set_block_number(lease_end);

        let lease_id = 0;
        let lease = SubnetLeases::<T>::get(0).unwrap();
        let hotkey = account::<T::AccountId>("beneficiary_hotkey", 0, 0);
        Subtensor::<T>::create_account_if_non_existent(&beneficiary, &hotkey);
        #[extrinsic_call]
        _(
            RawOrigin::Signed(beneficiary.clone()),
            lease_id,
            hotkey.clone(),
        );

        // Ensure the beneficiary is now the owner of the subnet
        assert_eq!(SubnetOwner::<T>::get(lease.netuid), beneficiary);
        assert_eq!(SubnetOwnerHotkey::<T>::get(lease.netuid), hotkey);

        // Ensure everything has been cleaned up
        assert_eq!(SubnetLeases::<T>::get(lease_id), None);
        assert!(!SubnetLeaseShares::<T>::contains_prefix(lease_id));
        assert!(!AccumulatedLeaseDividends::<T>::contains_key(lease_id));
    }
}<|MERGE_RESOLUTION|>--- conflicted
+++ resolved
@@ -1419,10 +1419,6 @@
             u64_staked_amt
         ));
 
-<<<<<<< HEAD
-        // Remove stake limit for benchmark
-=======
->>>>>>> 506cc945
         StakingOperationRateLimiter::<T>::remove((hotkey.clone(), coldkey.clone(), netuid));
 
         #[extrinsic_call]
