--- conflicted
+++ resolved
@@ -12,13 +12,9 @@
     SetWeightsVersionKey,
     SetSNOwnerHotkey,
     OwnerHyperparamUpdate,
-<<<<<<< HEAD
-    SubsubnetParameterUpdate,
-    SetMaxAllowedUIDS,
-=======
     SubsubnetCountUpdate,
     SubsubnetEmission,
->>>>>>> 00d83cb1
+    SetMaxAllowedUIDS,
 }
 
 /// Implement conversion from TransactionType to u16
@@ -32,13 +28,9 @@
             TransactionType::SetWeightsVersionKey => 4,
             TransactionType::SetSNOwnerHotkey => 5,
             TransactionType::OwnerHyperparamUpdate => 6,
-<<<<<<< HEAD
-            TransactionType::SubsubnetParameterUpdate => 7,
-            TransactionType::SetMaxAllowedUIDS => 8,
-=======
             TransactionType::SubsubnetCountUpdate => 7,
             TransactionType::SubsubnetEmission => 8,
->>>>>>> 00d83cb1
+            TransactionType::SetMaxAllowedUIDS => 9,
         }
     }
 }
@@ -53,13 +45,9 @@
             4 => TransactionType::SetWeightsVersionKey,
             5 => TransactionType::SetSNOwnerHotkey,
             6 => TransactionType::OwnerHyperparamUpdate,
-<<<<<<< HEAD
-            7 => TransactionType::SubsubnetParameterUpdate,
-            8 => TransactionType::SetMaxAllowedUIDS,
-=======
             7 => TransactionType::SubsubnetCountUpdate,
             8 => TransactionType::SubsubnetEmission,
->>>>>>> 00d83cb1
+            9 => TransactionType::SetMaxAllowedUIDS,
             _ => TransactionType::Unknown,
         }
     }
@@ -75,14 +63,9 @@
             TransactionType::SetChildkeyTake => TxChildkeyTakeRateLimit::<T>::get(),
             TransactionType::RegisterNetwork => NetworkRateLimit::<T>::get(),
             TransactionType::OwnerHyperparamUpdate => OwnerHyperparamRateLimit::<T>::get(),
-<<<<<<< HEAD
-            TransactionType::SubsubnetParameterUpdate => SubsubnetCountSetRateLimit::<T>::get(),
-            TransactionType::SetMaxAllowedUIDS => 7200 * 30,
-=======
             TransactionType::SubsubnetCountUpdate => SubsubnetCountSetRateLimit::<T>::get(),
             TransactionType::SubsubnetEmission => SubsubnetEmissionRateLimit::<T>::get(),
-
->>>>>>> 00d83cb1
+            TransactionType::SetMaxAllowedUIDS => 7200 * 30,
             TransactionType::Unknown => 0, // Default to no limit for unknown types (no limit)
             _ => 0,
         }
