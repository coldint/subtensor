--- conflicted
+++ resolved
@@ -28,13 +28,8 @@
     assert_noop, assert_ok, derive_impl,
     traits::{ConstU32, ConstU64, Contains},
 };
-<<<<<<< HEAD
 use sp_core::{H160, H256};
-use sp_runtime::{traits::BlakeTwo256, BuildStorage, DispatchError, RuntimeDebug};
-=======
-use sp_core::H256;
 use sp_runtime::{BuildStorage, DispatchError, RuntimeDebug, traits::BlakeTwo256};
->>>>>>> 1367c341
 
 type Block = frame_system::mocking::MockBlock<Test>;
 
