--- conflicted
+++ resolved
@@ -116,14 +116,13 @@
         *account_id != NOT_SUBNET_OWNER
     }
 
-<<<<<<< HEAD
-    fn get_owned_hotkeys(_coldkey: &AccountId) -> Vec<AccountId> {
-        Vec::<AccountId>::new()
-=======
     // Only disable one subnet for testing
     fn is_subtoken_enabled(netuid: NetUid) -> bool {
         netuid.inner() != SUBTOKEN_DISABLED_NETUID
->>>>>>> d1e19676
+    }
+
+    fn get_owned_hotkeys(_coldkey: &AccountId) -> Vec<AccountId> {
+        Vec::<AccountId>::new()
     }
 }
 
