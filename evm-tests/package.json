{
  "scripts": {
    "test": "mocha --timeout 999999 --retries 3 --file src/setup.ts --require ts-node/register test/*test.ts"
  },
  "keywords": [],
  "author": "",
  "license": "ISC",
  "dependencies": {
    "@polkadot-api/descriptors": "file:.papi/descriptors",
    "@polkadot-labs/hdkd": "^0.0.23",
    "@polkadot-labs/hdkd-helpers": "^0.0.23",
    "@polkadot/api": "^16.4.6",
    "@types/mocha": "^10.0.10",
    "dotenv": "17.2.1",
    "ethers": "^6.13.5",
    "mocha": "^11.1.0",
<<<<<<< HEAD
    "polkadot-api": "^1.11.0",
=======
    "polkadot-api": "^1.9.5",
    "rxjs": "^7.8.2",
>>>>>>> b033d0e9
    "scale-ts": "^1.6.1",
    "viem": "2.23.4",
    "ws": "^8.18.2"
  },
  "devDependencies": {
    "@types/bun": "^1.1.13",
    "@types/chai": "^5.0.1",
    "@types/node": "^22.18.0",
    "assert": "^2.1.0",
    "chai": "^6.0.1",
    "prettier": "^3.3.3",
    "ts-node": "^10.9.2",
    "typescript": "^5.7.2",
    "vite": "^7.1.4"
  }
}<|MERGE_RESOLUTION|>--- conflicted
+++ resolved
@@ -14,12 +14,8 @@
     "dotenv": "17.2.1",
     "ethers": "^6.13.5",
     "mocha": "^11.1.0",
-<<<<<<< HEAD
-    "polkadot-api": "^1.11.0",
-=======
     "polkadot-api": "^1.9.5",
     "rxjs": "^7.8.2",
->>>>>>> b033d0e9
     "scale-ts": "^1.6.1",
     "viem": "2.23.4",
     "ws": "^8.18.2"
