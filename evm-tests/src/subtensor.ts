--- conflicted
+++ resolved
@@ -353,7 +353,6 @@
     await waitForTransactionWithRetry(api, tx, alice)
 }
 
-<<<<<<< HEAD
 // use the alice as wrong mapped account to send extrinsic
 export async function setPureProxyAccount(api: TypedApi<typeof devnet>, address: string, account: string) {
     const alice = getAliceSigner()
@@ -362,7 +361,8 @@
         account
     })
     await waitForTransactionWithRetry(api, call, alice)
-=======
+}
+
 // Swap coldkey to contract address
 export async function swapColdkey(
     api: TypedApi<typeof devnet>,
@@ -396,5 +396,4 @@
         call: internal_tx.decodedCall,
     });
     await waitForTransactionWithRetry(api, tx, alice);
->>>>>>> d73ce899
 }