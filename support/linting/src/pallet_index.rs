--- conflicted
+++ resolved
@@ -171,20 +171,12 @@
                 Triumvirate : pallet_collective_otf::<Instance1>::{ Pallet, Call, Storage, Origin<T>, Event<T>, Config<T> } = 8,
                 TriumvirateMembers : pallet_membership::<Instance1>::{ Pallet, Call, Storage, Event<T>, Config<T> } = 9,
                 SenateMembers : pallet_membership::<Instance2>::{ Pallet, Call, Storage, Event<T>, Config<T> } = 10,
-<<<<<<< HEAD
-                Utility : pallet_utility_opentensor = 11,
-=======
                 Utility : pallet_utility_otf = 11,
->>>>>>> 8895c8fb
                 Sudo : pallet_sudo = 12,
                 Multisig : pallet_multisig = 13,
                 Preimage : pallet_preimage = 14,
                 Scheduler : pallet_scheduler = 15,
-<<<<<<< HEAD
-                Proxy : pallet_proxy_opentensor = 16,
-=======
                 Proxy : pallet_proxy_otf = 16,
->>>>>>> 8895c8fb
                 Registry : pallet_registry = 17,
                 Commitments : pallet_commitments = 18,
                 AdminUtils : pallet_admin_utils = 19,
