[package]
name = "subtensor-precompiles"
version = "0.1.0"
edition.workspace = true
authors = ["Opentensor Foundation <https://github.com/opentensor/>"]
homepage = "https://opentensor.ai/"
publish = false
repository = "https://github.com/opentensor/subtensor/"

[package.metadata.docs.rs]
targets = ["x86_64-unknown-linux-gnu"]

[dependencies]
<<<<<<< HEAD
codec = { workspace = true }
ed25519-dalek = { workspace = true }
fp-evm = { workspace = true }
frame-support = { workspace = true }
frame-system = { workspace = true }
log = { workspace = true }
pallet-balances = { workspace = true }
pallet-evm = { workspace = true }
pallet-evm-precompile-dispatch = { workspace = true }
pallet-evm-precompile-modexp = { workspace = true }
pallet-evm-precompile-sha3fips = { workspace = true }
pallet-evm-precompile-simple = { workspace = true }
pallet-evm-precompile-bn128 = { workspace = true }
pallet-proxy = { workspace = true }
precompile-utils = { workspace = true }
sp-core = { workspace = true }
sp-io = { workspace = true }
sp-runtime = { workspace = true }
sp-std = { workspace = true }
subtensor-runtime-common = { workspace = true }
substrate-fixed = { workspace = true }
pallet-subtensor = { workspace = true }
pallet-subtensor-swap = { workspace = true }
pallet-admin-utils = { workspace = true }
subtensor-swap-interface = { workspace = true }
pallet-crowdloan = { workspace = true }
=======
codec = { workspace = true, features = ["derive"] }
ed25519-dalek = { workspace = true, features = ["alloc"] }
fp-evm.workspace = true
frame-support.workspace = true
frame-system.workspace = true
log.workspace = true
pallet-balances.workspace = true
pallet-evm.workspace = true
pallet-evm-precompile-dispatch.workspace = true
pallet-evm-precompile-modexp.workspace = true
pallet-evm-precompile-sha3fips.workspace = true
pallet-evm-precompile-simple.workspace = true
pallet-evm-precompile-bn128.workspace = true
pallet-proxy.workspace = true
precompile-utils.workspace = true
sp-core.workspace = true
sp-io.workspace = true
sp-runtime.workspace = true
sp-std.workspace = true
subtensor-runtime-common.workspace = true
substrate-fixed.workspace = true
pallet-subtensor.workspace = true
pallet-subtensor-swap.workspace = true
pallet-admin-utils.workspace = true
subtensor-swap-interface.workspace = true
pallet-crowdloan.workspace = true
>>>>>>> 1367c341

[lints]
workspace = true

[features]
default = ["std"]
std = [
	"codec/std",
	"ed25519-dalek/std",
	"fp-evm/std",
	"frame-support/std",
	"frame-system/std",
	"log/std",
	"pallet-admin-utils/std",
	"pallet-balances/std",
	"pallet-evm-precompile-dispatch/std",
	"pallet-evm-precompile-modexp/std",
	"pallet-evm-precompile-sha3fips/std",
	"pallet-evm-precompile-simple/std",
	"pallet-evm-precompile-bn128/std",
	"pallet-evm/std",
	"pallet-crowdloan/std",
	"pallet-proxy/std",
	"pallet-subtensor/std",
	"pallet-subtensor-swap/std",
	"precompile-utils/std",
	"sp-core/std",
	"sp-io/std",
	"sp-runtime/std",
	"sp-std/std",
	"substrate-fixed/std",
	"subtensor-runtime-common/std",
	"subtensor-swap-interface/std",
]<|MERGE_RESOLUTION|>--- conflicted
+++ resolved
@@ -11,34 +11,6 @@
 targets = ["x86_64-unknown-linux-gnu"]
 
 [dependencies]
-<<<<<<< HEAD
-codec = { workspace = true }
-ed25519-dalek = { workspace = true }
-fp-evm = { workspace = true }
-frame-support = { workspace = true }
-frame-system = { workspace = true }
-log = { workspace = true }
-pallet-balances = { workspace = true }
-pallet-evm = { workspace = true }
-pallet-evm-precompile-dispatch = { workspace = true }
-pallet-evm-precompile-modexp = { workspace = true }
-pallet-evm-precompile-sha3fips = { workspace = true }
-pallet-evm-precompile-simple = { workspace = true }
-pallet-evm-precompile-bn128 = { workspace = true }
-pallet-proxy = { workspace = true }
-precompile-utils = { workspace = true }
-sp-core = { workspace = true }
-sp-io = { workspace = true }
-sp-runtime = { workspace = true }
-sp-std = { workspace = true }
-subtensor-runtime-common = { workspace = true }
-substrate-fixed = { workspace = true }
-pallet-subtensor = { workspace = true }
-pallet-subtensor-swap = { workspace = true }
-pallet-admin-utils = { workspace = true }
-subtensor-swap-interface = { workspace = true }
-pallet-crowdloan = { workspace = true }
-=======
 codec = { workspace = true, features = ["derive"] }
 ed25519-dalek = { workspace = true, features = ["alloc"] }
 fp-evm.workspace = true
@@ -65,7 +37,6 @@
 pallet-admin-utils.workspace = true
 subtensor-swap-interface.workspace = true
 pallet-crowdloan.workspace = true
->>>>>>> 1367c341
 
 [lints]
 workspace = true
