[package]
name = "subtensor-precompiles"
version = "0.1.0"
edition.workspace = true
authors = ["Opentensor Foundation <https://github.com/opentensor/>"]
homepage = "https://opentensor.ai/"
publish = false
repository = "https://github.com/opentensor/subtensor/"

[package.metadata.docs.rs]
targets = ["x86_64-unknown-linux-gnu"]

[dependencies]
<<<<<<< HEAD
codec = { workspace = true }
ed25519-dalek = { workspace = true }
fp-evm = { workspace = true }
frame-support = { workspace = true }
frame-system = { workspace = true }
log = { workspace = true }
pallet-balances = { workspace = true }
pallet-evm = { workspace = true }
pallet-evm-precompile-dispatch = { workspace = true }
pallet-evm-precompile-modexp = { workspace = true }
pallet-evm-precompile-sha3fips = { workspace = true }
pallet-evm-precompile-simple = { workspace = true }
pallet-proxy-opentensor = { workspace = true }
precompile-utils = { workspace = true }
sp-core = { workspace = true }
sp-io = { workspace = true }
sp-runtime = { workspace = true }
sp-std = { workspace = true }
subtensor-runtime-common = { workspace = true }
substrate-fixed = { workspace = true }
pallet-subtensor = { workspace = true }
pallet-subtensor-swap = { workspace = true }
pallet-admin-utils = { workspace = true }
subtensor-swap-interface = { workspace = true }
pallet-crowdloan = { workspace = true }
=======
codec = { workspace = true, features = ["derive"] }
ed25519-dalek = { workspace = true, features = ["alloc"] }
fp-evm.workspace = true
frame-support.workspace = true
frame-system.workspace = true
log.workspace = true
pallet-balances.workspace = true
pallet-evm.workspace = true
pallet-evm-precompile-dispatch.workspace = true
pallet-evm-precompile-modexp.workspace = true
pallet-evm-precompile-sha3fips.workspace = true
pallet-evm-precompile-simple.workspace = true
pallet-evm-precompile-bn128.workspace = true
pallet-proxy.workspace = true
precompile-utils.workspace = true
sp-core.workspace = true
sp-io.workspace = true
sp-runtime.workspace = true
sp-std.workspace = true
subtensor-runtime-common.workspace = true
substrate-fixed.workspace = true
pallet-subtensor.workspace = true
pallet-subtensor-swap.workspace = true
pallet-admin-utils.workspace = true
subtensor-swap-interface.workspace = true
pallet-crowdloan.workspace = true
>>>>>>> bda2df55

[lints]
workspace = true

[features]
default = ["std"]
std = [
	"codec/std",
	"ed25519-dalek/std",
	"fp-evm/std",
	"frame-support/std",
	"frame-system/std",
	"log/std",
	"pallet-admin-utils/std",
	"pallet-balances/std",
	"pallet-evm-precompile-dispatch/std",
	"pallet-evm-precompile-modexp/std",
	"pallet-evm-precompile-sha3fips/std",
	"pallet-evm-precompile-simple/std",
	"pallet-evm-precompile-bn128/std",
	"pallet-evm/std",
	"pallet-proxy-opentensor/std",
	"pallet-crowdloan/std",
	"pallet-subtensor/std",
	"pallet-subtensor-swap/std",
	"precompile-utils/std",
	"sp-core/std",
	"sp-io/std",
	"sp-runtime/std",
	"sp-std/std",
	"substrate-fixed/std",
	"subtensor-runtime-common/std",
	"subtensor-swap-interface/std",
]<|MERGE_RESOLUTION|>--- conflicted
+++ resolved
@@ -11,33 +11,6 @@
 targets = ["x86_64-unknown-linux-gnu"]
 
 [dependencies]
-<<<<<<< HEAD
-codec = { workspace = true }
-ed25519-dalek = { workspace = true }
-fp-evm = { workspace = true }
-frame-support = { workspace = true }
-frame-system = { workspace = true }
-log = { workspace = true }
-pallet-balances = { workspace = true }
-pallet-evm = { workspace = true }
-pallet-evm-precompile-dispatch = { workspace = true }
-pallet-evm-precompile-modexp = { workspace = true }
-pallet-evm-precompile-sha3fips = { workspace = true }
-pallet-evm-precompile-simple = { workspace = true }
-pallet-proxy-opentensor = { workspace = true }
-precompile-utils = { workspace = true }
-sp-core = { workspace = true }
-sp-io = { workspace = true }
-sp-runtime = { workspace = true }
-sp-std = { workspace = true }
-subtensor-runtime-common = { workspace = true }
-substrate-fixed = { workspace = true }
-pallet-subtensor = { workspace = true }
-pallet-subtensor-swap = { workspace = true }
-pallet-admin-utils = { workspace = true }
-subtensor-swap-interface = { workspace = true }
-pallet-crowdloan = { workspace = true }
-=======
 codec = { workspace = true, features = ["derive"] }
 ed25519-dalek = { workspace = true, features = ["alloc"] }
 fp-evm.workspace = true
@@ -51,7 +24,7 @@
 pallet-evm-precompile-sha3fips.workspace = true
 pallet-evm-precompile-simple.workspace = true
 pallet-evm-precompile-bn128.workspace = true
-pallet-proxy.workspace = true
+pallet-proxy-opentensor.workspace = true
 precompile-utils.workspace = true
 sp-core.workspace = true
 sp-io.workspace = true
@@ -64,7 +37,6 @@
 pallet-admin-utils.workspace = true
 subtensor-swap-interface.workspace = true
 pallet-crowdloan.workspace = true
->>>>>>> bda2df55
 
 [lints]
 workspace = true
@@ -86,7 +58,6 @@
 	"pallet-evm-precompile-simple/std",
 	"pallet-evm-precompile-bn128/std",
 	"pallet-evm/std",
-	"pallet-proxy-opentensor/std",
 	"pallet-crowdloan/std",
 	"pallet-subtensor/std",
 	"pallet-subtensor-swap/std",
@@ -98,4 +69,5 @@
 	"substrate-fixed/std",
 	"subtensor-runtime-common/std",
 	"subtensor-swap-interface/std",
+	"pallet-proxy-opentensor/std"
 ]