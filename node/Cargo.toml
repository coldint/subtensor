--- conflicted
+++ resolved
@@ -124,11 +124,6 @@
 substrate-build-script-utils.workspace = true
 
 [features]
-<<<<<<< HEAD
-default = ["rocksdb", "sql", "txpool"]
-sql = ["fc-db/sql", "fc-mapping-sync/sql"]
-=======
->>>>>>> 635cdcf7
 rocksdb = [
 	"sc-service/rocksdb",
 	"fc-db/rocksdb",
@@ -137,19 +132,12 @@
 	"frame-benchmarking-cli/rocksdb",
 	"sc-cli/rocksdb",
 ]
-<<<<<<< HEAD
+default = ["rocksdb", "sql", "txpool"]
 fast-runtime = [
 	"node-subtensor-runtime/fast-runtime",
 	"subtensor-runtime-common/fast-runtime",
 ]
-=======
-default = ["rocksdb", "sql", "txpool"]
-fast-blocks = [
-	"node-subtensor-runtime/fast-blocks",
-	"subtensor-runtime-common/fast-blocks"
-]
 sql = ["fc-db/sql", "fc-mapping-sync/sql"]
->>>>>>> 635cdcf7
 txpool = ["fc-rpc/txpool", "fc-rpc-core/txpool"]
 
 # Dependencies that are only required if runtime benchmarking should be build.
