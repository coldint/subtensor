--- conflicted
+++ resolved
@@ -11,16 +11,8 @@
 use futures::future;
 use futures::StreamExt;
 use jsonrpsee::RpcModule;
-<<<<<<< HEAD
-use sc_client_api::{
-    backend::{Backend, StorageProvider},
-    client::BlockchainEvents,
-    AuxStore, UsageProvider,
-};
-=======
 use node_subtensor_runtime::opaque::Block;
 use sc_client_api::client::BlockchainEvents;
->>>>>>> 5bcb978c
 use sc_network_sync::SyncingService;
 use sc_rpc::SubscriptionTaskExecutor;
 use sc_service::{error::Error as ServiceError, Configuration, TaskManager};
@@ -124,19 +116,11 @@
 }
 
 #[allow(clippy::too_many_arguments)]
-<<<<<<< HEAD
-pub async fn spawn_frontier_tasks<B, RA>(
-    task_manager: &TaskManager,
-    client: Arc<FullClient<B, RA>>,
-    backend: Arc<FullBackend<B>>,
-    frontier_backend: Arc<FrontierBackend<B, FullClient<B, RA>>>,
-=======
 pub async fn spawn_frontier_tasks(
     task_manager: &TaskManager,
     client: Arc<FullClient>,
     backend: Arc<FullBackend>,
     frontier_backend: Arc<FrontierBackend>,
->>>>>>> 5bcb978c
     filter_pool: Option<FilterPool>,
     storage_override: Arc<dyn StorageOverride<Block>>,
     fee_history_cache: FeeHistoryCache,
@@ -147,16 +131,7 @@
             fc_mapping_sync::EthereumBlockNotification<Block>,
         >,
     >,
-<<<<<<< HEAD
-) where
-    B: BlockT<Hash = H256>,
-    RA: ConstructRuntimeApi<B, FullClient<B, RA>>,
-    RA: Send + Sync + 'static,
-    RA::RuntimeApi: EthCompatRuntimeApiCollection<B>,
-{
-=======
 ) {
->>>>>>> 5bcb978c
     // Spawn main mapping sync worker background task.
     match &*frontier_backend {
         fc_db::Backend::KeyValue(b) => {
