import argparse
import asyncio
import grpc
import math
import sys
import time
import torch
import torch.nn as nn

from termcolor import colored
from torch.autograd.function import once_differentiable
from types import SimpleNamespace
from typing import Tuple, List, Optional
from loguru import logger
from munch import Munch

import bittensor
from bittensor.metagraph import Metagraph
import bittensor.utils.stats as stat_utils
import bittensor.serialization as serialization
from bittensor import bittensor_pb2_grpc as bittensor_grpc
from bittensor import bittensor_pb2
from bittensor.exceptions.handlers import rollbar

# dummy tensor that triggers autograd in a RemoteExpert
DUMMY = torch.empty(0, requires_grad=True)

# Helper function for filling nill (zero) responses on failures.
def nill_response_for(inputs):
    if torch.numel(inputs) == 0:
        return torch.tensor([])
    return torch.zeros( (inputs.size(0), inputs.size(1), bittensor.__network_dim__), dtype = torch.float32)

class Dendrite(nn.Module):
    r"""
    Bittensor object used to make calls to the network. It can be called like a normal torch nn.Module and is differentiable. 
    Messages passed through this module will be sent to neuron objects, either remote
    or local, and return responses as torch tensors. Gradients passing through this module on a .backward() call will trigger
    the Backward rpc calls, passing gradients to the remote neuron instances called during corresponding Forward operation.

    Args:
        config (:obj:`bittensor.Config`, `required`):
            Bittensor config object.
    """

    def __init__(self, config: Munch, metagraph: Metagraph):
        super().__init__()
        self._config = config
        self._metagraph = metagraph
        self.__keypair = config.neuron.keypair
        self._remotes = {}

    @staticmethod   
    def add_args(parser: argparse.ArgumentParser):
        parser.add_argument('--dendrite.pass_gradients', default=True, type=bool, 
                            help='Switch to true is the neuron passes gradients to downstream peers.')
        parser.add_argument('--dendrite.timeout', default=0.5, type=float, 
                            help='Per request RPC timeout.')
        parser.add_argument('--dendrite.do_backoff', default=True, type=bool, 
                            help='Neurons who return non successful return codes are periodically not called with a multiplicative backoff.')
        parser.add_argument('--dendrite.max_backoff', default=100, type=int, 
                            help='Backoff saturates at this value.')
        return parser

    def __str__(self):
        total_bytes_out = 0
        total_bytes_in = 0
        for remote in self._remotes.values():
            total_bytes_out += remote.stats.forward_bytes_out.value
            total_bytes_in += remote.stats.forward_bytes_in.value
        total_in_bytes_str = colored('\u290A {:.1f}'.format((total_bytes_out*8)/1000), 'green')
        total_out_bytes_str = colored('\u290B {:.1f}'.format((total_bytes_in*8)/1000), 'red')
        return total_in_bytes_str + "/" + total_out_bytes_str + "kB/s"
<<<<<<< HEAD
    
    def __full_str__(self):
        response = ""
        for remote in self._remotes.values():
            response += str(remote) + "\n"
        
=======

    def __full_str__(self):
        response = ""
        for remote in self._remotes.values():
            bytes_out = remote.stats.forward_bytes_out.value + remote.stats.backward_bytes_out.value
            bytes_in = remote.stats.forward_bytes_in.value + remote.stats.backward_bytes_in.value
            bytes_out_str = colored('\u290A {:.1f}'.format((bytes_out * 8 ) / 1000), 'green')
            bytes_in_str = colored('\u290B {:.1f}'.format((bytes_in * 8 ) / 1000), 'red')
            response += "\t" + str(remote.neuron.uid) + ":" + bytes_out_str + "/" + bytes_in_str + "kB/s"
>>>>>>> bfcc8fac
        return response

    @staticmethod   
    def check_config(config: Munch):
        assert config.dendrite.timeout >= 0, 'timeout must be positive value, got {}'.format(config.dendrite.timeout)

    @property
    def remotes(self):
        return self._remotes.values()

    def forward_text(self, neurons: List[bittensor_pb2.Neuron],
                     x: List[torch.Tensor]) -> Tuple[List[torch.Tensor], torch.Tensor]:
        r""" Forward text inputs to neurons.

            Args:
                neurons (:obj:`List[bittensor_pb2.Neuron]` of shape :obj:`(num_neurons)`, `required`):
                    List of remote neurons which match length of x. Tensors from x are sent forward to these neurons.

                x (:obj:`List[torch.Tensor]` of shape :obj:`(num_neurons * [batch_size, sequence_len])`, `required`):
                    List of tensors to send to corresponsing neurons. Tensors are text input_ids encoded using the
                    bittensor tokenizer of shape [batch_size, sequence_len].

            Returns:
                forwad_output (:obj:`List[torch.FloatTensor]` of shape :obj:`(batch_size, sequence_len, bittensor.__network_dim__)`, `required`):
                    Output encodings of inputs produced by remote neurons. Non-responses are zeroes of common shape.

                return_codes (:obj:`List[torch.LongTensor]` of shape :obj:`[num_neurons]`, `required`):
                    dendrite call return ops.
        """
        if len(x[0].shape) != 2:
            error_msg = 'Text inputs should rank 2 with semantic shape: [batch_size, sequence_len]'
            raise ValueError(error_msg)
        if len(x) != len(neurons):
            error_msg = 'List of text inputs x should have the same length as passed destination neurons, got {} and {}'.format(len(x), len(neurons))
            raise ValueError(error_msg)
        if len(x) < 1:
            error_msg = 'Must pass more than 0 input for argument x, got {}'.format(len(x))
            raise ValueError(error_msg)
        return self.forward(neurons, x, bittensor_pb2.Modality.TEXT)

    def forward_image(self, neurons: List[bittensor_pb2.Neuron],
                      x: List[torch.Tensor]) -> Tuple[List[torch.Tensor], torch.Tensor]:
        r""" Forward image inputs to neurons.

            Args:
                neurons (:obj:`List[bittensor_pb2.Neuron]` of shape :obj:`(num_neurons)`, `required`):
                    List of remote neurons which match length of x. Tensors from x are sent forward to these neurons.

                x (:obj:`List[torch.Tensor]` of shape :obj:`(num_neurons * [batch_size, sequence_len, channels, rows, cols])`, `required`):
                    List of image-tensors to send to corresponsing neurons. Tensors are images encoded using the
                    torch.toTensor() or other encoding which produces the shape [batch_size, channels, rows, cols].

            Returns:
                forwad_output (:obj:`List[torch.FloatTensor]` of shape :obj:`(batch_size, sequence_len, bittensor.network_size)`, `required`):
                    Output encodings of images produced by remote neurons. Non-responses are zeroes of common shape.

                return_codes (:obj:`List[torch.LongTensor]` of shape :obj:`[num_neurons]`, `required`):
                    dendrite call return ops.
        """
        # TODO(const): Checks across all tensors and other shape checks.
        if len(x[0].shape) != 5:
            error_msg = 'Image inputs should be rank 5 with semantic shape: [batch_size, sequence_dim, channels, rows, cols]'
            raise ValueError(error_msg)
        if len(x) != len(neurons):
            error_msg = 'List of image inputs x should have the same length as passed destination neurons, got {} and {}'.format(len(x), len(neurons))
            raise ValueError(error_msg)
        if len(x) < 1:
            error_msg = 'Must pass more than 0 input for argument x, got {}'.format(len(x))
            raise ValueError(error_msg)
        return self.forward(neurons, x, bittensor_pb2.Modality.IMAGE)

    def forward_tensor(self, neurons: List[bittensor_pb2.Neuron],
                       x: List[torch.Tensor]) -> Tuple[List[torch.Tensor], torch.Tensor]:
        r""" Forward tensor inputs to neurons.

            Args:
                neurons (:obj:`List[bittensor_pb2.Neuron]` of shape :obj:`(num_neurons)`, `required`):
                    List of remote neurons which match length of x. Tensors from x are sent forward to these neurons.

                x (:obj:`List[torch.Tensor]` of shape :obj:`(num_neurons * [batch_size, sequence_len, bittensor.__network_dim__])`, `required`):
                    List of tensors to send to corresponsing neurons. Tensors are of arbitrary type and
                    with shape [batch_size, sequence_len, bittensor.__network_dim__].

            Returns:
                forwad_output (:obj:`List[torch.FloatTensor]` of shape :obj:`num_neurons * (batch_size, sequence_len, bittensor.__network_dim__)]`, `required`):
                    Output encodings of tensors produced by remote neurons. Non-responses are zeroes of common shape.

                return_codes (:obj:`List[torch.LongTensor]` of shape :obj:`[num_neurons]`, `required`):
                    dendrite call return ops.
        """
        if len(x[0].shape) != 3:
            error_msg = 'Tensor inputs should be rank 3 with semantic shape: [batch_size, sequence_len, feature_len]'
            raise ValueError(error_msg)
        if len(x) != len(neurons):
            error_msg = 'List of tensor inputs x should have the same length as passed destination neurons, got {} and {}'.format(len(x), len(neurons))
            raise ValueError(error_msg)
        if x[0].shape[2] != bittensor.__network_dim__:
            error_msg = 'Passed tensor must have last dimension {} got {}'.format(bittensor.__network_dim__, x[0].shape[2])
            raise ValueError(error_msg)
        if len(x) == 0:
            error_msg = 'Must pass more than 0 input for argument x, got {}'.format(len(x))
            raise ValueError(error_msg)
        return self.forward(neurons, x, bittensor_pb2.Modality.TENSOR)

    def forward(self, neurons: List[bittensor_pb2.Neuron],
                x: List[torch.Tensor],
                mode: bittensor_pb2.Modality) -> Tuple[List[torch.Tensor], torch.LongTensor]:
        r""" Forward tensor inputs to neurons.

            Args:
                neurons (:obj:`List[bittensor_pb2.Neuron]` of shape :obj:`(num_neurons)`, `required`):
                    List of remote neurons which match length of x. Tensors from x are sent forward to these neurons.

                x (:obj:`List[torch.Tensor]` of shape :obj:`(num_neurons * [shape])`, `required`):
                    List of tensors to send to corresponsing neurons. Tensors are of arbitrary type and shape depending on the
                    modality.

                mode (:obj:`bittensor_pb2.Modality` of shape :obj:`(1)`, `required`):
                    Bittensor forward modality type. Enum in [TEXT, IMAGE, TENSOR]

            Returns:
                forward_outputs (:obj:`List[torch.FloatTensor]` of shape :obj:`num_neurons * (batch_size, sequence_len, bittensor.network_size)]`, `required`):
                    Output encodings of tensors produced by remote neurons. Non-responses are zeroes of common shape.

                return_codes (:obj:`List[torch.LongTensor]` of shape :obj:`[num_neurons]`, `required`):
                    dendrite call return ops.
        """
        if len(x) != len(neurons):
            error_msg = 'List of inputs x should have the same length as passed destination neurons, got {} and {}'.format(len(x), len(neurons))
            raise ValueError(error_msg)
        if len(x) < 1:
            error_msg = 'Must pass more than 0 input for argument x, got {}'.format(len(x))
            raise ValueError(error_msg)

        # ---- Run async calls ----
        loop = asyncio.new_event_loop()
        results = loop.run_until_complete(self._gather(loop, x, neurons, mode))
        loop.stop()

        # ---- Process results and return ----
        tensor_results = [res[0] for res in results]
        return_codes = torch.tensor([res[1] for res in results])
        return tensor_results, return_codes

    async def _gather(self, loop: asyncio.base_events.BaseEventLoop, inputs, neurons, mode) -> List[Tuple[torch.FloatTensor, torch.LongTensor]]:
        r""" Creates and returns the results from len(neurons) torch forward requests. Uses asyncio for concurrency.

            Args:
                loop (:obj:`asyncio.base_events.BaseEventLoop`, `required`):
                    The asyncio concurrency loop to use while making the n calls.

                inputs (:obj:`List[torch.Tensor]` of shape :obj:`(num_neurons * [shape])`, `required`):
                    List of tensors to send to corresponsing neurons. Tensors are of arbitrary type and shape depending on the
                    modality.

                neurons (:obj:`List[bittensor_pb2.Neuron]` of shape :obj:`(num_neurons)`, `required`):
                    List of remote neurons which match length of x. Tensors from x are sent forward to these neurons.

                mode (:obj:`bittensor_pb2.Modality` of shape :obj:`(1)`, `required`):
                    Bittensor forward modality type. Enum in [TEXT, IMAGE, TENSOR]

            Returns:
                results (:obj:`List[Tuple[torch.FloatTensor, torch.LongTensor]]`, `required`):
                    result tuples from the forward call on a RemoteNeuron class.
        """
            
        # ---- Calls to fill ---- 
        calls = []
        for (inputs_i, neuron_i) in list(zip(inputs, neurons)):

            # ---- Find remote or create one ---- 
            if neuron_i.public_key not in self._remotes:
                self._remotes[neuron_i.public_key] = RemoteNeuron(neuron_i, self._config, self.__keypair)
            remote = self._remotes[neuron_i.public_key]

            # ---- Append async calls ---- 
            calls.append( loop.run_in_executor(None, remote.forward, inputs_i, mode) )

        # ---- Gather results and return ---- 
        results = await asyncio.gather(*calls)
        return results

class RemoteNeuron(nn.Module):
    """ Class which bundles a grpc connection to a remote host as a standard auto-grad torch.nn.Module.
    """

    def __init__(self, neuron: bittensor_pb2.Neuron, config, keypair):
        super().__init__()
        self.neuron = neuron # Endpoint information.
        self.config = config # Configuration i.e. rpc timeout.
        self.keypair = keypair # Cryptographic keypair.
        self.signature = None # Call signature.
        self.nounce = None # Call nounce.
        self.backoff = 0 # Number o queries to backoff.
        self.next_backoff = 1 # Next backoff level.
        self.stats = SimpleNamespace(
            forward_qps = stat_utils.timed_rolling_avg(0.0, 0.01),
            backward_qps = stat_utils.timed_rolling_avg(0.0, 0.01),
            forward_elapsed_time = stat_utils.timed_rolling_avg(0.0, 0.01),
            forward_bytes_out = stat_utils.timed_rolling_avg(0.0, 0.01),
            forward_bytes_in = stat_utils.timed_rolling_avg(0.0, 0.01),
            backward_bytes_out = stat_utils.timed_rolling_avg(0.0, 0.01),
            backward_bytes_in = stat_utils.timed_rolling_avg(0.0, 0.01),
            codes = {
                bittensor_pb2.ReturnCode.Success: 0,
                bittensor_pb2.ReturnCode.Timeout: 0,
                bittensor_pb2.ReturnCode.Backoff: 0,
                bittensor_pb2.ReturnCode.Unavailable: 0,
                bittensor_pb2.ReturnCode.NotImplemented: 0,
                bittensor_pb2.ReturnCode.EmptyRequest: 0,
                bittensor_pb2.ReturnCode.EmptyResponse: 0,
                bittensor_pb2.ReturnCode.InvalidResponse: 0,
                bittensor_pb2.ReturnCode.InvalidRequest: 0,
                bittensor_pb2.ReturnCode.RequestShapeException: 0,
                bittensor_pb2.ReturnCode.ResponseShapeException: 0,
                bittensor_pb2.ReturnCode.RequestSerializationException: 0,
                bittensor_pb2.ReturnCode.ResponseSerializationException: 0,
                bittensor_pb2.ReturnCode.RequestDeserializationException: 0,
                bittensor_pb2.ReturnCode.ResponseDeserializationException: 0,
                bittensor_pb2.ReturnCode.NotServingSynapse: 0,
                bittensor_pb2.ReturnCode.NucleusTimeout: 0,
                bittensor_pb2.ReturnCode.NucleusFull: 0,
                bittensor_pb2.ReturnCode.UnknownException: 0,
            }
        ) 
        # Loop back if the neuron is local.
        if neuron.address == config.axon.external_ip:
            ip = "localhost:"
            if config.axon.external_ip == "host.docker.internal":
                ip = "host.docker.internal:"
            self.endpoint = ip + str(neuron.port)
        else:
            self.endpoint = neuron.address + ':' + str(neuron.port)
        self.channel = grpc.insecure_channel(
            self.endpoint,
            options=[('grpc.max_send_message_length', -1),
                     ('grpc.max_receive_message_length', -1)])
        self.stub = bittensor_grpc.BittensorStub(self.channel)

    def __str__(self):
        total_out_bytes = self.stats.forward_bytes_out.value + self.stats.backward_bytes_out.value
        total_in_bytes = self.stats.forward_bytes_in.value + self.stats.backward_bytes_in.value
        total_in_bytes_str = colored('\u290A {:.1f}'.format((total_out_bytes*8)/1000), 'green')
        total_out_bytes_str = colored('\u290B {:.1f}'.format((total_in_bytes*8)/1000), 'red')
        return str(self.neuron.uid) + ":(" + total_in_bytes_str + "/" + total_out_bytes_str + "kB/s)"

    def __del__(self):
        if self.channel is not None:
            self.channel.close()

    def forward(self, inputs: torch.Tensor, mode: bittensor_pb2.Modality) -> Tuple[torch.Tensor, int]:
        r""" Torch.nn.Module forward call: Triggers the grpc call to the remote neuron on the associated endpoint.
            Call returns the output tensor and a bittensor_pb2.ReturnCode.

            Args:
                inputs (:obj:`List[torch.Tensor]` of shape :obj:`(shape)`, `required`):
                    Single torch tensor to be sent to the remote neuron endpoint.

                mode (:obj:`bittensor_pb2.Modality` of shape :obj:`(1)`, `required`):
                    Bittensor forward modality type. Enum in [TEXT, IMAGE, TENSOR]

            Returns:
                output (:obj:`Tuple[torch.FloatTensor, torch.LongTensor]`, `required`):
                    Result tuple from the forward call.

        """
        # ---- On Backoff: We dont make an RPC and return zeros instead ----  
        if self.config.dendrite.do_backoff and self.backoff >= 1:
            outputs = nill_response_for(inputs)
            code = torch.tensor(bittensor_pb2.ReturnCode.Backoff)

        # ---- On Not-backoff: We make the Forward RPC ---- 
        else:
            try:
                # Make and time the query.
                outputs, code = _RemoteModuleCall.apply(self, DUMMY, inputs, mode)

            # ---- On unknown failure: we return zeros and unknown code ---- 
            except Exception as e:
                logger.error('Uncaught error in forward call with error {}'.format( e ))
                outputs = nill_response_for(inputs)
                code = torch.tensor(bittensor_pb2.ReturnCode.UnknownException)

        # ---- On Success: set zero backoff and halve the next backoff ---- 
        self.stats.codes[code.item()] += 1
        if code.item() == bittensor_pb2.ReturnCode.Success:
            self.backoff = 0
            self.next_backoff = max(1, self.next_backoff / 2)
            
        # ---- On Backoff: Lower backoff value by 1 ---- 
        elif code.item() == bittensor_pb2.ReturnCode.Backoff:
            # We slowly lower the backoff count until 0.
            self.backoff -= 1

        # ---- On failure: Increase backoff and double next_backoff towards max value ---- 
        # Catch all non-success / non-backoff codes and trigger backoff increase. This catches
        # serialization errors, timeouts, unavailable endpoints etc. Note, it can 
        # be triggered by invalid requests on this side of the query.
        else:
            # ---- Do backoff: incease backoff until max_backoff is reached ---- 
            self.backoff = self.next_backoff
            self.next_backoff = min(self.config.dendrite.max_backoff, self.next_backoff * 2)

        # ---- Finally return ---- 
        return outputs, code

class _RemoteModuleCall(torch.autograd.Function):
    @staticmethod
    def forward(ctx, caller: RemoteNeuron, dummy: torch.Tensor, inputs: torch.Tensor, mode: bittensor_pb2.Modality) -> Tuple[torch.Tensor, int]:

        """ Internal autograd-friendly Forward RPC call to a remote neuron (calls the Forward method on an Axon terminal.)

            Args:
                ctx: (:obj:`torch.autograd.ctx`, `required`):
                    Autograd context, saves state information between forward and backward calls. i.e. inputs for gradient computation.

                caller: (:obj:`RemoteNeuron`, `required`):
                    Caller object the remote neuron containing the endpoint information, RPC channel etc.

                dummy: (:obj:`torch.Tensor`, `required`):
                    Dummy torch tensor used to ensure that torch.backward computation is called on this function 
                    regardless of the input types.
  
                inputs (:obj:`List[torch.Tensor]` of shape :obj:`(shape)`, `required`):
                    Torch tensor to be sent to the caller associated endpoint neurons.

                mode (:obj:`bittensor_pb2.Modality` of shape :obj:`(1)`, `required`):
                    Bittensor forward modality type. Enum in [TEXT, IMAGE, TENSOR]

            Returns:
                output (:obj:`Tuple[torch.FloatTensor`, torch.LongTensor]`, `optional`):
                    Result from forward call. May be None in the case of failure.

                code (:obj:`bittensor_pb2.ReturnCode`, `required`):
                    Return code associated with forward call.
        """
        
        # ---- Save for backward call ----
        ctx.caller = caller
        ctx.mode = mode
        ctx.inputs = inputs

        zeros = nill_response_for(inputs)
        try:
            # ---- Check inputs size ----
            if torch.numel(inputs) == 0:
                return zeros, torch.tensor(bittensor_pb2.ReturnCode.EmptyRequest)

            # ---- Inputs Serialization ----
            try:
                serializer = serialization.get_serializer( bittensor_pb2.Serializer.MSGPACK )
                serialized_inputs = serializer.serialize(inputs, modality = mode, from_type = bittensor_pb2.TensorType.TORCH)
            except Exception as e:
                logger.warning('Serialization error with error {}', e)
                return zeros, torch.tensor(bittensor_pb2.ReturnCode.RequestSerializationException)
            ctx.serialized_inputs =  serialized_inputs

            # ---- Build request ----
            request = bittensor_pb2.TensorMessage(
                version = bittensor.__version__,
                public_key = ctx.caller.keypair.public_key,
                nounce = ctx.caller.nounce,
                signature = ctx.caller.signature,
                tensors = [serialized_inputs])
        
            # ---- Make RPC call ----
            try:
                
                start_time = time.time()
                ctx.caller.stats.forward_qps.update(1)
                ctx.caller.stats.forward_bytes_out.update(sys.getsizeof(request))
                response = ctx.caller.stub.Forward(request, timeout=caller.config.dendrite.timeout)
                ctx.caller.stats.forward_bytes_in.update(sys.getsizeof(response))
                ctx.caller.stats.forward_elapsed_time.update((time.time() - start_time))

                # ---- Catch non-code ----
                try:
                    bittensor_code = response.return_code
                except:
                    logger.error('Unknown exception returned from remote host with message {}', response.message)
                    return zeros, torch.tensor(bittensor_code)

                # ---- Catch bittensor errors ----
                if bittensor_code == bittensor_pb2.ReturnCode.UnknownException:
                    logger.error('Unknown exception returned from remote host with message {}', response.message)
                    return zeros, torch.tensor(bittensor_code)

                elif bittensor_code != bittensor_pb2.ReturnCode.Success:
                    return zeros, torch.tensor(bittensor_code)

            # ---- Catch GRPC Errors ----
            except grpc.RpcError as rpc_error_call:
                grpc_code = rpc_error_call.code()

                if grpc_code == grpc.StatusCode.DEADLINE_EXCEEDED:
                    return zeros, torch.tensor(bittensor_pb2.ReturnCode.Timeout)

                elif grpc_code == grpc.StatusCode.UNAVAILABLE:
                    return zeros, torch.tensor(bittensor_pb2.ReturnCode.Unavailable)

                else:
                    logger.error('Uncaught GPRC error exception with code {} from endpoint {}', grpc_code, caller.endpoint)
                    return zeros, torch.tensor(bittensor_pb2.ReturnCode.UnknownException)

            # ---- Catch Unknown Errors ----
            except Exception as e:
                logger.error('Uncaught error in forward call with error {} and endpoint', e, caller.endpoint)
                return zeros, torch.tensor(bittensor_pb2.ReturnCode.Unknown)

            # ---- Check tensor response length ----
            if len(response.tensors) == 0:
                return zeros, torch.tensor(bittensor_pb2.ReturnCode.EmptyResponse)

            # ---- Deserialize response ----
            try:
                outputs = response.tensors[0]
                deserializer = serialization.get_serializer(  outputs.serializer )
                outputs = deserializer.deserialize( outputs, to_type = bittensor_pb2.TensorType.TORCH )

            except Exception as e:
                logger.error('Failed to serialize responses from forward call with error {}', e)
                return zeros, torch.tensor(bittensor_pb2.ReturnCode.ResponseDeserializationException)
        
            # ---- Check response shape ----
            if  outputs.size(0) != inputs.size(0) \
                or outputs.size(1) != inputs.size(1) \
                or outputs.size(2) != bittensor.__network_dim__:
                    logger.error('Forward request returned tensor with incorrect shape {}', list(outputs.shape))
                    return zeros, torch.tensor(bittensor_pb2.ReturnCode.ResponseShapeException)

            # ---- Safe catch NaNs and replace with 0.0 ----
            outputs = torch.where(torch.isnan(outputs), torch.zeros_like(outputs), outputs)
        
        # ---- Catch all ----
        except Exception as e:
            logger.error('Forward request returned unknown error {}', e)
            return zeros, torch.tensor(bittensor_pb2.ReturnCode.UnknownException)

        # ---- Return ----
        return outputs, torch.tensor(response.return_code)

    @staticmethod
    @once_differentiable
    def backward(ctx, grads: torch.FloatTensor, code: torch.FloatTensor) -> Optional[torch.Tensor]:
        """ Internal autograd-friendly Backward RPC call to a remote neuron (calls the Backward method on an remote Axon terminal.)

            Args:
                ctx: (:obj:`torch.autograd.ctx`, `required`):
                    Autograd context, saves state information between forward and backward calls. i.e. inputs for gradient computation.
  
                grads (:obj:`List[torch.Tensor]` of shape :obj:`(shape)`, `required`):
                    Gradients of this function's outputs computed during the loss.backward() call.

                code (:obj:`bittensor_pb2.Modality` of shape :obj:`(1)`, `required`):
                    Code output from the forward call.

            Returns:
                output (:obj:`Tuple[torch.FloatTensor`, torch.LongTensor]`, `optional`):
                    Gradients of the inputs with respect to the inputs and grads of the outputs.
        """
        # ---- Zeros response in the case of failure ----
        zeros = nill_response_for(ctx.inputs)

        # ---- Check if are passing gradients ----
        if not ctx.caller.config.dendrite.pass_gradients:
            return (None, None, zeros, None)

        # ---- Check that forward query was a success ----
        if code.item() != bittensor_pb2.ReturnCode.Success:
            return (None, None, zeros, None)

        # ---- Try to pass gradients ----
        else:
            try:

                # ---- Get forward call serialzied inputs ----
                try:
                    serialized_inputs = ctx.serialized_inputs
                except:
                    logger.trace('backward failed because forward previously failed.')
                    return (None, None, zeros, None)

                # ---- Serialization ----
                try:
                    # ---- Get serializer ----
                    serializer = serialization.get_serializer( bittensor_pb2.Serializer.MSGPACK )

                    # ---- Serialize grads to bitensor_pb2.Tensors ----
                    serialized_grads = serializer.serialize (grads, modality = bittensor_pb2.Modality.TENSOR, from_type = bittensor_pb2.TensorType.TORCH)

                except Exception as e:
                    logger.trace('backward failed during serialization of gradients.')
                    return (None, None, zeros, None)

    
                # ---- Build request for backward ----
                request = bittensor_pb2.TensorMessage(
                    version = bittensor.__version__,
                    public_key = ctx.caller.keypair.public_key,
                    nounce = ctx.caller.nounce,
                    signature = ctx.caller.signature,
                    tensors = [serialized_inputs, serialized_grads])

                # --- Send non blocking grad request ----
                # NOTE(const): we dont care about the response.
                try:
                    ctx.caller.stats.backward_qps.update(1)
                    ctx.caller.stats.backwar_bytes_out.update(sys.getsizeof(request))
                    ctx.caller.stub.Backward.future(request, timeout=ctx.caller.config.dendrite.timeout)
                    ctx.caller.stats.backwar_bytes_in.update(0.0) # responses are dropped.

                except:
                    logger.trace('backward failed during backward call. Do not care.')
                    return (None, None, zeros, None)

                # ---- Always return zeros ----
                # NOTE(const): We can return non zeros but a remote host could mess with your training
                # without you knowing about it. i.e. by passing you malicious gradients.
                return (None, None, zeros, None)

            except:

                # ---- Catch all exceptions in Backward ----
                rollbar.send_exception()
                return (None, None, zeros, None)<|MERGE_RESOLUTION|>--- conflicted
+++ resolved
@@ -5,6 +5,7 @@
 import sys
 import time
 import torch
+import pandas as pd
 import torch.nn as nn
 
 from termcolor import colored
@@ -71,25 +72,23 @@
         total_in_bytes_str = colored('\u290A {:.1f}'.format((total_bytes_out*8)/1000), 'green')
         total_out_bytes_str = colored('\u290B {:.1f}'.format((total_bytes_in*8)/1000), 'red')
         return total_in_bytes_str + "/" + total_out_bytes_str + "kB/s"
-<<<<<<< HEAD
-    
+
     def __full_str__(self):
-        response = ""
-        for remote in self._remotes.values():
-            response += str(remote) + "\n"
-        
-=======
-
-    def __full_str__(self):
-        response = ""
-        for remote in self._remotes.values():
-            bytes_out = remote.stats.forward_bytes_out.value + remote.stats.backward_bytes_out.value
-            bytes_in = remote.stats.forward_bytes_in.value + remote.stats.backward_bytes_in.value
-            bytes_out_str = colored('\u290A {:.1f}'.format((bytes_out * 8 ) / 1000), 'green')
-            bytes_in_str = colored('\u290B {:.1f}'.format((bytes_in * 8 ) / 1000), 'red')
-            response += "\t" + str(remote.neuron.uid) + ":" + bytes_out_str + "/" + bytes_in_str + "kB/s"
->>>>>>> bfcc8fac
-        return response
+        pd.set_option('display.max_rows', 5000)
+        pd.set_option('display.max_columns', 25)
+        pd.set_option('display.width', 1000)
+        pd.set_option('display.precision', 2)
+        pd.set_option('display.float_format', lambda x: '%.3f' % x)
+        uids = [remote.neuron.uid for remote in self._remotes.values()]
+        bytes_out = [(remote.stats.forward_bytes_out.value + remote.stats.backward_bytes_out.value) * (8/1000) for remote in self._remotes.values()]
+        bytes_in = [remote.stats.forward_bytes_in.value + remote.stats.backward_bytes_in.value * (8/1000) for remote in self._remotes.values()]
+        qps = [remote.stats.forward_qps.value + remote.stats.backward_qps.value for remote in self._remotes.values()]
+        rows = [bytes_out, bytes_in, qps]
+        df = pd.DataFrame(rows, columns=uids)
+        df = df.rename(index={df.index[0]: colored('\u290A kB/s', 'green')})
+        df = df.rename(index={df.index[1]: colored('\u290B kB/s', 'red')})
+        df = df.rename(index={df.index[2]: colored('QPS', 'blue')})
+        return '\n' + df.to_string()
 
     @staticmethod   
     def check_config(config: Munch):
