# The MIT License (MIT)
# Copyright © 2023 Opentensor Foundation

# Permission is hereby granted, free of charge, to any person obtaining a copy of this software and associated 
# documentation files (the “Software”), to deal in the Software without restriction, including without limitation 
# the rights to use, copy, modify, merge, publish, distribute, sublicense, and/or sell copies of the Software, 
# and to permit persons to whom the Software is furnished to do so, subject to the following conditions:

# The above copyright notice and this permission notice shall be included in all copies or substantial portions of 
# the Software.

# THE SOFTWARE IS PROVIDED “AS IS”, WITHOUT WARRANTY OF ANY KIND, EXPRESS OR IMPLIED, INCLUDING BUT NOT LIMITED TO
# THE WARRANTIES OF MERCHANTABILITY, FITNESS FOR A PARTICULAR PURPOSE AND NONINFRINGEMENT. IN NO EVENT SHALL 
# THE AUTHORS OR COPYRIGHT HOLDERS BE LIABLE FOR ANY CLAIM, DAMAGES OR OTHER LIABILITY, WHETHER IN AN ACTION 
# OF CONTRACT, TORT OR OTHERWISE, ARISING FROM, OUT OF OR IN CONNECTION WITH THE SOFTWARE OR THE USE OR OTHER 
# DEALINGS IN THE SOFTWARE.

from dataclasses import dataclass
from typing import List, Tuple, Dict
import bittensor
from bittensor import Balance
import scalecodec


# Constants
RAOPERTAO = 1e9
U16_MAX = 65535
U64_MAX = 18446744073709551615

# Dataclasses for chain data.
@dataclass
class NeuronInfo:
    r"""
    Dataclass for neuron metadata.
    """
    hotkey: str
    coldkey: str
    uid: int
    netuid: int
    active: int    
    # mapping of coldkey to amount staked to this Neuron
    stake: Dict[str, Balance]
    total_stake: Balance
    rank: float
    emission: float
    incentive: float
    consensus: float
    trust: float
    dividends: float
    last_update: int
    validator_permit: bool
    weights: List[List[int]]
    bonds: List[List[int]]
    prometheus_info: 'PrometheusInfo'
    axon_info: 'AxonInfo'
    is_null: bool = False

    @classmethod
    def from_json(cls, json: Dict) -> 'NeuronInfo':
        r""" Returns a NeuronInfo object from a json dictionary.
        """
        return NeuronInfo(
            hotkey = bittensor.utils.u8_key_to_ss58(json['hotkey']['id']),
            coldkey = bittensor.utils.u8_key_to_ss58(json['coldkey']['id']),
            uid = json['uid'],
            netuid = json['netuid'],
            active = int(json['active']), # 0 or 1
<<<<<<< HEAD
            stake = { cls.__u8_key_to_ss58(stake[0]): Balance.from_rao(stake[1]) for stake in json['stake']},
=======
            stake = Balance.from_rao(0 if len(json['stake']) == 0 else json['stake'][0][1]),
>>>>>>> 1f2bbbc6
            total_stake = Balance.from_rao(sum([stake for _, stake in json['stake']])),
            rank = json['rank'] / U16_MAX,
            emission = json['emission'] / RAOPERTAO,
            incentive = json['incentive'] / U16_MAX,
            consensus = json['consensus'] / U16_MAX,
            trust = json['trust'] / U16_MAX,
            dividends = json['dividends'] / U16_MAX,
            last_update = json['last_update'],
            validator_permit = json['validator_permit'],
            weights = json['weights'],
            bonds = json['bonds'],
            prometheus_info = PrometheusInfo.from_json(json['prometheus_info']),
            axon_info = AxonInfo.from_json(json['axon_info']),
        )

    @staticmethod
    def _null_neuron() -> 'NeuronInfo':
        neuron = NeuronInfo(
            uid = 0,
            netuid = 0,
            active =  0,
            stake = {},
            total_stake = Balance.from_rao(0),
            rank = 0,
            emission = 0,
            incentive = 0,
            consensus = 0,
            trust = 0,
            dividends = 0,
            last_update = 0,
            validator_permit = False,
            weights = [],
            bonds = [],
            prometheus_info = None,
            axon_info = None,
            is_null = True,
            coldkey = "000000000000000000000000000000000000000000000000",
            hotkey = "000000000000000000000000000000000000000000000000"
        )
        return neuron

    @staticmethod
    def _neuron_dict_to_namespace(neuron_dict) -> 'NeuronInfo':
        # TODO: Legacy: remove?
        if neuron_dict['hotkey'] == '5C4hrfjw9DjXZTzV3MwzrrAr9P1MJhSrvWGWqi1eSuyUpnhM':
            return NeuronInfo._null_neuron()
        else:
            neuron = NeuronInfo( **neuron_dict )
            # Fix?
            neuron.stake = { hk: Balance.from_rao(stake) for hk, stake in neuron.stake.items() }
            neuron.total_stake = Balance.from_rao(neuron.total_stake)
            neuron.rank = neuron.rank / U64_MAX
            neuron.trust = neuron.trust / U64_MAX
            neuron.consensus = neuron.consensus / U64_MAX
            neuron.incentive = neuron.incentive / U64_MAX
            neuron.dividends = neuron.dividends / U64_MAX
            neuron.emission = neuron.emission / RAOPERTAO
                
            return neuron

@dataclass
class AxonInfo:
    r"""
    Dataclass for axon info.
    """
    block: int
    version: int
    ip: str
    port: int
    ip_type: int
    protocol: int
    placeholder1: int # placeholder for future use
    placeholder2: int

    @classmethod
    def from_json(cls, json: Dict) -> 'AxonInfo':
        r""" Returns a AxonInfo object from a json dictionary.
        """
        return AxonInfo(
            block = json['block'],
            version = json['version'],
            ip = bittensor.utils.networking.int_to_ip(int(json['ip'])),
            port = json['port'],
            ip_type = json['ip_type'],
            protocol = json['protocol'],
            placeholder1 = json['placeholder1'],
            placeholder2 = json['placeholder2'],
        )

@dataclass
class PrometheusInfo:
    r"""
    Dataclass for prometheus info.
    """
    block: int
    version: int
    ip: str
    port: int
    ip_type: int

    @classmethod
    def from_json(cls, json: Dict) -> 'PrometheusInfo':
        r""" Returns a PrometheusInfo object from a json dictionary.
        """
        return PrometheusInfo(
            block = json['block'],
            version = json['version'],
            ip = bittensor.utils.networking.int_to_ip(int(json['ip'])),
            port = json['port'],
            ip_type = json['ip_type'],
        )


@dataclass
class DelegateInfo:
    r"""
    Dataclass for delegate info.
    """
    hotkey_ss58: str # Hotkey of delegate
    total_stake: Balance # Total stake of the delegate
    nominators: List[Tuple[str, Balance]] # List of nominators of the delegate and their stake
    owner_ss58: str # Coldkey of owner
    take: float # Take of the delegate as a percentage

    @classmethod
    def from_json(cls, json: Dict) -> 'DelegateInfo':
        r""" Returns a DelegateInfo object from a json dictionary.
        """
        delegate_ss58 = bittensor.utils.u8_key_to_ss58(json['delegate_ss58']['id'])
        owner = bittensor.utils.u8_key_to_ss58(json['owner_ss58']['id'])
        take = bittensor.utils.U16_NORMALIZED_FLOAT(json['take'])
        nominators = [
            (bittensor.utils.u8_key_to_ss58(nom[0]['id']), Balance.from_rao(nom[1]))
            for nom in json['nominators']
        ]
        total_stake = sum([nom[1] for nom in nominators])

        return DelegateInfo(
            hotkey_ss58=delegate_ss58,
            take = take,
            total_stake=total_stake,
            nominators=nominators,
            owner_ss58=owner
        )


@dataclass
class SubnetInfo:
    r"""
    Dataclass for subnet info.
    """
    netuid: int
    rho: int
    kappa: int
    difficulty: int
    immunity_period: int
    validator_batch_size: int
    validator_sequence_length: int
    validator_epochs_per_reset: int
    validator_epoch_length: int
    max_allowed_validators: int
    min_allowed_weights: int
    max_weight_limit: float
    scaling_law_power: float
    synergy_scaling_law_power: float
    subnetwork_n: int
    max_n: int
    blocks_since_epoch: int
    tempo: int
    modality: int
    connection_requirements: Dict[str, int] # netuid -> connection requirements
    emission_value: float

    @classmethod
    def from_json(cls, json: Dict) -> 'SubnetInfo':
        r""" Returns a SubnetInfo object from a json dictionary.
        """
        return SubnetInfo(
            netuid = json['netuid'],
            rho = json['rho'],
            kappa = json['kappa'],
            difficulty = json['difficulty'],
            immunity_period = json['immunity_period'],
            validator_batch_size = json['validator_batch_size'],
            validator_sequence_length = json['validator_sequence_length'],
            validator_epochs_per_reset = json['validator_epochs_per_reset'],
            validator_epoch_length = json['validator_epoch_length'],
            max_allowed_validators = json['max_allowed_validators'],
            min_allowed_weights = json['min_allowed_weights'],
            max_weight_limit = json['max_weights_limit'],
            scaling_law_power = json['scaling_law_power'],
            synergy_scaling_law_power= json['synergy_scaling_law_power'],
            subnetwork_n = json['subnetwork_n'],
            max_n = json['max_allowed_uids'],
            blocks_since_epoch = json['blocks_since_last_step'],
            tempo = json['tempo'],
            modality = json['network_modality'],
            connection_requirements= json['network_connect'],
            emission_value= json['emission_values'],
        )
    <|MERGE_RESOLUTION|>--- conflicted
+++ resolved
@@ -65,11 +65,7 @@
             uid = json['uid'],
             netuid = json['netuid'],
             active = int(json['active']), # 0 or 1
-<<<<<<< HEAD
             stake = { cls.__u8_key_to_ss58(stake[0]): Balance.from_rao(stake[1]) for stake in json['stake']},
-=======
-            stake = Balance.from_rao(0 if len(json['stake']) == 0 else json['stake'][0][1]),
->>>>>>> 1f2bbbc6
             total_stake = Balance.from_rao(sum([stake for _, stake in json['stake']])),
             rank = json['rank'] / U16_MAX,
             emission = json['emission'] / RAOPERTAO,
