# The MIT License (MIT)
# Copyright © 2021 Yuma Rao

# Permission is hereby granted, free of charge, to any person obtaining a copy of this software and associated 
# documentation files (the “Software”), to deal in the Software without restriction, including without limitation 
# the rights to use, copy, modify, merge, publish, distribute, sublicense, and/or sell copies of the Software, 
# and to permit persons to whom the Software is furnished to do so, subject to the following conditions:

# The above copyright notice and this permission notice shall be included in all copies or substantial portions of 
# the Software.

# THE SOFTWARE IS PROVIDED “AS IS”, WITHOUT WARRANTY OF ANY KIND, EXPRESS OR IMPLIED, INCLUDING BUT NOT LIMITED TO
# THE WARRANTIES OF MERCHANTABILITY, FITNESS FOR A PARTICULAR PURPOSE AND NONINFRINGEMENT. IN NO EVENT SHALL 
# THE AUTHORS OR COPYRIGHT HOLDERS BE LIABLE FOR ANY CLAIM, DAMAGES OR OTHER LIABILITY, WHETHER IN AN ACTION 
# OF CONTRACT, TORT OR OTHERWISE, ARISING FROM, OUT OF OR IN CONNECTION WITH THE SOFTWARE OR THE USE OR OTHER 
# DEALINGS IN THE SOFTWARE.
import argparse
import copy
import os

import bittensor
from loguru import logger
from substrateinterface import SubstrateInterface
from torch.cuda import is_available as is_cuda_available

from bittensor.utils import strtobool_with_default

from . import subtensor_impl, subtensor_mock

logger = logger.opt(colors=True)

GLOBAL_SUBTENSOR_MOCK_PROCESS_NAME = 'node-subtensor'

class subtensor:
    """Factory Class for both bittensor.Subtensor and Mock_Subtensor Classes

    The Subtensor class handles interactions with the substrate subtensor chain.
    By default, the Subtensor class connects to the Nakamoto which serves as the main bittensor network.
    
    """
    
    def __new__(
            cls, 
            config: 'bittensor.config' = None,
            network: str = None,
            chain_endpoint: str = None,
            _mock: bool = None,
        ) -> 'bittensor.Subtensor':
        r""" Initializes a subtensor chain interface.
            Args:
                config (:obj:`bittensor.Config`, `optional`): 
                    bittensor.subtensor.config()
                network (default='local', type=str)
                    The subtensor network flag. The likely choices are:
                            -- local (local running network)
                            -- nakamoto (main network)
                            -- nobunaga (staging network)
                            -- mock (mock network for testing.)
                    If this option is set it overloads subtensor.chain_endpoint with 
                    an entry point node from that network.
                chain_endpoint (default=None, type=str)
                    The subtensor endpoint flag. If set, overrides the network argument.
                _mock (bool, `optional`):
                    Returned object is mocks the underlying chain connection.
        """
        if config == None: config = subtensor.config()
        config = copy.deepcopy( config )

        # Returns a mocked connection with a background chain connection.
        config.subtensor._mock = _mock if _mock != None else config.subtensor._mock
        if config.subtensor._mock == True or network == 'mock' or config.subtensor.get('network', bittensor.defaults.subtensor.network) == 'mock':
            config.subtensor._mock = True
            return subtensor_mock.mock_subtensor.mock()
        
        # Determine config.subtensor.chain_endpoint and config.subtensor.network config.
        # If chain_endpoint is set, we override the network flag, otherwise, the chain_endpoint is assigned by the network.
        # Argument importance: chain_endpoint > network > config.subtensor.chain_endpoint > config.subtensor.network
       
        # Select using chain_endpoint arg.
        if chain_endpoint != None:
            config.subtensor.chain_endpoint = chain_endpoint
            config.subtensor.network = network
            
        # Select using network arg.
        elif network != None:
            config.subtensor.chain_endpoint = subtensor.determine_chain_endpoint( network )
            config.subtensor.network = network
            
        # Select using config.subtensor.chain_endpoint
        elif config.subtensor.chain_endpoint != None:
            config.subtensor.chain_endpoint = config.subtensor.chain_endpoint
            config.subtensor.network = config.subtensor.get('network', bittensor.defaults.subtensor.network)
         
        # Select using config.subtensor.network
        elif config.subtensor.get('network', bittensor.defaults.subtensor.network) != None:
            config.subtensor.chain_endpoint = subtensor.determine_chain_endpoint( config.subtensor.get('network', bittensor.defaults.subtensor.network) )
            config.subtensor.network = config.subtensor.get('network', bittensor.defaults.subtensor.network)
            
        # Fallback to defaults.
        else:
            config.subtensor.chain_endpoint = subtensor.determine_chain_endpoint( bittensor.defaults.subtensor.network )
            config.subtensor.network = bittensor.defaults.subtensor.network
        
        # make sure it's wss:// or ws://
        # If it's bellagene (parachain testnet) then it has to be wss
        endpoint_url: str = config.subtensor.chain_endpoint
        
        # make sure formatting is good
        endpoint_url = bittensor.utils.networking.get_formatted_ws_endpoint_url(endpoint_url)
        
        substrate = SubstrateInterface(
            ss58_format = bittensor.__ss58_format__,
            type_registry_preset='kusama',
<<<<<<< HEAD
            use_remote_preset=True,
=======
>>>>>>> 99686b8d
            url = endpoint_url,
        )

        subtensor.check_config( config )
        return subtensor_impl.Subtensor( 
            substrate = substrate,
            network = config.subtensor.get('network', bittensor.defaults.subtensor.network),
            chain_endpoint = config.subtensor.chain_endpoint,
        )

    @staticmethod   
    def config() -> 'bittensor.Config':
        parser = argparse.ArgumentParser()
        subtensor.add_args( parser )
        return bittensor.config( parser )

    @classmethod   
    def help(cls):
        """ Print help to stdout
        """
        parser = argparse.ArgumentParser()
        cls.add_args( parser )
        print (cls.__new__.__doc__)
        parser.print_help()

    @classmethod
    def add_args(cls, parser: argparse.ArgumentParser, prefix: str = None ):
        prefix_str = '' if prefix == None else prefix + '.'
        try:
            parser.add_argument('--' + prefix_str + 'subtensor.network', default = bittensor.defaults.subtensor.network, type=str,
                                help='''The subtensor network flag. The likely choices are:
                                        -- finney (staging network)
                                        -- nakamoto (master network)
                                        -- local (local running network)
                                        -- mock (creates a mock connection (for testing))
                                    If this option is set it overloads subtensor.chain_endpoint with 
                                    an entry point node from that network.
                                    ''')
            parser.add_argument('--' + prefix_str + 'subtensor.chain_endpoint', default = bittensor.defaults.subtensor.chain_endpoint, type=str, 
                                help='''The subtensor endpoint flag. If set, overrides the --network flag.
                                    ''')       
            parser.add_argument('--' + prefix_str + 'subtensor._mock', action='store_true', help='To turn on subtensor mocking for testing purposes.', default=bittensor.defaults.subtensor._mock)
            # registration args. Used for register and re-register and anything that calls register.
            parser.add_argument('--' + prefix_str + 'subtensor.register.num_processes', '-n', dest=prefix_str + 'subtensor.register.num_processes', help="Number of processors to use for registration", type=int, default=bittensor.defaults.subtensor.register.num_processes)
            parser.add_argument('--' + prefix_str + 'subtensor.register.update_interval', '--' + prefix_str + 'subtensor.register.cuda.update_interval', '--' + prefix_str + 'cuda.update_interval', '-u', help="The number of nonces to process before checking for next block during registration", type=int, default=bittensor.defaults.subtensor.register.update_interval)
            parser.add_argument('--' + prefix_str + 'subtensor.register.no_output_in_place', '--' + prefix_str + 'no_output_in_place', dest="subtensor.register.output_in_place", help="Whether to not ouput the registration statistics in-place. Set flag to disable output in-place.", action='store_false', required=False, default=bittensor.defaults.subtensor.register.output_in_place)
            parser.add_argument('--' + prefix_str + 'subtensor.register.verbose', help="Whether to ouput the registration statistics verbosely.", action='store_true', required=False, default=bittensor.defaults.subtensor.register.verbose)
            
            ## Registration args for CUDA registration.
            parser.add_argument( '--' + prefix_str + 'subtensor.register.cuda.use_cuda', '--' + prefix_str + 'cuda', '--' + prefix_str + 'cuda.use_cuda', default=argparse.SUPPRESS, help='''Set flag to use CUDA to register.''', action="store_true", required=False )
            parser.add_argument( '--' + prefix_str + 'subtensor.register.cuda.no_cuda', '--' + prefix_str + 'no_cuda', '--' + prefix_str + 'cuda.no_cuda', dest=prefix_str + 'subtensor.register.cuda.use_cuda', default=argparse.SUPPRESS, help='''Set flag to not use CUDA for registration''', action="store_false", required=False )

            parser.add_argument( '--' + prefix_str + 'subtensor.register.cuda.dev_id', '--' + prefix_str + 'cuda.dev_id',  type=int, nargs='+', default=argparse.SUPPRESS, help='''Set the CUDA device id(s). Goes by the order of speed. (i.e. 0 is the fastest).''', required=False )
            parser.add_argument( '--' + prefix_str + 'subtensor.register.cuda.TPB', '--' + prefix_str + 'cuda.TPB', type=int, default=bittensor.defaults.subtensor.register.cuda.TPB, help='''Set the number of Threads Per Block for CUDA.''', required=False )

        except argparse.ArgumentError:
            # re-parsing arguments.
            pass

    @classmethod
    def add_defaults(cls, defaults ):
        """ Adds parser defaults to object from enviroment variables.
        """
        defaults.subtensor = bittensor.Config()
        defaults.subtensor.network = os.getenv('BT_SUBTENSOR_NETWORK') if os.getenv('BT_SUBTENSOR_NETWORK') != None else 'finney'
        defaults.subtensor.chain_endpoint = os.getenv('BT_SUBTENSOR_CHAIN_ENDPOINT') if os.getenv('BT_SUBTENSOR_CHAIN_ENDPOINT') != None else None
        defaults.subtensor._mock = os.getenv('BT_SUBTENSOR_MOCK') if os.getenv('BT_SUBTENSOR_MOCK') != None else False

        defaults.subtensor.register = bittensor.Config()
        defaults.subtensor.register.num_processes = os.getenv('BT_SUBTENSOR_REGISTER_NUM_PROCESSES') if os.getenv('BT_SUBTENSOR_REGISTER_NUM_PROCESSES') != None else None # uses processor count by default within the function
        defaults.subtensor.register.update_interval = os.getenv('BT_SUBTENSOR_REGISTER_UPDATE_INTERVAL') if os.getenv('BT_SUBTENSOR_REGISTER_UPDATE_INTERVAL') != None else 50_000
        defaults.subtensor.register.output_in_place = True
        defaults.subtensor.register.verbose = False

        defaults.subtensor.register.cuda = bittensor.Config()
        defaults.subtensor.register.cuda.dev_id = [0]
        defaults.subtensor.register.cuda.use_cuda = False
        defaults.subtensor.register.cuda.TPB = 256

        

    @staticmethod   
    def check_config( config: 'bittensor.Config' ):
        assert config.subtensor
        #assert config.subtensor.network != None
        if config.subtensor.get('register') and config.subtensor.register.get('cuda'):
            assert all((isinstance(x, int) or isinstance(x, str) and x.isnumeric() ) for x in config.subtensor.register.cuda.get('dev_id', []))

            if config.subtensor.register.cuda.get('use_cuda', bittensor.defaults.subtensor.register.cuda.use_cuda):
                try:
                    import cubit
                except ImportError:
                    raise ImportError('CUDA registration is enabled but cubit is not installed. Please install cubit.')

                if not is_cuda_available():
                    raise RuntimeError('CUDA registration is enabled but no CUDA devices are detected.')


    @staticmethod
    def determine_chain_endpoint(network: str):
        if network == "nakamoto":
            # Main network.
            return bittensor.__nakamoto_entrypoint__
        elif network == "finney": 
            # Kiru Finney stagin network.
            return bittensor.__finney_entrypoint__
        elif network == "nobunaga": 
            # Staging network.
            return bittensor.__nobunaga_entrypoint__
        elif network == "bellagene":
            # Parachain test net
            return bittensor.__bellagene_entrypoint__
        elif network == "local":
            # Local chain.
            return bittensor.__local_entrypoint__
        elif network == 'mock':
            return bittensor.__mock_entrypoint__
        else:
            return bittensor.__local_entrypoint__<|MERGE_RESOLUTION|>--- conflicted
+++ resolved
@@ -111,10 +111,6 @@
         substrate = SubstrateInterface(
             ss58_format = bittensor.__ss58_format__,
             type_registry_preset='kusama',
-<<<<<<< HEAD
-            use_remote_preset=True,
-=======
->>>>>>> 99686b8d
             url = endpoint_url,
         )
 
