<<<<<<< HEAD
cargo build --profile production --features "metadata-hash"
<<<<<<< HEAD

=======
>>>>>>> f37d9c1b (fix node dep on runtime-benchmarks)
=======
cargo build --profile production --features "metadata-hash"
>>>>>>> 2069a481
<|MERGE_RESOLUTION|>--- conflicted
+++ resolved
@@ -1,9 +1 @@
-<<<<<<< HEAD
-cargo build --profile production --features "metadata-hash"
-<<<<<<< HEAD
-
-=======
->>>>>>> f37d9c1b (fix node dep on runtime-benchmarks)
-=======
-cargo build --profile production --features "metadata-hash"
->>>>>>> 2069a481
+cargo build --profile production --features "metadata-hash"