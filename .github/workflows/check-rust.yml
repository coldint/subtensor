name: Check Rust

concurrency:
  group: check-rust-${{ github.ref }}
  cancel-in-progress: true

on:
  push:
    branches: [main, devnet-ready, devnet, testnet, finney]

  pull_request:

  ## Allow running workflow manually from the Actions tab
  workflow_dispatch:
    inputs:
      verbose:
        description: "Output more information when triggered manually"
        required: false
        default: ""

env:
  CARGO_TERM_COLOR: always
  VERBOSE: ${{ github.events.input.verbose }}

jobs:
  # runs cargo fmt
  cargo-fmt:
    name: cargo fmt
    runs-on: SubtensorCI
    strategy:
      matrix:
        rust-branch:
          - nightly-2024-03-05
        rust-target:
          - x86_64-unknown-linux-gnu
          # - x86_64-apple-darwin
        os:
          - ubuntu-latest
          # - macos-latest
        include:
          - os: ubuntu-latest
          # - os: macos-latest
    env:
      RELEASE_NAME: development
      # RUSTFLAGS: -A warnings
      RUSTV: ${{ matrix.rust-branch }}
      RUST_BACKTRACE: full
      RUST_BIN_DIR: target/${{ matrix.rust-target }}
      SKIP_WASM_BUILD: 1
      TARGET: ${{ matrix.rust-target }}
    steps:
      - name: Check-out repository under $GITHUB_WORKSPACE
        uses: actions/checkout@v4

      - name: Install dependencies
        run: sudo apt-get update && sudo apt-get install -y build-essential

      - name: Install Rust ${{ matrix.rust-branch }}
        uses: actions-rs/toolchain@v1.0.6
        with:
          toolchain: ${{ matrix.rust-branch }}
          components: rustfmt
          profile: minimal

      - name: cargo fmt
        run: cargo fmt --check --all

  cargo-clippy-default-features:
    name: cargo clippy
    runs-on: SubtensorCI
    strategy:
      matrix:
        rust-branch:
          - nightly-2024-03-05
        rust-target:
          - x86_64-unknown-linux-gnu
          # - x86_64-apple-darwin
        os:
          - ubuntu-latest
          # - macos-latest
        include:
          - os: ubuntu-latest
          # - os: macos-latest
    env:
      RELEASE_NAME: development
      # RUSTFLAGS: -A warnings
      RUSTV: ${{ matrix.rust-branch }}
      RUST_BACKTRACE: full
      RUST_BIN_DIR: target/${{ matrix.rust-target }}
      SKIP_WASM_BUILD: 1
      TARGET: ${{ matrix.rust-target }}
    steps:
      - name: Check-out repository under $GITHUB_WORKSPACE
        uses: actions/checkout@v4

      - name: Install dependencies
        run: |
          sudo apt-get update &&
          sudo apt-get install -y clang curl libssl-dev llvm libudev-dev protobuf-compiler

      - name: Install Rust ${{ matrix.rust-branch }}
        uses: actions-rs/toolchain@v1.0.6
        with:
          toolchain: ${{ matrix.rust-branch }}
          components: rustfmt, clippy
          profile: minimal

      - name: Utilize Shared Rust Cache
        uses: Swatinem/rust-cache@v2.2.1
        with:
          key: ${{ matrix.os }}-${{ env.RUST_BIN_DIR }}

      - name: cargo clippy --workspace --all-targets -- -D warnings
        run: cargo clippy --workspace --all-targets -- -D warnings

  cargo-clippy-all-features:
    name: cargo clippy --all-features
    runs-on: SubtensorCI
    strategy:
      matrix:
        rust-branch:
          - nightly-2024-03-05
        rust-target:
          - x86_64-unknown-linux-gnu
          # - x86_64-apple-darwin
        os:
          - ubuntu-latest
          # - macos-latest
        include:
          - os: ubuntu-latest
          # - os: macos-latest
    env:
      RELEASE_NAME: development
      # RUSTFLAGS: -A warnings
      RUSTV: ${{ matrix.rust-branch }}
      RUST_BACKTRACE: full
      RUST_BIN_DIR: target/${{ matrix.rust-target }}
      SKIP_WASM_BUILD: 1
      TARGET: ${{ matrix.rust-target }}
    steps:
      - name: Check-out repository under $GITHUB_WORKSPACE
        uses: actions/checkout@v2

      - name: Install dependencies
        run: |
          sudo apt-get update &&
          sudo apt-get install -y clang curl libssl-dev llvm libudev-dev protobuf-compiler

      - name: Install Rust ${{ matrix.rust-branch }}
        uses: actions-rs/toolchain@v1.0.6
        with:
          toolchain: ${{ matrix.rust-branch }}
          components: rustfmt, clippy
          profile: minimal

      - name: Utilize Shared Rust Cache
        uses: Swatinem/rust-cache@v2.2.1
        with:
          key: ${{ matrix.os }}-${{ env.RUST_BIN_DIR }}

      - name: cargo clippy --workspace --all-targets --all-features -- -D warnings
        run: cargo clippy --workspace --all-targets --all-features -- -D warnings

  # runs cargo test --workspace
  cargo-test:
    name: cargo test
    runs-on: SubtensorCI
    strategy:
      matrix:
        rust-branch:
          - nightly-2024-03-05
        rust-target:
          - x86_64-unknown-linux-gnu
          # - x86_64-apple-darwin
        os:
          - ubuntu-latest
          # - macos-latest
        include:
          - os: ubuntu-latest
          # - os: macos-latest
    env:
      RELEASE_NAME: development
      # RUSTFLAGS: -A warnings
      RUSTV: ${{ matrix.rust-branch }}
      RUST_BACKTRACE: full
      RUST_BIN_DIR: target/${{ matrix.rust-target }}
      SKIP_WASM_BUILD: 1
      TARGET: ${{ matrix.rust-target }}
    steps:
      - name: Check-out repository under $GITHUB_WORKSPACE
        uses: actions/checkout@v4

      - name: Install dependencies
        run: |
          sudo apt-get update &&
          sudo apt-get install -y clang curl libssl-dev llvm libudev-dev protobuf-compiler

      - name: Install Rust ${{ matrix.rust-branch }}
        uses: actions-rs/toolchain@v1.0.6
        with:
          toolchain: ${{ matrix.rust-branch }}
          components: rustfmt, clippy
          profile: minimal

      - name: Utilize Rust shared cached
        uses: Swatinem/rust-cache@v2.2.1
        with:
          key: ${{ matrix.os }}-${{ env.RUST_BIN_DIR }}

      - name: cargo test --workspace
        run: cargo test --workspace

  # runs cargo test --workspace --features=runtime-benchmarks
  cargo-test-benchmarks:
    name: cargo test w/benchmarks
    runs-on: SubtensorCI
    strategy:
      matrix:
        rust-branch:
          - nightly-2024-03-05
        rust-target:
          - x86_64-unknown-linux-gnu
          # - x86_64-apple-darwin
        os:
          - ubuntu-latest
          # - macos-latest
        include:
          - os: ubuntu-latest
          # - os: macos-latest
    env:
      RELEASE_NAME: development
      # RUSTFLAGS: -A warnings
      RUSTV: ${{ matrix.rust-branch }}
      RUST_BACKTRACE: full
      RUST_BIN_DIR: target/${{ matrix.rust-target }}
      SKIP_WASM_BUILD: 1
      TARGET: ${{ matrix.rust-target }}
    steps:
      - name: Check-out repository under $GITHUB_WORKSPACE
        uses: actions/checkout@v4

      - name: Install dependencies
        run: |
          sudo apt-get update &&
          sudo apt-get install -y clang curl libssl-dev llvm libudev-dev protobuf-compiler

      - name: Install Rust ${{ matrix.rust-branch }}
        uses: actions-rs/toolchain@v1.0.6
        with:
          toolchain: ${{ matrix.rust-branch }}
          components: rustfmt, clippy
          profile: minimal

      - name: Utilize Rust shared cached
        uses: Swatinem/rust-cache@v2.2.1
        with:
          key: ${{ matrix.os }}-${{ env.RUST_BIN_DIR }}

      - name: cargo test --workspace --features=runtime-benchmarks
        run: cargo test --workspace --features=runtime-benchmarks

  # ensures cargo fix has no trivial changes that can be applied
  cargo-fix:
    name: cargo fix
    runs-on: SubtensorCI
    strategy:
      matrix:
        rust-branch:
          - nightly-2024-03-05
        rust-target:
          - x86_64-unknown-linux-gnu
          # - x86_64-apple-darwin
        os:
          - ubuntu-latest
          # - macos-latest
        include:
          - os: ubuntu-latest
          # - os: macos-latest
    env:
      RELEASE_NAME: development
      # RUSTFLAGS: -A warnings
      RUSTV: ${{ matrix.rust-branch }}
      RUST_BACKTRACE: full
      RUST_BIN_DIR: target/${{ matrix.rust-target }}
      SKIP_WASM_BUILD: 1
      TARGET: ${{ matrix.rust-target }}
    steps:
      - name: Check-out repository under $GITHUB_WORKSPACE
        uses: actions/checkout@v4

      - name: Install dependencies
        run: |
          sudo apt-get update &&
          sudo apt-get install -y clang curl libssl-dev llvm libudev-dev protobuf-compiler

      - name: Install Rust ${{ matrix.rust-branch }}
        uses: actions-rs/toolchain@v1.0.6
        with:
          toolchain: ${{ matrix.rust-branch }}
          components: rustfmt, clippy
          profile: minimal

      - name: Utilize Rust shared cached
        uses: Swatinem/rust-cache@v2.2.1
        with:
          key: ${{ matrix.os }}-${{ env.RUST_BIN_DIR }}

      - name: cargo fix --workspace
        run: |
          # Run cargo fix on the project
          cargo fix --workspace

          # Check for local git changes
          if ! git diff --exit-code; then
              echo "There are local changes after running 'cargo fix --workspace' ❌"
              exit 1
          else
              echo "No changes detected after running 'cargo fix --workspace' ✅"
          fi

  check-feature-propagation:
    name: zepter run check
    runs-on: SubtensorCI

    steps:
      - name: Install stable Rust
        uses: actions-rs/toolchain@v1
        with:
          profile: minimal
          toolchain: stable

      - name: Install Zepter
        run: cargo install --locked -q zepter && zepter --version

      - name: Checkout
        uses: actions/checkout@v4
        with:
          fetch-depth: 0 # Dont clone historic commits.

      - name: Check features
        run: zepter run check

  check-finney-migrations:
    name: check finney migrations
    runs-on: SubtensorCI
    steps:
      - name: Checkout sources
        uses: actions/checkout@v4

      - name: Run Try Runtime Checks
        uses: "paritytech/try-runtime-gha@v0.1.0"
        with:
          runtime-package: "node-subtensor-runtime"
          node-uri: "wss://entrypoint-finney.opentensor.ai:443"
          checks: "pre-and-post"
<<<<<<< HEAD
          extra-args: "--disable-spec-version-check --no-weight-warnings --disable-idempotency-checks"

  # ----
  # We can enable devnet and finney migrations once Polkadot v1.0 is deployed to finney, after
  # which time all future migrations should be idempotent and won't start failing after the
  # upgrade is deployed.
  # ----
  # check-devnet-migrations:
  #   name: check devnet migrations
  #   runs-on: ubuntu-22.04
  #   steps:
  #     - name: Checkout sources
  #       uses: actions/checkout@v4
  #
  #     - name: Run Try Runtime Checks
  #       uses: "paritytech/try-runtime-gha@v0.1.0"
  #       with:
  #         runtime-package: "node-subtensor-runtime"
  #         node-uri: "wss://dev.chain.opentensor.ai:443"
  #         checks: "pre-and-post"
  #         extra-args: "--disable-spec-version-check --no-weight-warnings --disable-idempotency-checks"
  #
  # check-testnet-migrations:
  #   name: check testnet migrations
  #   runs-on: ubuntu-22.04
  #   steps:
  #     - name: Checkout sources
  #       uses: actions/checkout@v4
  #
  #     - name: Run Try Runtime Checks
  #       uses: "paritytech/try-runtime-gha@v0.1.0"
  #       with:
  #         runtime-package: "node-subtensor-runtime"
  #         node-uri: "wss://test.chain.opentensor.ai:443"
  #         checks: "pre-and-post"
  #         extra-args: "--disable-spec-version-check --no-weight-warnings --disable-idempotency-checks"
  #
=======
          extra-args: "--disable-spec-version-check --no-weight-warnings"

  check-devnet-migrations:
    name: check devnet migrations
    runs-on: ubuntu-22.04
    steps:
      - name: Checkout sources
        uses: actions/checkout@v3

      - name: Run Try Runtime Checks
        uses: "paritytech/try-runtime-gha@v0.1.0"
        with:
          runtime-package: "node-subtensor-runtime"
          node-uri: "wss://dev.chain.opentensor.ai:443"
          checks: "pre-and-post"
          extra-args: "--disable-spec-version-check --no-weight-warnings"

  check-testnet-migrations:
    name: check testnet migrations
    runs-on: ubuntu-22.04
    steps:
      - name: Checkout sources
        uses: actions/checkout@v3

      - name: Run Try Runtime Checks
        uses: "paritytech/try-runtime-gha@v0.1.0"
        with:
          runtime-package: "node-subtensor-runtime"
          node-uri: "wss://test.chain.opentensor.ai:443"
          checks: "pre-and-post"
          extra-args: "--disable-spec-version-check --no-weight-warnings"
>>>>>>> 54d186c5
<|MERGE_RESOLUTION|>--- conflicted
+++ resolved
@@ -110,8 +110,8 @@
         with:
           key: ${{ matrix.os }}-${{ env.RUST_BIN_DIR }}
 
-      - name: cargo clippy --workspace --all-targets -- -D warnings
-        run: cargo clippy --workspace --all-targets -- -D warnings
+      - name: cargo clippy --workspace --all-targets --all-features
+        run: cargo clippy --workspace --all-targets --all-features
 
   cargo-clippy-all-features:
     name: cargo clippy --all-features
@@ -345,7 +345,7 @@
     runs-on: SubtensorCI
     steps:
       - name: Checkout sources
-        uses: actions/checkout@v4
+        uses: actions/checkout@v3
 
       - name: Run Try Runtime Checks
         uses: "paritytech/try-runtime-gha@v0.1.0"
@@ -353,45 +353,6 @@
           runtime-package: "node-subtensor-runtime"
           node-uri: "wss://entrypoint-finney.opentensor.ai:443"
           checks: "pre-and-post"
-<<<<<<< HEAD
-          extra-args: "--disable-spec-version-check --no-weight-warnings --disable-idempotency-checks"
-
-  # ----
-  # We can enable devnet and finney migrations once Polkadot v1.0 is deployed to finney, after
-  # which time all future migrations should be idempotent and won't start failing after the
-  # upgrade is deployed.
-  # ----
-  # check-devnet-migrations:
-  #   name: check devnet migrations
-  #   runs-on: ubuntu-22.04
-  #   steps:
-  #     - name: Checkout sources
-  #       uses: actions/checkout@v4
-  #
-  #     - name: Run Try Runtime Checks
-  #       uses: "paritytech/try-runtime-gha@v0.1.0"
-  #       with:
-  #         runtime-package: "node-subtensor-runtime"
-  #         node-uri: "wss://dev.chain.opentensor.ai:443"
-  #         checks: "pre-and-post"
-  #         extra-args: "--disable-spec-version-check --no-weight-warnings --disable-idempotency-checks"
-  #
-  # check-testnet-migrations:
-  #   name: check testnet migrations
-  #   runs-on: ubuntu-22.04
-  #   steps:
-  #     - name: Checkout sources
-  #       uses: actions/checkout@v4
-  #
-  #     - name: Run Try Runtime Checks
-  #       uses: "paritytech/try-runtime-gha@v0.1.0"
-  #       with:
-  #         runtime-package: "node-subtensor-runtime"
-  #         node-uri: "wss://test.chain.opentensor.ai:443"
-  #         checks: "pre-and-post"
-  #         extra-args: "--disable-spec-version-check --no-weight-warnings --disable-idempotency-checks"
-  #
-=======
           extra-args: "--disable-spec-version-check --no-weight-warnings"
 
   check-devnet-migrations:
@@ -422,5 +383,4 @@
           runtime-package: "node-subtensor-runtime"
           node-uri: "wss://test.chain.opentensor.ai:443"
           checks: "pre-and-post"
-          extra-args: "--disable-spec-version-check --no-weight-warnings"
->>>>>>> 54d186c5
+          extra-args: "--disable-spec-version-check --no-weight-warnings"