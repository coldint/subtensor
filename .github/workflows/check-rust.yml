name: Check Rust

concurrency:
  group: check-rust-${{ github.ref }}
  cancel-in-progress: true

on:
  push:
    branches: [main, devnet-ready, devnet, testnet, finney]

  pull_request:

  ## Allow running workflow manually from the Actions tab
  workflow_dispatch:
    inputs:
      verbose:
        description: "Output more information when triggered manually"
        required: false
        default: ""

env:
  CARGO_TERM_COLOR: always
  VERBOSE: ${{ github.events.input.verbose }}

jobs:
  # runs cargo fmt
  cargo-fmt:
    name: cargo fmt
    runs-on: SubtensorCI
    strategy:
      matrix:
        rust-branch:
          - nightly-2024-03-05
        rust-target:
          - x86_64-unknown-linux-gnu
          # - x86_64-apple-darwin
        os:
          - ubuntu-latest
          # - macos-latest
        include:
          - os: ubuntu-latest
          # - os: macos-latest
    env:
      RELEASE_NAME: development
      # RUSTFLAGS: -A warnings
      RUSTV: ${{ matrix.rust-branch }}
      RUST_BACKTRACE: full
      RUST_BIN_DIR: target/${{ matrix.rust-target }}
      SKIP_WASM_BUILD: 1
      TARGET: ${{ matrix.rust-target }}
    steps:
      - name: Check-out repository under $GITHUB_WORKSPACE
        uses: actions/checkout@v4

      - name: Install dependencies
        run: sudo apt-get update && sudo apt-get install -y build-essential

      - name: Install Rust ${{ matrix.rust-branch }}
        uses: actions-rs/toolchain@v1.0.6
        with:
          toolchain: ${{ matrix.rust-branch }}
          components: rustfmt
          profile: minimal

      - name: cargo fmt
        run: cargo fmt --check --all

  cargo-clippy-default-features:
    name: cargo clippy
    runs-on: SubtensorCI
    strategy:
      matrix:
        rust-branch:
          - stable
        rust-target:
          - x86_64-unknown-linux-gnu
          # - x86_64-apple-darwin
        os:
          - ubuntu-latest
          # - macos-latest
        include:
          - os: ubuntu-latest
          # - os: macos-latest
    env:
      RELEASE_NAME: development
      # RUSTFLAGS: -A warnings
      RUSTV: ${{ matrix.rust-branch }}
      RUST_BACKTRACE: full
      RUST_BIN_DIR: target/${{ matrix.rust-target }}
      SKIP_WASM_BUILD: 1
      TARGET: ${{ matrix.rust-target }}
    steps:
      - name: Check-out repository under $GITHUB_WORKSPACE
        uses: actions/checkout@v4

      - name: Install dependencies
        run: |
          sudo apt-get update &&
          sudo apt-get install -y clang curl libssl-dev llvm libudev-dev protobuf-compiler

      - name: Install Rust ${{ matrix.rust-branch }}
        uses: actions-rs/toolchain@v1.0.6
        with:
          toolchain: ${{ matrix.rust-branch }}
          components: rustfmt, clippy
          profile: minimal

      - name: Utilize Shared Rust Cache
        uses: Swatinem/rust-cache@v2.2.1
        with:
          key: ${{ matrix.os }}-${{ env.RUST_BIN_DIR }}

      - name: cargo clippy --workspace --all-targets -- -D warnings
        run: cargo clippy --workspace --all-targets -- -D warnings

  cargo-check-lints:
    name: check custom lints
    runs-on: SubtensorCI
    strategy:
      matrix:
        rust-branch:
          - stable
        rust-target:
          - x86_64-unknown-linux-gnu
        # - x86_64-apple-darwin
        os:
          - ubuntu-latest
          # - macos-latest
    env:
      RELEASE_NAME: development
      RUSTV: ${{ matrix.rust-branch }}
      RUSTFLAGS: -D warnings
      RUST_BACKTRACE: full
      RUST_BIN_DIR: target/${{ matrix.rust-target }}
      SKIP_WASM_BUILD: 1
      TARGET: ${{ matrix.rust-target }}
    steps:
      - name: Check-out repository under $GITHUB_WORKSPACE
        uses: actions/checkout@v4

      - name: Install dependencies
        run: |
          sudo apt-get update &&
          sudo apt-get install -y clang curl libssl-dev llvm libudev-dev protobuf-compiler

      - name: Install Rust ${{ matrix.rust-branch }}
        uses: actions-rs/toolchain@v1.0.6
        with:
          toolchain: ${{ matrix.rust-branch }}
          components: rustfmt, clippy
          profile: minimal

      - name: Utilize Shared Rust Cache
        uses: Swatinem/rust-cache@v2.2.1
        with:
          key: ${{ matrix.os }}-${{ env.RUST_BIN_DIR }}

      - name: check lints
        run: |
          set -o pipefail
          cargo check 2>&1 | sed -r "s/\x1B\[[0-9;]*[mK]//g" | grep "warning:" && exit 1
          echo "No warnings found."

  cargo-clippy-all-features:
    name: cargo clippy --all-features
    runs-on: SubtensorCI
    strategy:
      matrix:
        rust-branch:
          - stable
        rust-target:
          - x86_64-unknown-linux-gnu
          # - x86_64-apple-darwin
        os:
          - ubuntu-latest
          # - macos-latest
        include:
          - os: ubuntu-latest
          # - os: macos-latest
    env:
      RELEASE_NAME: development
      # RUSTFLAGS: -A warnings
      RUSTV: ${{ matrix.rust-branch }}
      RUST_BACKTRACE: full
      RUST_BIN_DIR: target/${{ matrix.rust-target }}
      SKIP_WASM_BUILD: 1
      TARGET: ${{ matrix.rust-target }}
    steps:
      - name: Check-out repository under $GITHUB_WORKSPACE
        uses: actions/checkout@v2

      - name: Install dependencies
        run: |
          sudo apt-get update &&
          sudo apt-get install -y clang curl libssl-dev llvm libudev-dev protobuf-compiler

      - name: Install Rust ${{ matrix.rust-branch }}
        uses: actions-rs/toolchain@v1.0.6
        with:
          toolchain: ${{ matrix.rust-branch }}
          components: rustfmt, clippy
          profile: minimal

      - name: Utilize Shared Rust Cache
        uses: Swatinem/rust-cache@v2.2.1
        with:
          key: ${{ matrix.os }}-${{ env.RUST_BIN_DIR }}

      - name: cargo clippy --workspace --all-targets --all-features -- -D warnings
        run: cargo clippy --workspace --all-targets --all-features -- -D warnings
  # runs cargo audit
  cargo-audit:
    name: cargo audit
    runs-on: SubtensorCI
    strategy:
      matrix:
        rust-branch:
          - stable
        rust-target:
          - x86_64-unknown-linux-gnu
        # - x86_64-apple-darwin
        os:
          - ubuntu-latest
          # - macos-latest
    steps:
      - name: Check-out repositoroy under $GITHUB_WORKSPACE
        uses: actions/checkout@v4

      - name: Install dependencies
        run: |
          sudo apt-get update &&
          sudo apt-get install -y clang curl libssl-dev llvm libudev-dev protobuf-compiler

      - name: Install Rust ${{ matrix.rust-branch }}
        uses: actions-rs/toolchain@v1.0.6
        with:
          toolchain: ${{ matrix.rust-branch }}
          components: rustfmt, clippy
          profile: minimal

      - name: Utilize Shared Rust Cache
        uses: Swatinem/rust-cache@v2.2.1
        with:
          key: ${{ matrix.os }}-${{ env.RUST_BIN_DIR }}

<<<<<<< HEAD
=======
      - name: Install cargo-audit
        run: cargo install cargo-audit

      - name: cargo audit
        run: cargo audit --ignore RUSTSEC-2024-0336 # rustls issue; wait for upstream to resolve this

  # runs cargo test --workspace
  cargo-test:
    name: cargo test
    runs-on: SubtensorCI
    strategy:
      matrix:
        rust-branch:
          - stable
        rust-target:
          - x86_64-unknown-linux-gnu
          # - x86_64-apple-darwin
        os:
          - ubuntu-latest
          # - macos-latest
        include:
          - os: ubuntu-latest
          # - os: macos-latest
    env:
      RELEASE_NAME: development
      # RUSTFLAGS: -A warnings
      RUSTV: ${{ matrix.rust-branch }}
      RUST_BACKTRACE: full
      RUST_BIN_DIR: target/${{ matrix.rust-target }}
      SKIP_WASM_BUILD: 1
      TARGET: ${{ matrix.rust-target }}
    steps:
      - name: Check-out repository under $GITHUB_WORKSPACE
        uses: actions/checkout@v4

      - name: Install dependencies
        run: |
          sudo apt-get update &&
          sudo apt-get install -y clang curl libssl-dev llvm libudev-dev protobuf-compiler

      - name: Install Rust ${{ matrix.rust-branch }}
        uses: actions-rs/toolchain@v1.0.6
        with:
          toolchain: ${{ matrix.rust-branch }}
          components: rustfmt, clippy
          profile: minimal

      - name: Utilize Rust shared cached
        uses: Swatinem/rust-cache@v2.2.1
        with:
          key: ${{ matrix.os }}-${{ env.RUST_BIN_DIR }}

>>>>>>> c47720a3
      - name: cargo test --workspace --all-features
        run: cargo test --workspace --all-features

  # ensures cargo fix has no trivial changes that can be applied
  cargo-fix:
    name: cargo fix
    runs-on: SubtensorCI
    strategy:
      matrix:
        rust-branch:
          - stable
        rust-target:
          - x86_64-unknown-linux-gnu
          # - x86_64-apple-darwin
        os:
          - ubuntu-latest
          # - macos-latest
        include:
          - os: ubuntu-latest
          # - os: macos-latest
    env:
      RELEASE_NAME: development
      # RUSTFLAGS: -A warnings
      RUSTV: ${{ matrix.rust-branch }}
      RUST_BACKTRACE: full
      RUST_BIN_DIR: target/${{ matrix.rust-target }}
      SKIP_WASM_BUILD: 1
      TARGET: ${{ matrix.rust-target }}
    steps:
      - name: Check-out repository under $GITHUB_WORKSPACE
        uses: actions/checkout@v4

      - name: Install dependencies
        run: |
          sudo apt-get update &&
          sudo apt-get install -y clang curl libssl-dev llvm libudev-dev protobuf-compiler

      - name: Install Rust ${{ matrix.rust-branch }}
        uses: actions-rs/toolchain@v1.0.6
        with:
          toolchain: ${{ matrix.rust-branch }}
          components: rustfmt, clippy
          profile: minimal

      - name: Utilize Rust shared cached
        uses: Swatinem/rust-cache@v2.2.1
        with:
          key: ${{ matrix.os }}-${{ env.RUST_BIN_DIR }}

      - name: cargo fix --workspace
        run: |
          # Run cargo fix on the project
          cargo fix --workspace

          # Check for local git changes
          if ! git diff --exit-code; then
              echo "There are local changes after running 'cargo fix --workspace' ❌"
              exit 1
          else
              echo "No changes detected after running 'cargo fix --workspace' ✅"
          fi

  check-feature-propagation:
    name: zepter run check
    runs-on: SubtensorCI

    steps:
      - name: Install stable Rust
        uses: actions-rs/toolchain@v1
        with:
          profile: minimal
          toolchain: stable

      - name: Install Zepter
        run: cargo install --locked -q zepter && zepter --version

      - name: Checkout
        uses: actions/checkout@v4
        with:
          fetch-depth: 0 # Dont clone historic commits.

      - name: Check features
        run: zepter run check<|MERGE_RESOLUTION|>--- conflicted
+++ resolved
@@ -243,8 +243,6 @@
         with:
           key: ${{ matrix.os }}-${{ env.RUST_BIN_DIR }}
 
-<<<<<<< HEAD
-=======
       - name: Install cargo-audit
         run: cargo install cargo-audit
 
@@ -297,7 +295,6 @@
         with:
           key: ${{ matrix.os }}-${{ env.RUST_BIN_DIR }}
 
->>>>>>> c47720a3
       - name: cargo test --workspace --all-features
         run: cargo test --workspace --all-features
 
