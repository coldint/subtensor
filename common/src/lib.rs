#![cfg_attr(not(feature = "std"), no_std)]
use core::fmt::{self, Display, Formatter};

use codec::{
    Compact, CompactAs, Decode, DecodeWithMemTracking, Encode, Error as CodecError, MaxEncodedLen,
};
use frame_support::pallet_prelude::*;
use runtime_common::prod_or_fast;
use scale_info::TypeInfo;
use serde::{Deserialize, Serialize};
use sp_runtime::{
    MultiSignature, Vec,
    traits::{IdentifyAccount, Verify},
};
use subtensor_macros::freeze_struct;

pub use currency::*;

mod currency;

/// Balance of an account.
pub type Balance = u64;

/// An index to a block.
pub type BlockNumber = u32;

/// Alias to 512-bit hash when used in the context of a transaction signature on the chain.
pub type Signature = MultiSignature;

/// Some way of identifying an account on the chain. We intentionally make it equivalent to the
/// public key of our transaction signing scheme.
pub type AccountId = <<Signature as Verify>::Signer as IdentifyAccount>::AccountId;

/// Index of a transaction in the chain.
pub type Index = u32;

/// A hash of some data used by the chain.
pub type Hash = sp_core::H256;

pub type Nonce = u32;

/// Transfers below SMALL_TRANSFER_LIMIT are considered small transfers
pub const SMALL_TRANSFER_LIMIT: Balance = 500_000_000; // 0.5 TAO

#[freeze_struct("c972489bff40ae48")]
#[repr(transparent)]
#[derive(
    Deserialize,
    Serialize,
    Clone,
    Copy,
    Decode,
    DecodeWithMemTracking,
    Default,
    Encode,
    Eq,
    Hash,
    MaxEncodedLen,
    Ord,
    PartialEq,
    PartialOrd,
    RuntimeDebug,
)]
#[serde(transparent)]
pub struct NetUid(u16);

impl NetUid {
    pub const ROOT: NetUid = Self(0);

    pub fn is_root(&self) -> bool {
        *self == Self::ROOT
    }

    pub fn next(&self) -> NetUid {
        Self(self.0.saturating_add(1))
    }

    pub fn prev(&self) -> NetUid {
        Self(self.0.saturating_sub(1))
    }

    pub fn inner(&self) -> u16 {
        self.0
    }
}

impl Display for NetUid {
    fn fmt(&self, f: &mut Formatter<'_>) -> fmt::Result {
        Display::fmt(&self.0, f)
    }
}

impl CompactAs for NetUid {
    type As = u16;

    fn encode_as(&self) -> &Self::As {
        &self.0
    }

    fn decode_from(v: Self::As) -> Result<Self, CodecError> {
        Ok(Self(v))
    }
}

impl From<Compact<NetUid>> for NetUid {
    fn from(c: Compact<NetUid>) -> Self {
        c.0
    }
}

impl From<NetUid> for u16 {
    fn from(val: NetUid) -> Self {
        val.0
    }
}

impl From<u16> for NetUid {
    fn from(value: u16) -> Self {
        Self(value)
    }
}

impl TypeInfo for NetUid {
    type Identity = <u16 as TypeInfo>::Identity;
    fn type_info() -> scale_info::Type {
        <u16 as TypeInfo>::type_info()
    }
}

#[derive(
    Copy,
    Clone,
    Eq,
    PartialEq,
    Ord,
    PartialOrd,
    Encode,
    Decode,
    DecodeWithMemTracking,
    Debug,
    MaxEncodedLen,
    TypeInfo,
)]
pub enum ProxyType {
    Any,
    Owner, // Subnet owner Calls
    NonCritical,
    NonTransfer,
    Senate,
    NonFungibile, // Nothing involving moving TAO
    Triumvirate,
    Governance, // Both above governance
    Staking,
    Registration,
    Transfer,
    SmallTransfer,
    RootWeights, // deprecated
    ChildKeys,
    SudoUncheckedSetCode,
    SwapHotkey,
    SubnetLeaseBeneficiary, // Used to operate the leased subnet
}

impl Default for ProxyType {
    // allow all Calls; required to be most permissive
    fn default() -> Self {
        Self::Any
    }
}

pub trait SubnetInfo<AccountId> {
    fn tao_reserve(netuid: NetUid) -> TaoCurrency;
    fn alpha_reserve(netuid: NetUid) -> AlphaCurrency;
    fn exists(netuid: NetUid) -> bool;
    fn mechanism(netuid: NetUid) -> u16;
    fn is_owner(account_id: &AccountId, netuid: NetUid) -> bool;
<<<<<<< HEAD
    fn get_owned_hotkeys(coldkey: &AccountId) -> Vec<AccountId>;
=======
    fn is_subtoken_enabled(netuid: NetUid) -> bool;
>>>>>>> d1e19676
}

pub trait BalanceOps<AccountId> {
    fn tao_balance(account_id: &AccountId) -> TaoCurrency;
    fn alpha_balance(netuid: NetUid, coldkey: &AccountId, hotkey: &AccountId) -> AlphaCurrency;
    fn increase_balance(coldkey: &AccountId, tao: TaoCurrency);
    fn decrease_balance(
        coldkey: &AccountId,
        tao: TaoCurrency,
    ) -> Result<TaoCurrency, DispatchError>;
    fn increase_stake(
        coldkey: &AccountId,
        hotkey: &AccountId,
        netuid: NetUid,
        alpha: AlphaCurrency,
    ) -> Result<(), DispatchError>;
    fn decrease_stake(
        coldkey: &AccountId,
        hotkey: &AccountId,
        netuid: NetUid,
        alpha: AlphaCurrency,
    ) -> Result<AlphaCurrency, DispatchError>;
    fn increase_provided_tao_reserve(netuid: NetUid, tao: TaoCurrency);
    fn decrease_provided_tao_reserve(netuid: NetUid, tao: TaoCurrency);
    fn increase_provided_alpha_reserve(netuid: NetUid, alpha: AlphaCurrency);
    fn decrease_provided_alpha_reserve(netuid: NetUid, alpha: AlphaCurrency);
}

pub mod time {
    use super::*;

    /// This determines the average expected block time that we are targeting. Blocks will be
    /// produced at a minimum duration defined by `SLOT_DURATION`. `SLOT_DURATION` is picked up by
    /// `pallet_timestamp` which is in turn picked up by `pallet_aura` to implement `fn
    /// slot_duration()`.
    ///
    /// Change this to adjust the block time.
    pub const MILLISECS_PER_BLOCK: u64 = prod_or_fast!(12000, 250);

    // NOTE: Currently it is not possible to change the slot duration after the chain has started.
    //       Attempting to do so will brick block production.
    pub const SLOT_DURATION: u64 = MILLISECS_PER_BLOCK;

    // Time is measured by number of blocks.
    pub const MINUTES: BlockNumber = 60_000 / (MILLISECS_PER_BLOCK as BlockNumber);
    pub const HOURS: BlockNumber = MINUTES * 60;
    pub const DAYS: BlockNumber = HOURS * 24;
}

#[cfg(test)]
mod tests {
    use super::*;

    #[test]
    fn netuid_has_u16_bin_repr() {
        assert_eq!(NetUid(5).encode(), 5u16.encode());
    }
}<|MERGE_RESOLUTION|>--- conflicted
+++ resolved
@@ -174,11 +174,8 @@
     fn exists(netuid: NetUid) -> bool;
     fn mechanism(netuid: NetUid) -> u16;
     fn is_owner(account_id: &AccountId, netuid: NetUid) -> bool;
-<<<<<<< HEAD
+    fn is_subtoken_enabled(netuid: NetUid) -> bool;
     fn get_owned_hotkeys(coldkey: &AccountId) -> Vec<AccountId>;
-=======
-    fn is_subtoken_enabled(netuid: NetUid) -> bool;
->>>>>>> d1e19676
 }
 
 pub trait BalanceOps<AccountId> {
