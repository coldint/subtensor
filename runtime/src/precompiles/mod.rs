--- conflicted
+++ resolved
@@ -6,14 +6,8 @@
 use frame_support::dispatch::{GetDispatchInfo, Pays};
 
 use pallet_evm::{
-<<<<<<< HEAD
-    AddressMapping, BalanceConverter, ExitError, ExitSucceed, HashedAddressMapping,
-    IsPrecompileResult, Precompile, PrecompileFailure, PrecompileHandle, PrecompileOutput,
-    PrecompileResult, PrecompileSet,
-=======
     ExitError, ExitSucceed, GasWeightMapping, IsPrecompileResult, Precompile, PrecompileFailure,
     PrecompileHandle, PrecompileOutput, PrecompileResult, PrecompileSet,
->>>>>>> 97be330a
 };
 use pallet_evm_precompile_modexp::Modexp;
 use pallet_evm_precompile_sha3fips::Sha3FIPS256;
@@ -26,17 +20,6 @@
 use frame_system::RawOrigin;
 
 use sp_std::vec;
-
-use frame_system::RawOrigin;
-
-use sp_core::crypto::Ss58Codec;
-use sp_core::U256;
-use sp_runtime::traits::Dispatchable;
-use sp_runtime::traits::{BlakeTwo256, UniqueSaturatedInto};
-
-use sp_std::vec;
-
-use crate::{Runtime, RuntimeCall};
 
 // Include custom precompiles
 mod balance_transfer;
@@ -52,10 +35,6 @@
 use neuron::*;
 use staking::*;
 use subnet::*;
-<<<<<<< HEAD
-
-=======
->>>>>>> 97be330a
 pub struct FrontierPrecompiles<R>(PhantomData<R>);
 impl<R> Default for FrontierPrecompiles<R>
 where
@@ -73,11 +52,7 @@
     pub fn new() -> Self {
         Self(Default::default())
     }
-<<<<<<< HEAD
-    pub fn used_addresses() -> [H160; 12] {
-=======
     pub fn used_addresses() -> [H160; 13] {
->>>>>>> 97be330a
         [
             hash(1),
             hash(2),
@@ -167,83 +142,6 @@
     }
 }
 
-<<<<<<< HEAD
-/// The function return the token to smart contract
-fn transfer_back_to_caller(
-    smart_contract_address: &str,
-    account_id: &AccountId32,
-    amount: U256,
-) -> Result<(), PrecompileFailure> {
-    // this is staking smart contract's(0x0000000000000000000000000000000000000801) sr25519 address
-    let smart_contract_account_id = match AccountId32::from_ss58check(smart_contract_address) {
-        // match AccountId32::from_ss58check("5CwnBK9Ack1mhznmCnwiibCNQc174pYQVktYW3ayRpLm4K2X") {
-        Ok(addr) => addr,
-        Err(_) => {
-            return Err(PrecompileFailure::Error {
-                exit_status: ExitError::Other("Invalid SS58 address".into()),
-            });
-        }
-    };
-    let amount_sub =
-        <Runtime as pallet_evm::Config>::BalanceConverter::into_substrate_balance(amount)
-            .ok_or(ExitError::OutOfFund)?;
-
-    // Create a transfer call from the smart contract to the caller
-    let transfer_call =
-        RuntimeCall::Balances(pallet_balances::Call::<Runtime>::transfer_allow_death {
-            dest: account_id.clone().into(),
-            value: amount_sub.unique_saturated_into(),
-        });
-
-    // Execute the transfer
-    let transfer_result =
-        transfer_call.dispatch(RawOrigin::Signed(smart_contract_account_id).into());
-
-    if let Err(dispatch_error) = transfer_result {
-        log::error!(
-            "Transfer back to caller failed. Error: {:?}",
-            dispatch_error
-        );
-        return Err(PrecompileFailure::Error {
-            exit_status: ExitError::Other("Transfer back to caller failed".into()),
-        });
-    }
-
-    Ok(())
-}
-
-fn dispatch(
-    handle: &mut impl PrecompileHandle,
-    call: RuntimeCall,
-    smart_contract_address: &str,
-) -> PrecompileResult {
-    let account_id =
-        <HashedAddressMapping<BlakeTwo256> as AddressMapping<AccountId32>>::into_account_id(
-            handle.context().caller,
-        );
-
-    // Transfer the amount back to the caller before executing the staking operation
-    // let caller = handle.context().caller;
-    let amount = handle.context().apparent_value;
-
-    if !amount.is_zero() {
-        transfer_back_to_caller(smart_contract_address, &account_id, amount)?;
-    }
-
-    let result = call.dispatch(RawOrigin::Signed(account_id.clone()).into());
-    match &result {
-        Ok(post_info) => log::info!("Dispatch succeeded. Post info: {:?}", post_info),
-        Err(dispatch_error) => log::error!("Dispatch failed. Error: {:?}", dispatch_error),
-    }
-    match result {
-        Ok(_) => Ok(PrecompileOutput {
-            exit_status: ExitSucceed::Returned,
-            output: vec![],
-        }),
-        Err(_) => Err(PrecompileFailure::Error {
-            exit_status: ExitError::Other("Subtensor call failed".into()),
-        }),
-=======
 pub fn get_pubkey(data: &[u8]) -> Result<(AccountId32, vec::Vec<u8>), PrecompileFailure> {
     let mut pubkey = [0u8; 32];
     pubkey.copy_from_slice(get_slice(data, 0, 32)?);
@@ -338,6 +236,5 @@
                 ),
             })
         }
->>>>>>> 97be330a
     }
 }