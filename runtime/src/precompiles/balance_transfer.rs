--- conflicted
+++ resolved
@@ -5,15 +5,8 @@
 use sp_runtime::traits::UniqueSaturatedInto;
 use sp_std::vec;
 
-<<<<<<< HEAD
-use crate::precompiles::{get_method_id, get_pubkey, get_slice};
-use crate::{Runtime, RuntimeCall};
-=======
-use crate::precompiles::{
-    bytes_to_account_id, get_method_id, get_slice, try_dispatch_runtime_call,
-};
+use crate::precompiles::{get_method_id, get_pubkey, get_slice, try_dispatch_runtime_call};
 use crate::Runtime;
->>>>>>> f1886e21
 
 pub const BALANCE_TRANSFER_INDEX: u64 = 2048;
 // ss58 public key i.e., the contract sends funds it received to the destination address from the
