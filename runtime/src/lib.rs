#![cfg_attr(not(feature = "std"), no_std)]
// `construct_runtime!` does a lot of recursion and requires us to increase the limit to 256.
#![recursion_limit = "256"]
// Some arithmetic operations can't use the saturating equivalent, such as the PerThing types
#![allow(clippy::arithmetic_side_effects)]

// Make the WASM binary available.
#[cfg(feature = "std")]
include!(concat!(env!("OUT_DIR"), "/wasm_binary.rs"));

use core::num::NonZeroU64;

pub mod check_nonce;
mod migrations;

use codec::{Compact, Decode, Encode};
use frame_support::traits::{Imbalance, InsideBoth};
use frame_support::{
    PalletId,
    dispatch::DispatchResultWithPostInfo,
    genesis_builder_helper::{build_state, get_preset},
    pallet_prelude::Get,
    traits::{
        Contains, LinearStoragePrice, OnUnbalanced,
        fungible::{
            DecreaseIssuance, HoldConsideration, Imbalance as FungibleImbalance, IncreaseIssuance,
        },
    },
};
use frame_system::{EnsureNever, EnsureRoot, EnsureRootWithSuccess, RawOrigin};
use pallet_commitments::{CanCommit, OnMetadataCommitment};
use pallet_grandpa::{
    AuthorityId as GrandpaId, AuthorityList as GrandpaAuthorityList, fg_primitives,
};
use pallet_registry::CanRegisterIdentity;
use pallet_subtensor::rpc_info::{
    delegate_info::DelegateInfo,
    dynamic_info::DynamicInfo,
    metagraph::{Metagraph, SelectiveMetagraph},
    neuron_info::{NeuronInfo, NeuronInfoLite},
    show_subnet::SubnetState,
    stake_info::StakeInfo,
    subnet_info::{SubnetHyperparams, SubnetInfo, SubnetInfov2},
};
use smallvec::smallvec;
use sp_api::impl_runtime_apis;
use sp_consensus_aura::sr25519::AuthorityId as AuraId;
use sp_core::{
    H160, H256, OpaqueMetadata, U256,
    crypto::{ByteArray, KeyTypeId},
};
use sp_runtime::generic::Era;
use sp_runtime::{
    AccountId32, ApplyExtrinsicResult, ConsensusEngineId, create_runtime_str, generic,
    impl_opaque_keys,
    traits::{
        AccountIdLookup, BlakeTwo256, Block as BlockT, DispatchInfoOf, Dispatchable, NumberFor,
        One, PostDispatchInfoOf, UniqueSaturatedInto, Verify,
    },
    transaction_validity::{TransactionSource, TransactionValidity, TransactionValidityError},
};
use sp_std::cmp::Ordering;
use sp_std::prelude::*;
#[cfg(feature = "std")]
use sp_version::NativeVersion;
use sp_version::RuntimeVersion;
use subtensor_precompiles::Precompiles;
use subtensor_runtime_common::{time::*, *};

// A few exports that help ease life for downstream crates.
pub use frame_support::{
    StorageValue, construct_runtime, parameter_types,
    traits::{
        ConstBool, ConstU8, ConstU32, ConstU64, ConstU128, FindAuthor, InstanceFilter,
        KeyOwnerProofSystem, OnFinalize, OnTimestampSet, PrivilegeCmp, Randomness, StorageInfo,
    },
    weights::{
        IdentityFee, Weight, WeightToFeeCoefficient, WeightToFeeCoefficients,
        WeightToFeePolynomial,
        constants::{
            BlockExecutionWeight, ExtrinsicBaseWeight, RocksDbWeight, WEIGHT_REF_TIME_PER_SECOND,
        },
    },
};
pub use frame_system::Call as SystemCall;
pub use pallet_balances::Call as BalancesCall;
pub use pallet_timestamp::Call as TimestampCall;
use pallet_transaction_payment::{ConstFeeMultiplier, FungibleAdapter, Multiplier};
#[cfg(any(feature = "std", test))]
pub use sp_runtime::BuildStorage;
pub use sp_runtime::{Perbill, Permill};

use core::marker::PhantomData;

use scale_info::TypeInfo;

// Frontier
use fp_rpc::TransactionStatus;
use pallet_ethereum::{Call::transact, PostLogContent, Transaction as EthereumTransaction};
use pallet_evm::{
    Account as EVMAccount, BalanceConverter, EvmBalance, FeeCalculator, Runner, SubstrateBalance,
};

// Drand
impl pallet_drand::Config for Runtime {
    type RuntimeEvent = RuntimeEvent;
    type AuthorityId = pallet_drand::crypto::TestAuthId;
    type Verifier = pallet_drand::verifier::QuicknetVerifier;
    type UnsignedPriority = ConstU64<{ 1 << 20 }>;
    type HttpFetchTimeout = ConstU64<1_000>;
}

impl frame_system::offchain::SigningTypes for Runtime {
    type Public = <Signature as Verify>::Signer;
    type Signature = Signature;
}

impl<C> frame_system::offchain::SendTransactionTypes<C> for Runtime
where
    RuntimeCall: From<C>,
{
    type Extrinsic = UncheckedExtrinsic;
    type OverarchingCall = RuntimeCall;
}

impl frame_system::offchain::CreateSignedTransaction<pallet_drand::Call<Runtime>> for Runtime {
    fn create_transaction<S: frame_system::offchain::AppCrypto<Self::Public, Self::Signature>>(
        call: RuntimeCall,
        public: <Signature as Verify>::Signer,
        account: AccountId,
        index: Index,
    ) -> Option<(
        RuntimeCall,
        <UncheckedExtrinsic as sp_runtime::traits::Extrinsic>::SignaturePayload,
    )> {
        use sp_runtime::traits::StaticLookup;

        let address = <Runtime as frame_system::Config>::Lookup::unlookup(account.clone());
        let extra: SignedExtra = (
            frame_system::CheckNonZeroSender::<Runtime>::new(),
            frame_system::CheckSpecVersion::<Runtime>::new(),
            frame_system::CheckTxVersion::<Runtime>::new(),
            frame_system::CheckGenesis::<Runtime>::new(),
            frame_system::CheckEra::<Runtime>::from(Era::Immortal),
            check_nonce::CheckNonce::<Runtime>::from(index),
            frame_system::CheckWeight::<Runtime>::new(),
            pallet_transaction_payment::ChargeTransactionPayment::<Runtime>::from(0),
            pallet_subtensor::SubtensorSignedExtension::<Runtime>::new(),
            pallet_commitments::CommitmentsSignedExtension::<Runtime>::new(),
            frame_metadata_hash_extension::CheckMetadataHash::<Runtime>::new(true),
        );

        let raw_payload = SignedPayload::new(call.clone(), extra.clone()).ok()?;
        let signature = raw_payload.using_encoded(|payload| S::sign(payload, public))?;

        let signature_payload = (address, signature, extra);

        Some((call, signature_payload))
    }
}

// Subtensor module
pub use pallet_scheduler;
pub use pallet_subtensor;

// Member type for membership
type MemberCount = u32;

// Method used to calculate the fee of an extrinsic
pub const fn deposit(items: u32, bytes: u32) -> Balance {
    pub const ITEMS_FEE: Balance = 2_000 * 10_000;
    pub const BYTES_FEE: Balance = 100 * 10_000;
    (items as Balance)
        .saturating_mul(ITEMS_FEE)
        .saturating_add((bytes as Balance).saturating_mul(BYTES_FEE))
}

// Opaque types. These are used by the CLI to instantiate machinery that don't need to know
// the specifics of the runtime. They can then be made to be agnostic over specific formats
// of data like extrinsics, allowing for them to continue syncing the network through upgrades
// to even the core data structures.
pub mod opaque {
    use super::*;

    pub use sp_runtime::OpaqueExtrinsic as UncheckedExtrinsic;

    // Opaque block header type.
    pub type Header = generic::Header<BlockNumber, BlakeTwo256>;
    // Opaque block type.
    pub type Block = generic::Block<Header, UncheckedExtrinsic>;
    // Opaque block identifier type.
    pub type BlockId = generic::BlockId<Block>;

    impl_opaque_keys! {
        pub struct SessionKeys {
            pub aura: Aura,
            pub grandpa: Grandpa,
        }
    }
}

// To learn more about runtime versioning, see:
// https://docs.substrate.io/main-docs/build/upgrade#runtime-versioning
#[sp_version::runtime_version]
pub const VERSION: RuntimeVersion = RuntimeVersion {
    spec_name: create_runtime_str!("node-subtensor"),
    impl_name: create_runtime_str!("node-subtensor"),
    authoring_version: 1,
    // The version of the runtime specification. A full node will not attempt to use its native
    //   runtime in substitute for the on-chain Wasm runtime unless all of `spec_name`,
    //   `spec_version`, and `authoring_version` are the same between Wasm and native.
    // This value is set to 100 to notify Polkadot-JS App (https://polkadot.js.org/apps) to use
    //   the compatible custom types.
    spec_version: 273,
    impl_version: 1,
    apis: RUNTIME_API_VERSIONS,
    transaction_version: 1,
    state_version: 1,
};

pub const MAXIMUM_BLOCK_WEIGHT: Weight =
    Weight::from_parts(4u64 * WEIGHT_REF_TIME_PER_SECOND, u64::MAX);

// The version information used to identify this runtime when compiled natively.
#[cfg(feature = "std")]
pub fn native_version() -> NativeVersion {
    NativeVersion {
        runtime_version: VERSION,
        can_author_with: Default::default(),
    }
}

const NORMAL_DISPATCH_RATIO: Perbill = Perbill::from_percent(75);

parameter_types! {
    pub const BlockHashCount: BlockNumber = 2400;
    pub const Version: RuntimeVersion = VERSION;
    // We allow for 2 seconds of compute with a 6 second average block time.
    pub BlockWeights: frame_system::limits::BlockWeights =
        frame_system::limits::BlockWeights::with_sensible_defaults(
            MAXIMUM_BLOCK_WEIGHT,
            NORMAL_DISPATCH_RATIO,
        );
    pub BlockLength: frame_system::limits::BlockLength = frame_system::limits::BlockLength
        ::max_with_normal_ratio(10 * 1024 * 1024, NORMAL_DISPATCH_RATIO);
    pub const SS58Prefix: u8 = 42;
}

pub struct NoNestingCallFilter;

impl Contains<RuntimeCall> for NoNestingCallFilter {
    fn contains(call: &RuntimeCall) -> bool {
        match call {
            RuntimeCall::Utility(inner) => {
                let calls = match inner {
                    pallet_utility::Call::force_batch { calls } => calls,
                    pallet_utility::Call::batch { calls } => calls,
                    pallet_utility::Call::batch_all { calls } => calls,
                    _ => &Vec::new(),
                };

                !calls.iter().any(|call| {
					matches!(call, RuntimeCall::Utility(inner) if matches!(inner, pallet_utility::Call::force_batch { .. } | pallet_utility::Call::batch_all { .. } | pallet_utility::Call::batch { .. }))
				})
            }
            _ => true,
        }
    }
}

// Configure FRAME pallets to include in runtime.

impl frame_system::Config for Runtime {
    // The basic call filter to use in dispatchable.
    type BaseCallFilter = InsideBoth<SafeMode, NoNestingCallFilter>;
    // Block & extrinsics weights: base values and limits.
    type BlockWeights = BlockWeights;
    // The maximum length of a block (in bytes).
    type BlockLength = BlockLength;
    // The identifier used to distinguish between accounts.
    type AccountId = AccountId;
    // The aggregated dispatch type that is available for extrinsics.
    type RuntimeCall = RuntimeCall;
    // The aggregated runtime tasks.
    type RuntimeTask = RuntimeTask;
    // The lookup mechanism to get account ID from whatever is passed in dispatchers.
    type Lookup = AccountIdLookup<AccountId, ()>;
    // The type for hashing blocks and tries.
    type Hash = Hash;
    // The hashing algorithm used.
    type Hashing = BlakeTwo256;
    // The ubiquitous event type.
    type RuntimeEvent = RuntimeEvent;
    // The ubiquitous origin type.
    type RuntimeOrigin = RuntimeOrigin;
    // Maximum number of block number to block hash mappings to keep (oldest pruned first).
    type BlockHashCount = BlockHashCount;
    // The weight of database operations that the runtime can invoke.
    type DbWeight = RocksDbWeight;
    // Version of the runtime.
    type Version = Version;
    // Converts a module to the index of the module in `construct_runtime!`.
    //
    // This type is being generated by `construct_runtime!`.
    type PalletInfo = PalletInfo;
    // What to do if a new account is created.
    type OnNewAccount = ();
    // What to do if an account is fully reaped from the system.
    type OnKilledAccount = ();
    // The data to be stored in an account.
    type AccountData = pallet_balances::AccountData<Balance>;
    // Weight information for the extrinsics of this pallet.
    type SystemWeightInfo = ();
    // This is used as an identifier of the chain. 42 is the generic substrate prefix.
    type SS58Prefix = SS58Prefix;
    // The set code logic, just the default since we're not a parachain.
    type OnSetCode = ();
    type MaxConsumers = frame_support::traits::ConstU32<16>;
    type Nonce = Nonce;
    type Block = Block;
    type SingleBlockMigrations = Migrations;
    type MultiBlockMigrator = ();
    type PreInherents = ();
    type PostInherents = ();
    type PostTransactions = ();
}

impl pallet_insecure_randomness_collective_flip::Config for Runtime {}

impl pallet_aura::Config for Runtime {
    type AuthorityId = AuraId;
    type DisabledValidators = ();
    type MaxAuthorities = ConstU32<32>;
    type AllowMultipleBlocksPerSlot = ConstBool<false>;
    type SlotDuration = pallet_aura::MinimumPeriodTimesTwo<Runtime>;
}

impl pallet_grandpa::Config for Runtime {
    type RuntimeEvent = RuntimeEvent;

    type KeyOwnerProof = sp_core::Void;

    type WeightInfo = ();
    type MaxAuthorities = ConstU32<32>;
    type MaxSetIdSessionEntries = ConstU64<0>;
    type MaxNominators = ConstU32<20>;

    type EquivocationReportSystem = ();
}

impl pallet_timestamp::Config for Runtime {
    // A timestamp: milliseconds since the unix epoch.
    type Moment = u64;
    type OnTimestampSet = Aura;
    type MinimumPeriod = ConstU64<{ SLOT_DURATION / 2 }>;
    type WeightInfo = ();
}

impl pallet_utility::Config for Runtime {
    type RuntimeEvent = RuntimeEvent;
    type RuntimeCall = RuntimeCall;
    type PalletsOrigin = OriginCaller;
    type WeightInfo = pallet_utility::weights::SubstrateWeight<Runtime>;
}

parameter_types! {
    pub const DisallowPermissionlessEnterDuration: BlockNumber = 0;
    pub const DisallowPermissionlessExtendDuration: BlockNumber = 0;

    pub const RootEnterDuration: BlockNumber = 5 * 60 * 24; // 24 hours

    pub const RootExtendDuration: BlockNumber = 5 * 60 * 12; // 12 hours

    pub const DisallowPermissionlessEntering: Option<Balance> = None;
    pub const DisallowPermissionlessExtending: Option<Balance> = None;
    pub const DisallowPermissionlessRelease: Option<BlockNumber> = None;
}

pub struct SafeModeWhitelistedCalls;
impl Contains<RuntimeCall> for SafeModeWhitelistedCalls {
    fn contains(call: &RuntimeCall) -> bool {
        matches!(
            call,
            RuntimeCall::Sudo(_)
                | RuntimeCall::Multisig(_)
                | RuntimeCall::System(_)
                | RuntimeCall::SafeMode(_)
                | RuntimeCall::Timestamp(_)
                | RuntimeCall::SubtensorModule(
                    pallet_subtensor::Call::set_weights { .. }
                        | pallet_subtensor::Call::set_tao_weights { .. }
                        | pallet_subtensor::Call::serve_axon { .. }
                )
                | RuntimeCall::Commitments(pallet_commitments::Call::set_commitment { .. })
        )
    }
}

impl pallet_safe_mode::Config for Runtime {
    type RuntimeEvent = RuntimeEvent;
    type Currency = Balances;
    type RuntimeHoldReason = RuntimeHoldReason;
    type WhitelistedCalls = SafeModeWhitelistedCalls;
    type EnterDuration = DisallowPermissionlessEnterDuration;
    type ExtendDuration = DisallowPermissionlessExtendDuration;
    type EnterDepositAmount = DisallowPermissionlessEntering;
    type ExtendDepositAmount = DisallowPermissionlessExtending;
    type ForceEnterOrigin = EnsureRootWithSuccess<AccountId, RootEnterDuration>;
    type ForceExtendOrigin = EnsureRootWithSuccess<AccountId, RootExtendDuration>;
    type ForceExitOrigin = EnsureRoot<AccountId>;
    type ForceDepositOrigin = EnsureRoot<AccountId>;
    type Notify = ();
    type ReleaseDelay = DisallowPermissionlessRelease;
    type WeightInfo = pallet_safe_mode::weights::SubstrateWeight<Runtime>;
}

// Existential deposit.
pub const EXISTENTIAL_DEPOSIT: u64 = 500;

impl pallet_balances::Config for Runtime {
    type MaxLocks = ConstU32<50>;
    type MaxReserves = ConstU32<50>;
    type ReserveIdentifier = [u8; 8];
    // The type for recording an account's balance.
    type Balance = Balance;
    // The ubiquitous event type.
    type RuntimeEvent = RuntimeEvent;
    type DustRemoval = ();
    type ExistentialDeposit = ConstU64<EXISTENTIAL_DEPOSIT>;
    type AccountStore = System;
    type WeightInfo = pallet_balances::weights::SubstrateWeight<Runtime>;

    type RuntimeHoldReason = RuntimeHoldReason;
    type RuntimeFreezeReason = RuntimeFreezeReason;
    type FreezeIdentifier = RuntimeFreezeReason;
    type MaxFreezes = ConstU32<50>;
}

pub struct LinearWeightToFee;

impl WeightToFeePolynomial for LinearWeightToFee {
    type Balance = Balance;

    fn polynomial() -> WeightToFeeCoefficients<Self::Balance> {
        let coefficient = WeightToFeeCoefficient {
            coeff_integer: 0,
            coeff_frac: Perbill::from_parts(500_000),
            negative: false,
            degree: 1,
        };

        smallvec!(coefficient)
    }
}

parameter_types! {
    pub const OperationalFeeMultiplier: u8 = 5;
    pub FeeMultiplier: Multiplier = Multiplier::one();
}

/// Deduct the transaction fee from the Subtensor Pallet TotalIssuance when dropping the transaction
/// fee.
pub struct TransactionFeeHandler;
impl
    OnUnbalanced<
        FungibleImbalance<
            u64,
            DecreaseIssuance<AccountId32, pallet_balances::Pallet<Runtime>>,
            IncreaseIssuance<AccountId32, pallet_balances::Pallet<Runtime>>,
        >,
    > for TransactionFeeHandler
{
    fn on_nonzero_unbalanced(
        credit: FungibleImbalance<
            u64,
            DecreaseIssuance<AccountId32, pallet_balances::Pallet<Runtime>>,
            IncreaseIssuance<AccountId32, pallet_balances::Pallet<Runtime>>,
        >,
    ) {
        let ti_before = pallet_subtensor::TotalIssuance::<Runtime>::get();
        pallet_subtensor::TotalIssuance::<Runtime>::put(ti_before.saturating_sub(credit.peek()));
        drop(credit);
    }
}

impl pallet_transaction_payment::Config for Runtime {
    type RuntimeEvent = RuntimeEvent;
    type OnChargeTransaction = FungibleAdapter<Balances, TransactionFeeHandler>;
    // Convert dispatch weight to a chargeable fee.
    type WeightToFee = LinearWeightToFee;
    type OperationalFeeMultiplier = OperationalFeeMultiplier;
    type LengthToFee = IdentityFee<Balance>;
    type FeeMultiplierUpdate = ConstFeeMultiplier<FeeMultiplier>;
}

// Configure collective pallet for council
parameter_types! {
    pub const CouncilMotionDuration: BlockNumber = 12 * HOURS;
    pub const CouncilMaxProposals: u32 = 10;
    pub const CouncilMaxMembers: u32 = 3;
}

// Configure collective pallet for Senate
parameter_types! {
    pub const SenateMaxMembers: u32 = 12;
}

use pallet_collective::{CanPropose, CanVote, GetVotingMembers};
pub struct CanProposeToTriumvirate;
impl CanPropose<AccountId> for CanProposeToTriumvirate {
    fn can_propose(account: &AccountId) -> bool {
        Triumvirate::is_member(account)
    }
}

pub struct CanVoteToTriumvirate;
impl CanVote<AccountId> for CanVoteToTriumvirate {
    fn can_vote(_: &AccountId) -> bool {
        //Senate::is_member(account)
        false // Disable voting from pallet_collective::vote
    }
}

use pallet_subtensor::{CollectiveInterface, MemberManagement};
pub struct ManageSenateMembers;
impl MemberManagement<AccountId> for ManageSenateMembers {
    fn add_member(account: &AccountId) -> DispatchResultWithPostInfo {
        let who = Address::Id(account.clone());
        SenateMembers::add_member(RawOrigin::Root.into(), who)
    }

    fn remove_member(account: &AccountId) -> DispatchResultWithPostInfo {
        let who = Address::Id(account.clone());
        SenateMembers::remove_member(RawOrigin::Root.into(), who)
    }

    fn swap_member(rm: &AccountId, add: &AccountId) -> DispatchResultWithPostInfo {
        let remove = Address::Id(rm.clone());
        let add = Address::Id(add.clone());

        Triumvirate::remove_votes(rm)?;
        SenateMembers::swap_member(RawOrigin::Root.into(), remove, add)
    }

    fn is_member(account: &AccountId) -> bool {
        SenateMembers::members().contains(account)
    }

    fn members() -> Vec<AccountId> {
        SenateMembers::members().into()
    }

    fn max_members() -> u32 {
        SenateMaxMembers::get()
    }
}

pub struct GetSenateMemberCount;
impl GetVotingMembers<MemberCount> for GetSenateMemberCount {
    fn get_count() -> MemberCount {
        SenateMembers::members().len() as u32
    }
}
impl Get<MemberCount> for GetSenateMemberCount {
    fn get() -> MemberCount {
        SenateMaxMembers::get()
    }
}

pub struct TriumvirateVotes;
impl CollectiveInterface<AccountId, Hash, u32> for TriumvirateVotes {
    fn remove_votes(hotkey: &AccountId) -> Result<bool, sp_runtime::DispatchError> {
        Triumvirate::remove_votes(hotkey)
    }

    fn add_vote(
        hotkey: &AccountId,
        proposal: Hash,
        index: u32,
        approve: bool,
    ) -> Result<bool, sp_runtime::DispatchError> {
        Triumvirate::do_vote(hotkey.clone(), proposal, index, approve)
    }
}

type EnsureMajoritySenate =
    pallet_collective::EnsureProportionMoreThan<AccountId, TriumvirateCollective, 1, 2>;

// We call pallet_collective TriumvirateCollective
type TriumvirateCollective = pallet_collective::Instance1;
impl pallet_collective::Config<TriumvirateCollective> for Runtime {
    type RuntimeOrigin = RuntimeOrigin;
    type Proposal = RuntimeCall;
    type RuntimeEvent = RuntimeEvent;
    type MotionDuration = CouncilMotionDuration;
    type MaxProposals = CouncilMaxProposals;
    type MaxMembers = GetSenateMemberCount;
    type DefaultVote = pallet_collective::PrimeDefaultVote;
    type WeightInfo = pallet_collective::weights::SubstrateWeight<Runtime>;
    type SetMembersOrigin = EnsureNever<AccountId>;
    type CanPropose = CanProposeToTriumvirate;
    type CanVote = CanVoteToTriumvirate;
    type GetVotingMembers = GetSenateMemberCount;
}

// We call council members Triumvirate
#[allow(dead_code)]
type TriumvirateMembership = pallet_membership::Instance1;
impl pallet_membership::Config<TriumvirateMembership> for Runtime {
    type RuntimeEvent = RuntimeEvent;
    type AddOrigin = EnsureRoot<AccountId>;
    type RemoveOrigin = EnsureRoot<AccountId>;
    type SwapOrigin = EnsureRoot<AccountId>;
    type ResetOrigin = EnsureRoot<AccountId>;
    type PrimeOrigin = EnsureRoot<AccountId>;
    type MembershipInitialized = Triumvirate;
    type MembershipChanged = Triumvirate;
    type MaxMembers = CouncilMaxMembers;
    type WeightInfo = pallet_membership::weights::SubstrateWeight<Runtime>;
}

// We call our top K delegates membership Senate
#[allow(dead_code)]
type SenateMembership = pallet_membership::Instance2;
impl pallet_membership::Config<SenateMembership> for Runtime {
    type RuntimeEvent = RuntimeEvent;
    type AddOrigin = EnsureRoot<AccountId>;
    type RemoveOrigin = EnsureRoot<AccountId>;
    type SwapOrigin = EnsureRoot<AccountId>;
    type ResetOrigin = EnsureRoot<AccountId>;
    type PrimeOrigin = EnsureRoot<AccountId>;
    type MembershipInitialized = ();
    type MembershipChanged = ();
    type MaxMembers = SenateMaxMembers;
    type WeightInfo = pallet_membership::weights::SubstrateWeight<Runtime>;
}

impl pallet_sudo::Config for Runtime {
    type RuntimeEvent = RuntimeEvent;
    type RuntimeCall = RuntimeCall;

    type WeightInfo = pallet_sudo::weights::SubstrateWeight<Runtime>;
}

parameter_types! {
    // According to multisig pallet, key and value size be computed as follows:
    // value size is `4 + sizeof((BlockNumber, Balance, AccountId))` bytes
    // key size is `32 + sizeof(AccountId)` bytes.
    // For our case, One storage item; key size is 32+32=64 bytes; value is size 4+4+8+32 bytes = 48 bytes.
    pub const DepositBase: Balance = deposit(1, 112);
    // Additional storage item size of 32 bytes.
    pub const DepositFactor: Balance = deposit(0, 32);
    pub const MaxSignatories: u32 = 100;
}

impl pallet_multisig::Config for Runtime {
    type RuntimeEvent = RuntimeEvent;
    type RuntimeCall = RuntimeCall;
    type Currency = Balances;
    type DepositBase = DepositBase;
    type DepositFactor = DepositFactor;
    type MaxSignatories = MaxSignatories;
    type WeightInfo = pallet_multisig::weights::SubstrateWeight<Runtime>;
}

// Proxy Pallet config
parameter_types! {
    // One storage item; key size sizeof(AccountId) = 32, value sizeof(Balance) = 8; 40 total
    pub const ProxyDepositBase: Balance = deposit(1, 40);
    // Adding 32 bytes + sizeof(ProxyType) = 32 + 1
    pub const ProxyDepositFactor: Balance = deposit(0, 33);
    pub const MaxProxies: u32 = 20; // max num proxies per acct
    pub const MaxPending: u32 = 15 * 5; // max blocks pending ~15min
    // 16 bytes
    pub const AnnouncementDepositBase: Balance =  deposit(1, 16);
    // 68 bytes per announcement
    pub const AnnouncementDepositFactor: Balance = deposit(0, 68);
}

impl InstanceFilter<RuntimeCall> for ProxyType {
    fn filter(&self, c: &RuntimeCall) -> bool {
        match self {
            ProxyType::Any => true,
            ProxyType::NonTransfer => !matches!(
                c,
                RuntimeCall::Balances(..)
                    | RuntimeCall::SubtensorModule(pallet_subtensor::Call::transfer_stake { .. })
                    | RuntimeCall::SubtensorModule(
                        pallet_subtensor::Call::schedule_swap_coldkey { .. }
                    )
                    | RuntimeCall::SubtensorModule(pallet_subtensor::Call::swap_coldkey { .. })
            ),
            ProxyType::NonFungibile => !matches!(
                c,
                RuntimeCall::Balances(..)
                    | RuntimeCall::SubtensorModule(pallet_subtensor::Call::add_stake { .. })
                    | RuntimeCall::SubtensorModule(pallet_subtensor::Call::add_stake_limit { .. })
                    | RuntimeCall::SubtensorModule(pallet_subtensor::Call::remove_stake { .. })
                    | RuntimeCall::SubtensorModule(
                        pallet_subtensor::Call::remove_stake_limit { .. }
                    )
                    // | RuntimeCall::SubtensorModule(
                    //     pallet_subtensor::Call::add_stake_aggregate { .. }
                    // )
                    // | RuntimeCall::SubtensorModule(
                    //     pallet_subtensor::Call::add_stake_limit_aggregate { .. }
                    // )
                    // | RuntimeCall::SubtensorModule(
                    //     pallet_subtensor::Call::remove_stake_aggregate { .. }
                    // )
                    // | RuntimeCall::SubtensorModule(
                    //     pallet_subtensor::Call::remove_stake_limit_aggregate { .. }
                    // )
                    | RuntimeCall::SubtensorModule(pallet_subtensor::Call::unstake_all { .. })
                    | RuntimeCall::SubtensorModule(
                        pallet_subtensor::Call::unstake_all_alpha { .. }
                    )
                    | RuntimeCall::SubtensorModule(pallet_subtensor::Call::swap_stake { .. })
                    | RuntimeCall::SubtensorModule(pallet_subtensor::Call::swap_stake_limit { .. })
                    | RuntimeCall::SubtensorModule(pallet_subtensor::Call::move_stake { .. })
                    | RuntimeCall::SubtensorModule(pallet_subtensor::Call::transfer_stake { .. })
                    | RuntimeCall::SubtensorModule(pallet_subtensor::Call::burned_register { .. })
                    | RuntimeCall::SubtensorModule(pallet_subtensor::Call::root_register { .. })
                    | RuntimeCall::SubtensorModule(
                        pallet_subtensor::Call::schedule_swap_coldkey { .. }
                    )
                    | RuntimeCall::SubtensorModule(pallet_subtensor::Call::swap_coldkey { .. })
                    | RuntimeCall::SubtensorModule(pallet_subtensor::Call::swap_hotkey { .. })
            ),
            ProxyType::Transfer => matches!(
                c,
                RuntimeCall::Balances(pallet_balances::Call::transfer_keep_alive { .. })
                    | RuntimeCall::Balances(pallet_balances::Call::transfer_allow_death { .. })
                    | RuntimeCall::Balances(pallet_balances::Call::transfer_all { .. })
                    | RuntimeCall::SubtensorModule(pallet_subtensor::Call::transfer_stake { .. })
            ),
            ProxyType::SmallTransfer => match c {
                RuntimeCall::Balances(pallet_balances::Call::transfer_keep_alive {
                    value, ..
                }) => *value < SMALL_TRANSFER_LIMIT,
                RuntimeCall::Balances(pallet_balances::Call::transfer_allow_death {
                    value,
                    ..
                }) => *value < SMALL_TRANSFER_LIMIT,
                RuntimeCall::SubtensorModule(pallet_subtensor::Call::transfer_stake {
                    alpha_amount,
                    ..
                }) => *alpha_amount < SMALL_TRANSFER_LIMIT,
                _ => false,
            },
            ProxyType::Owner => {
                matches!(c, RuntimeCall::AdminUtils(..))
                    && !matches!(
                        c,
                        RuntimeCall::AdminUtils(
                            pallet_admin_utils::Call::sudo_set_sn_owner_hotkey { .. }
                        )
                    )
            }
            ProxyType::NonCritical => !matches!(
                c,
                RuntimeCall::SubtensorModule(pallet_subtensor::Call::dissolve_network { .. })
                    | RuntimeCall::SubtensorModule(pallet_subtensor::Call::root_register { .. })
                    | RuntimeCall::SubtensorModule(pallet_subtensor::Call::burned_register { .. })
                    | RuntimeCall::Triumvirate(..)
                    | RuntimeCall::SubtensorModule(pallet_subtensor::Call::set_tao_weights { .. })
                    | RuntimeCall::Sudo(..)
            ),
            ProxyType::Triumvirate => matches!(
                c,
                RuntimeCall::Triumvirate(..) | RuntimeCall::TriumvirateMembers(..)
            ),
            ProxyType::Senate => matches!(c, RuntimeCall::SenateMembers(..)),
            ProxyType::Governance => matches!(
                c,
                RuntimeCall::SenateMembers(..)
                    | RuntimeCall::Triumvirate(..)
                    | RuntimeCall::TriumvirateMembers(..)
            ),
            ProxyType::Staking => matches!(
                c,
                RuntimeCall::SubtensorModule(pallet_subtensor::Call::add_stake { .. })
                    | RuntimeCall::SubtensorModule(pallet_subtensor::Call::remove_stake { .. })
                    | RuntimeCall::SubtensorModule(pallet_subtensor::Call::unstake_all { .. })
                    | RuntimeCall::SubtensorModule(
                        pallet_subtensor::Call::unstake_all_alpha { .. }
                    )
                    | RuntimeCall::SubtensorModule(pallet_subtensor::Call::swap_stake { .. })
                    | RuntimeCall::SubtensorModule(pallet_subtensor::Call::swap_stake_limit { .. })
                    | RuntimeCall::SubtensorModule(pallet_subtensor::Call::move_stake { .. })
                    | RuntimeCall::SubtensorModule(pallet_subtensor::Call::add_stake_limit { .. })
                    | RuntimeCall::SubtensorModule(
                        pallet_subtensor::Call::remove_stake_limit { .. }
                    ) // | RuntimeCall::SubtensorModule(
                      //     pallet_subtensor::Call::add_stake_aggregate { .. }
                      // )
                      // | RuntimeCall::SubtensorModule(
                      //     pallet_subtensor::Call::add_stake_limit_aggregate { .. }
                      // )
                      // | RuntimeCall::SubtensorModule(
                      //     pallet_subtensor::Call::remove_stake_aggregate { .. }
                      // )
                      // | RuntimeCall::SubtensorModule(
                      //     pallet_subtensor::Call::remove_stake_limit_aggregate { .. }
                      // )
            ),
            ProxyType::Registration => matches!(
                c,
                RuntimeCall::SubtensorModule(pallet_subtensor::Call::burned_register { .. })
                    | RuntimeCall::SubtensorModule(pallet_subtensor::Call::register { .. })
            ),
            ProxyType::RootWeights => matches!(
                c,
                RuntimeCall::SubtensorModule(pallet_subtensor::Call::set_tao_weights { .. })
            ),
            ProxyType::ChildKeys => matches!(
                c,
                RuntimeCall::SubtensorModule(pallet_subtensor::Call::set_children { .. })
                    | RuntimeCall::SubtensorModule(
                        pallet_subtensor::Call::set_childkey_take { .. }
                    )
            ),
            ProxyType::SudoUncheckedSetCode => match c {
                RuntimeCall::Sudo(pallet_sudo::Call::sudo_unchecked_weight { call, weight: _ }) => {
                    let inner_call: RuntimeCall = *call.clone();

                    matches!(
                        inner_call,
                        RuntimeCall::System(frame_system::Call::set_code { .. })
                    )
                }
                _ => false,
            },
        }
    }
    fn is_superset(&self, o: &Self) -> bool {
        match (self, o) {
            (x, y) if x == y => true,
            (ProxyType::Any, _) => true,
            (_, ProxyType::Any) => false,
            (ProxyType::NonTransfer, _) => {
                // NonTransfer is NOT a superset of Transfer or SmallTransfer
                !matches!(o, ProxyType::Transfer | ProxyType::SmallTransfer)
            }
            (ProxyType::Governance, ProxyType::Triumvirate | ProxyType::Senate) => true,
            (ProxyType::Transfer, ProxyType::SmallTransfer) => true,
            _ => false,
        }
    }
}

impl pallet_proxy::Config for Runtime {
    type RuntimeEvent = RuntimeEvent;
    type RuntimeCall = RuntimeCall;
    type Currency = Balances;
    type ProxyType = ProxyType;
    type ProxyDepositBase = ProxyDepositBase;
    type ProxyDepositFactor = ProxyDepositFactor;
    type MaxProxies = MaxProxies;
    type WeightInfo = pallet_proxy::weights::SubstrateWeight<Runtime>;
    type MaxPending = MaxPending;
    type CallHasher = BlakeTwo256;
    type AnnouncementDepositBase = AnnouncementDepositBase;
    type AnnouncementDepositFactor = AnnouncementDepositFactor;
}

parameter_types! {
    pub MaximumSchedulerWeight: Weight = Perbill::from_percent(80) *
        BlockWeights::get().max_block;
    pub const MaxScheduledPerBlock: u32 = 50;
    pub const NoPreimagePostponement: Option<u32> = Some(10);
}

/// Used the compare the privilege of an origin inside the scheduler.
pub struct OriginPrivilegeCmp;

impl PrivilegeCmp<OriginCaller> for OriginPrivilegeCmp {
    fn cmp_privilege(left: &OriginCaller, right: &OriginCaller) -> Option<Ordering> {
        if left == right {
            return Some(Ordering::Equal);
        }

        match (left, right) {
            // Root is greater than anything.
            (OriginCaller::system(frame_system::RawOrigin::Root), _) => Some(Ordering::Greater),
            // Check which one has more yes votes.
            (
                OriginCaller::Triumvirate(pallet_collective::RawOrigin::Members(
                    l_yes_votes,
                    l_count,
                )),
                OriginCaller::Triumvirate(pallet_collective::RawOrigin::Members(
                    r_yes_votes,
                    r_count,
                )), // Equivalent to (l_yes_votes / l_count).cmp(&(r_yes_votes / r_count))
            ) => Some(
                l_yes_votes
                    .saturating_mul(*r_count)
                    .cmp(&r_yes_votes.saturating_mul(*l_count)),
            ),
            // For every other origin we don't care, as they are not used for `ScheduleOrigin`.
            _ => None,
        }
    }
}

impl pallet_scheduler::Config for Runtime {
    type RuntimeOrigin = RuntimeOrigin;
    type RuntimeEvent = RuntimeEvent;
    type PalletsOrigin = OriginCaller;
    type RuntimeCall = RuntimeCall;
    type MaximumWeight = MaximumSchedulerWeight;
    type ScheduleOrigin = EnsureRoot<AccountId>;
    type MaxScheduledPerBlock = MaxScheduledPerBlock;
    type WeightInfo = pallet_scheduler::weights::SubstrateWeight<Runtime>;
    type OriginPrivilegeCmp = OriginPrivilegeCmp;
    type Preimages = Preimage;
}

parameter_types! {
    pub const PreimageMaxSize: u32 = 4096 * 1024;
    pub const PreimageBaseDeposit: Balance = deposit(2, 64);
    pub const PreimageByteDeposit: Balance = deposit(0, 1);
    pub const PreimageHoldReason: RuntimeHoldReason =
        RuntimeHoldReason::Preimage(pallet_preimage::HoldReason::Preimage);
}

impl pallet_preimage::Config for Runtime {
    type WeightInfo = pallet_preimage::weights::SubstrateWeight<Runtime>;
    type RuntimeEvent = RuntimeEvent;
    type Currency = Balances;
    type ManagerOrigin = EnsureRoot<AccountId>;
    type Consideration = HoldConsideration<
        AccountId,
        Balances,
        PreimageHoldReason,
        LinearStoragePrice<PreimageBaseDeposit, PreimageByteDeposit, Balance>,
    >;
}

pub struct AllowIdentityReg;

impl CanRegisterIdentity<AccountId> for AllowIdentityReg {
    #[cfg(not(feature = "runtime-benchmarks"))]
    fn can_register(address: &AccountId, identified: &AccountId) -> bool {
        if address != identified {
            SubtensorModule::coldkey_owns_hotkey(address, identified)
                && SubtensorModule::is_hotkey_registered_on_network(0, identified)
        } else {
            SubtensorModule::is_subnet_owner(address)
        }
    }

    #[cfg(feature = "runtime-benchmarks")]
    fn can_register(_: &AccountId, _: &AccountId) -> bool {
        true
    }
}

// Configure registry pallet.
parameter_types! {
    pub const MaxAdditionalFields: u32 = 1;
    pub const InitialDeposit: Balance = 100_000_000; // 0.1 TAO
    pub const FieldDeposit: Balance = 100_000_000; // 0.1 TAO
}

impl pallet_registry::Config for Runtime {
    type RuntimeEvent = RuntimeEvent;
    type RuntimeHoldReason = RuntimeHoldReason;
    type Currency = Balances;
    type CanRegister = AllowIdentityReg;
    type WeightInfo = pallet_registry::weights::SubstrateWeight<Runtime>;

    type MaxAdditionalFields = MaxAdditionalFields;
    type InitialDeposit = InitialDeposit;
    type FieldDeposit = FieldDeposit;
}

parameter_types! {
    pub const MaxCommitFieldsInner: u32 = 3;
    pub const CommitmentInitialDeposit: Balance = 0; // Free
    pub const CommitmentFieldDeposit: Balance = 0; // Free
}

#[subtensor_macros::freeze_struct("7c76bd954afbb54e")]
#[derive(Clone, Eq, PartialEq, Encode, Decode, TypeInfo)]
pub struct MaxCommitFields;
impl Get<u32> for MaxCommitFields {
    fn get() -> u32 {
        MaxCommitFieldsInner::get()
    }
}

#[subtensor_macros::freeze_struct("c39297f5eb97ee82")]
pub struct AllowCommitments;
impl CanCommit<AccountId> for AllowCommitments {
    #[cfg(not(feature = "runtime-benchmarks"))]
    fn can_commit(netuid: u16, address: &AccountId) -> bool {
        SubtensorModule::is_hotkey_registered_on_network(netuid, address)
    }

    #[cfg(feature = "runtime-benchmarks")]
    fn can_commit(_: u16, _: &AccountId) -> bool {
        true
    }
}

pub struct ResetBondsOnCommit;
impl OnMetadataCommitment<AccountId> for ResetBondsOnCommit {
    #[cfg(not(feature = "runtime-benchmarks"))]
    fn on_metadata_commitment(netuid: u16, address: &AccountId) {
        let _ = SubtensorModule::do_reset_bonds(netuid, address);
    }

    #[cfg(feature = "runtime-benchmarks")]
    fn on_metadata_commitment(_: u16, _: &AccountId) {}
}

impl pallet_commitments::Config for Runtime {
    type RuntimeEvent = RuntimeEvent;
    type Currency = Balances;
    type WeightInfo = pallet_commitments::weights::SubstrateWeight<Runtime>;

    type CanCommit = AllowCommitments;
    type OnMetadataCommitment = ResetBondsOnCommit;

    type MaxFields = MaxCommitFields;
    type InitialDeposit = CommitmentInitialDeposit;
    type FieldDeposit = CommitmentFieldDeposit;
    type TempoInterface = TempoInterface;
}

pub struct TempoInterface;
impl pallet_commitments::GetTempoInterface for TempoInterface {
    fn get_epoch_index(netuid: u16, cur_block: u64) -> u64 {
        SubtensorModule::get_epoch_index(netuid, cur_block)
    }
}

impl pallet_commitments::GetTempoInterface for Runtime {
    fn get_epoch_index(netuid: u16, cur_block: u64) -> u64 {
        SubtensorModule::get_epoch_index(netuid, cur_block)
    }
}

#[cfg(not(feature = "fast-blocks"))]
pub const INITIAL_SUBNET_TEMPO: u16 = 360;

#[cfg(feature = "fast-blocks")]
pub const INITIAL_SUBNET_TEMPO: u16 = 10;

#[cfg(not(feature = "fast-blocks"))]
pub const INITIAL_CHILDKEY_TAKE_RATELIMIT: u64 = 216000; // 30 days at 12 seconds per block

#[cfg(feature = "fast-blocks")]
pub const INITIAL_CHILDKEY_TAKE_RATELIMIT: u64 = 5;

// Configure the pallet subtensor.
parameter_types! {
    pub const SubtensorInitialRho: u16 = 10;
    pub const SubtensorInitialAlphaSigmoidSteepness: u16 = 1000;
    pub const SubtensorInitialKappa: u16 = 32_767; // 0.5 = 65535/2
    pub const SubtensorInitialMaxAllowedUids: u16 = 4096;
    pub const SubtensorInitialIssuance: u64 = 0;
    pub const SubtensorInitialMinAllowedWeights: u16 = 1024;
    pub const SubtensorInitialEmissionValue: u16 = 0;
    pub const SubtensorInitialMaxWeightsLimit: u16 = 1000; // 1000/2^16 = 0.015
    pub const SubtensorInitialValidatorPruneLen: u64 = 1;
    pub const SubtensorInitialScalingLawPower: u16 = 50; // 0.5
    pub const SubtensorInitialMaxAllowedValidators: u16 = 128;
    pub const SubtensorInitialTempo: u16 = INITIAL_SUBNET_TEMPO;
    pub const SubtensorInitialDifficulty: u64 = 10_000_000;
    pub const SubtensorInitialAdjustmentInterval: u16 = 100;
    pub const SubtensorInitialAdjustmentAlpha: u64 = 0; // no weight to previous value.
    pub const SubtensorInitialTargetRegistrationsPerInterval: u16 = 2;
    pub const SubtensorInitialImmunityPeriod: u16 = 4096;
    pub const SubtensorInitialActivityCutoff: u16 = 5000;
    pub const SubtensorInitialMaxRegistrationsPerBlock: u16 = 1;
    pub const SubtensorInitialPruningScore : u16 = u16::MAX;
    pub const SubtensorInitialBondsMovingAverage: u64 = 900_000;
    pub const SubtensorInitialBondsPenalty: u16 = u16::MAX;
    pub const SubtensorInitialBondsResetOn: bool = false;
    pub const SubtensorInitialDefaultTake: u16 = 11_796; // 18% honest number.
    pub const SubtensorInitialMinDelegateTake: u16 = 0; // Allow 0% delegate take
    pub const SubtensorInitialDefaultChildKeyTake: u16 = 0; // Allow 0% childkey take
    pub const SubtensorInitialMinChildKeyTake: u16 = 0; // 0 %
    pub const SubtensorInitialMaxChildKeyTake: u16 = 11_796; // 18 %
    pub const SubtensorInitialWeightsVersionKey: u64 = 0;
    pub const SubtensorInitialMinDifficulty: u64 = 10_000_000;
    pub const SubtensorInitialMaxDifficulty: u64 = u64::MAX / 4;
    pub const SubtensorInitialServingRateLimit: u64 = 50;
    pub const SubtensorInitialBurn: u64 = 1_000_000_000; // 1 tao
    pub const SubtensorInitialMinBurn: u64 = 500_000; // 500k RAO
    pub const SubtensorInitialMaxBurn: u64 = 100_000_000_000; // 100 tao
    pub const SubtensorInitialTxRateLimit: u64 = 1000;
    pub const SubtensorInitialTxDelegateTakeRateLimit: u64 = 216000; // 30 days at 12 seconds per block
    pub const SubtensorInitialTxChildKeyTakeRateLimit: u64 = INITIAL_CHILDKEY_TAKE_RATELIMIT;
    pub const SubtensorInitialRAORecycledForRegistration: u64 = 0; // 0 rao
    pub const SubtensorInitialSenateRequiredStakePercentage: u64 = 1; // 1 percent of total stake
    pub const SubtensorInitialNetworkImmunity: u64 = 7 * 7200;
    pub const SubtensorInitialMinAllowedUids: u16 = 128;
    pub const SubtensorInitialMinLockCost: u64 = 1_000_000_000_000; // 1000 TAO
    pub const SubtensorInitialSubnetOwnerCut: u16 = 11_796; // 18 percent
    // pub const SubtensorInitialSubnetLimit: u16 = 12; // (DEPRECATED)
    pub const SubtensorInitialNetworkLockReductionInterval: u64 = 14 * 7200;
    pub const SubtensorInitialNetworkRateLimit: u64 = 7200;
    pub const SubtensorInitialKeySwapCost: u64 = 100_000_000; // 0.1 TAO
    pub const InitialAlphaHigh: u16 = 58982; // Represents 0.9 as per the production default
    pub const InitialAlphaLow: u16 = 45875; // Represents 0.7 as per the production default
    pub const InitialLiquidAlphaOn: bool = false; // Default value for LiquidAlphaOn
    pub const InitialYuma3On: bool = false; // Default value for Yuma3On
    // pub const SubtensorInitialNetworkMaxStake: u64 = u64::MAX; // (DEPRECATED)
    pub const InitialColdkeySwapScheduleDuration: BlockNumber = 5 * 24 * 60 * 60 / 12; // 5 days
    pub const InitialColdkeySwapRescheduleDuration: BlockNumber = 24 * 60 * 60 / 12; // 1 day
    pub const InitialDissolveNetworkScheduleDuration: BlockNumber = 5 * 24 * 60 * 60 / 12; // 5 days
    pub const SubtensorInitialTaoWeight: u64 = 971_718_665_099_567_868; // 0.05267697438728329% tao weight.
    pub const InitialEmaPriceHalvingPeriod: u64 = 201_600_u64; // 4 weeks
    pub const DurationOfStartCall: u64 = if cfg!(feature = "fast-blocks") {
        10 // Only 10 blocks for fast blocks
    } else {
        7 * 24 * 60 * 60 / 12 // 7 days
    };
}

impl pallet_subtensor::Config for Runtime {
    type RuntimeEvent = RuntimeEvent;
    type RuntimeCall = RuntimeCall;
    type SudoRuntimeCall = RuntimeCall;
    type Currency = Balances;
    type CouncilOrigin = EnsureMajoritySenate;
    type SenateMembers = ManageSenateMembers;
    type TriumvirateInterface = TriumvirateVotes;
    type Scheduler = Scheduler;
    type InitialRho = SubtensorInitialRho;
    type InitialAlphaSigmoidSteepness = SubtensorInitialAlphaSigmoidSteepness;
    type InitialKappa = SubtensorInitialKappa;
    type InitialMaxAllowedUids = SubtensorInitialMaxAllowedUids;
    type InitialBondsMovingAverage = SubtensorInitialBondsMovingAverage;
    type InitialBondsPenalty = SubtensorInitialBondsPenalty;
    type InitialBondsResetOn = SubtensorInitialBondsResetOn;
    type InitialIssuance = SubtensorInitialIssuance;
    type InitialMinAllowedWeights = SubtensorInitialMinAllowedWeights;
    type InitialEmissionValue = SubtensorInitialEmissionValue;
    type InitialMaxWeightsLimit = SubtensorInitialMaxWeightsLimit;
    type InitialValidatorPruneLen = SubtensorInitialValidatorPruneLen;
    type InitialScalingLawPower = SubtensorInitialScalingLawPower;
    type InitialTempo = SubtensorInitialTempo;
    type InitialDifficulty = SubtensorInitialDifficulty;
    type InitialAdjustmentInterval = SubtensorInitialAdjustmentInterval;
    type InitialAdjustmentAlpha = SubtensorInitialAdjustmentAlpha;
    type InitialTargetRegistrationsPerInterval = SubtensorInitialTargetRegistrationsPerInterval;
    type InitialImmunityPeriod = SubtensorInitialImmunityPeriod;
    type InitialActivityCutoff = SubtensorInitialActivityCutoff;
    type InitialMaxRegistrationsPerBlock = SubtensorInitialMaxRegistrationsPerBlock;
    type InitialPruningScore = SubtensorInitialPruningScore;
    type InitialMaxAllowedValidators = SubtensorInitialMaxAllowedValidators;
    type InitialDefaultDelegateTake = SubtensorInitialDefaultTake;
    type InitialDefaultChildKeyTake = SubtensorInitialDefaultChildKeyTake;
    type InitialMinDelegateTake = SubtensorInitialMinDelegateTake;
    type InitialMinChildKeyTake = SubtensorInitialMinChildKeyTake;
    type InitialWeightsVersionKey = SubtensorInitialWeightsVersionKey;
    type InitialMaxDifficulty = SubtensorInitialMaxDifficulty;
    type InitialMinDifficulty = SubtensorInitialMinDifficulty;
    type InitialServingRateLimit = SubtensorInitialServingRateLimit;
    type InitialBurn = SubtensorInitialBurn;
    type InitialMaxBurn = SubtensorInitialMaxBurn;
    type InitialMinBurn = SubtensorInitialMinBurn;
    type InitialTxRateLimit = SubtensorInitialTxRateLimit;
    type InitialTxDelegateTakeRateLimit = SubtensorInitialTxDelegateTakeRateLimit;
    type InitialTxChildKeyTakeRateLimit = SubtensorInitialTxChildKeyTakeRateLimit;
    type InitialMaxChildKeyTake = SubtensorInitialMaxChildKeyTake;
    type InitialRAORecycledForRegistration = SubtensorInitialRAORecycledForRegistration;
    type InitialSenateRequiredStakePercentage = SubtensorInitialSenateRequiredStakePercentage;
    type InitialNetworkImmunityPeriod = SubtensorInitialNetworkImmunity;
    type InitialNetworkMinAllowedUids = SubtensorInitialMinAllowedUids;
    type InitialNetworkMinLockCost = SubtensorInitialMinLockCost;
    type InitialNetworkLockReductionInterval = SubtensorInitialNetworkLockReductionInterval;
    type InitialSubnetOwnerCut = SubtensorInitialSubnetOwnerCut;
    type InitialNetworkRateLimit = SubtensorInitialNetworkRateLimit;
    type KeySwapCost = SubtensorInitialKeySwapCost;
    type AlphaHigh = InitialAlphaHigh;
    type AlphaLow = InitialAlphaLow;
    type LiquidAlphaOn = InitialLiquidAlphaOn;
    type Yuma3On = InitialYuma3On;
    type InitialTaoWeight = SubtensorInitialTaoWeight;
    type Preimages = Preimage;
    type InitialColdkeySwapScheduleDuration = InitialColdkeySwapScheduleDuration;
    type InitialColdkeySwapRescheduleDuration = InitialColdkeySwapRescheduleDuration;
    type InitialDissolveNetworkScheduleDuration = InitialDissolveNetworkScheduleDuration;
    type InitialEmaPriceHalvingPeriod = InitialEmaPriceHalvingPeriod;
    type DurationOfStartCall = DurationOfStartCall;
    type SwapInterface = Swap;
}

parameter_types! {
    pub const SwapProtocolId: PalletId = PalletId(*b"ten/swap");
    pub const SwapMaxFeeRate: u16 = 10000; // 15.26%
    pub const SwapMaxPositions: u32 = 100;
    pub const SwapMinimumLiquidity: u64 = 1_000;
    pub const SwapMinimumReserve: NonZeroU64 = NonZeroU64::new(1_000_000)
        .expect("1_000_000 fits NonZeroU64");
}

impl pallet_subtensor_swap::Config for Runtime {
    type RuntimeEvent = RuntimeEvent;
    type SubnetInfo = SubtensorModule;
    type BalanceOps = SubtensorModule;
    type ProtocolId = SwapProtocolId;
    type MaxFeeRate = SwapMaxFeeRate;
    type MaxPositions = SwapMaxPositions;
    type MinimumLiquidity = SwapMinimumLiquidity;
    type MinimumReserve = SwapMinimumReserve;
    type WeightInfo = ();
}

use sp_runtime::BoundedVec;

pub struct AuraPalletIntrf;
impl pallet_admin_utils::AuraInterface<AuraId, ConstU32<32>> for AuraPalletIntrf {
    fn change_authorities(new: BoundedVec<AuraId, ConstU32<32>>) {
        Aura::change_authorities(new);
    }
}

pub struct GrandpaInterfaceImpl;
impl pallet_admin_utils::GrandpaInterface<Runtime> for GrandpaInterfaceImpl {
    fn schedule_change(
        next_authorities: Vec<(pallet_grandpa::AuthorityId, u64)>,
        in_blocks: BlockNumber,
        forced: Option<BlockNumber>,
    ) -> sp_runtime::DispatchResult {
        Grandpa::schedule_change(next_authorities, in_blocks, forced)
    }
}

impl pallet_admin_utils::Config for Runtime {
    type RuntimeEvent = RuntimeEvent;
    type AuthorityId = AuraId;
    type MaxAuthorities = ConstU32<32>;
    type Aura = AuraPalletIntrf;
    type Grandpa = GrandpaInterfaceImpl;
    type Balance = Balance;
}

/// Define the ChainId
/// EVM Chain ID will be set by sudo transaction for each chain
///     Mainnet Finney: 0x03C4 - Unicode for lowercase tau
///     TestNet Finney: 0x03B1 - Unicode for lowercase alpha
impl pallet_evm_chain_id::Config for Runtime {}

pub struct ConfigurableChainId;

impl Get<u64> for ConfigurableChainId {
    fn get() -> u64 {
        pallet_evm_chain_id::ChainId::<Runtime>::get()
    }
}

pub struct FindAuthorTruncated<F>(PhantomData<F>);
impl<F: FindAuthor<u32>> FindAuthor<H160> for FindAuthorTruncated<F> {
    fn find_author<'a, I>(digests: I) -> Option<H160>
    where
        I: 'a + IntoIterator<Item = (ConsensusEngineId, &'a [u8])>,
    {
        if let Some(author_index) = F::find_author(digests) {
            pallet_aura::Authorities::<Runtime>::get()
                .get(author_index as usize)
                .and_then(|authority_id| {
                    let raw_vec = authority_id.to_raw_vec();
                    raw_vec.get(4..24).map(H160::from_slice)
                })
        } else {
            None
        }
    }
}

const BLOCK_GAS_LIMIT: u64 = 75_000_000;

/// `WeightPerGas` is an approximate ratio of the amount of Weight per Gas.
///
fn weight_per_gas() -> Weight {
    (NORMAL_DISPATCH_RATIO * MAXIMUM_BLOCK_WEIGHT)
        .checked_div(BLOCK_GAS_LIMIT)
        .unwrap_or_default()
}

parameter_types! {
    pub BlockGasLimit: U256 = U256::from(BLOCK_GAS_LIMIT);
    pub const GasLimitPovSizeRatio: u64 = 0;
    pub PrecompilesValue: Precompiles<Runtime> = Precompiles::<_>::new();
    pub WeightPerGas: Weight = weight_per_gas();
    pub SuicideQuickClearLimit: u32 = 0;
}

/// The difference between EVM decimals and Substrate decimals.
/// Substrate balances has 9 decimals, while EVM has 18, so the
/// difference factor is 9 decimals, or 10^9
const EVM_TO_SUBSTRATE_DECIMALS: u64 = 1_000_000_000_u64;

pub struct SubtensorEvmBalanceConverter;

impl BalanceConverter for SubtensorEvmBalanceConverter {
    /// Convert from Substrate balance (u64) to EVM balance (U256)
    fn into_evm_balance(value: SubstrateBalance) -> Option<EvmBalance> {
        let value = value.into_u256();
        if let Some(evm_value) = value.checked_mul(U256::from(EVM_TO_SUBSTRATE_DECIMALS)) {
            // Ensure the result fits within the maximum U256 value
            if evm_value <= U256::MAX {
                Some(EvmBalance::new(evm_value))
            } else {
                // Log value too large
                log::debug!(
                    "SubtensorEvmBalanceConverter::into_evm_balance( {:?} ) larger than U256::MAX",
                    value
                );
                None
            }
        } else {
            // Log overflow
            log::debug!(
                "SubtensorEvmBalanceConverter::into_evm_balance( {:?} ) overflow",
                value
            );
            None
        }
    }

    /// Convert from EVM balance (U256) to Substrate balance (u64)
    fn into_substrate_balance(value: EvmBalance) -> Option<SubstrateBalance> {
        let value = value.into_u256();
        if let Some(substrate_value) = value.checked_div(U256::from(EVM_TO_SUBSTRATE_DECIMALS)) {
            // Ensure the result fits within the TAO balance type (u64)
            if substrate_value <= U256::from(u64::MAX) {
                Some(SubstrateBalance::new(substrate_value))
            } else {
                // Log value too large
                log::debug!(
                    "SubtensorEvmBalanceConverter::into_substrate_balance( {:?} ) larger than u64::MAX",
                    value
                );
                None
            }
        } else {
            // Log overflow
            log::debug!(
                "SubtensorEvmBalanceConverter::into_substrate_balance( {:?} ) overflow",
                value
            );
            None
        }
    }
}

impl pallet_evm::Config for Runtime {
    type FeeCalculator = BaseFee;
    type GasWeightMapping = pallet_evm::FixedGasWeightMapping<Self>;
    type WeightPerGas = WeightPerGas;
    type BlockHashMapping = pallet_ethereum::EthereumBlockHashMapping<Self>;
    type CallOrigin = pallet_evm::EnsureAddressTruncated;
    type WithdrawOrigin = pallet_evm::EnsureAddressTruncated;
    type AddressMapping = pallet_evm::HashedAddressMapping<BlakeTwo256>;
    type Currency = Balances;
    type RuntimeEvent = RuntimeEvent;
    type PrecompilesType = Precompiles<Self>;
    type PrecompilesValue = PrecompilesValue;
    type ChainId = ConfigurableChainId;
    type BlockGasLimit = BlockGasLimit;
    type Runner = pallet_evm::runner::stack::Runner<Self>;
    type OnChargeTransaction = ();
    type OnCreate = ();
    type FindAuthor = FindAuthorTruncated<Aura>;
    type GasLimitPovSizeRatio = GasLimitPovSizeRatio;
    type SuicideQuickClearLimit = SuicideQuickClearLimit;
    type Timestamp = Timestamp;
    type WeightInfo = pallet_evm::weights::SubstrateWeight<Self>;
    type BalanceConverter = SubtensorEvmBalanceConverter;
}

parameter_types! {
    pub const PostBlockAndTxnHashes: PostLogContent = PostLogContent::BlockAndTxnHashes;
}

impl pallet_ethereum::Config for Runtime {
    type RuntimeEvent = RuntimeEvent;
    type StateRoot = pallet_ethereum::IntermediateStateRoot<Self>;
    type PostLogContent = PostBlockAndTxnHashes;
    type ExtraDataLength = ConstU32<30>;
}

parameter_types! {
    pub BoundDivision: U256 = U256::from(1024);
}

parameter_types! {
    pub DefaultBaseFeePerGas: U256 = U256::from(20_000_000_000_u128);
    pub DefaultElasticity: Permill = Permill::from_parts(125_000);
}
pub struct BaseFeeThreshold;
impl pallet_base_fee::BaseFeeThreshold for BaseFeeThreshold {
    fn lower() -> Permill {
        Permill::zero()
    }
    fn ideal() -> Permill {
        Permill::from_parts(500_000)
    }
    fn upper() -> Permill {
        Permill::from_parts(1_000_000)
    }
}
impl pallet_base_fee::Config for Runtime {
    type RuntimeEvent = RuntimeEvent;
    type Threshold = BaseFeeThreshold;
    type DefaultBaseFeePerGas = DefaultBaseFeePerGas;
    type DefaultElasticity = DefaultElasticity;
}

#[derive(Clone)]
pub struct TransactionConverter<B>(PhantomData<B>);

impl<B> Default for TransactionConverter<B> {
    fn default() -> Self {
        Self(PhantomData)
    }
}

impl<B: BlockT> fp_rpc::ConvertTransaction<<B as BlockT>::Extrinsic> for TransactionConverter<B> {
    fn convert_transaction(
        &self,
        transaction: pallet_ethereum::Transaction,
    ) -> <B as BlockT>::Extrinsic {
        let extrinsic = UncheckedExtrinsic::new_unsigned(
            pallet_ethereum::Call::<Runtime>::transact { transaction }.into(),
        );
        let encoded = extrinsic.encode();
        <B as BlockT>::Extrinsic::decode(&mut &encoded[..])
            .expect("Encoded extrinsic is always valid")
    }
}

impl fp_self_contained::SelfContainedCall for RuntimeCall {
    type SignedInfo = H160;

    fn is_self_contained(&self) -> bool {
        match self {
            RuntimeCall::Ethereum(call) => call.is_self_contained(),
            _ => false,
        }
    }

    fn check_self_contained(&self) -> Option<Result<Self::SignedInfo, TransactionValidityError>> {
        match self {
            RuntimeCall::Ethereum(call) => call.check_self_contained(),
            _ => None,
        }
    }

    fn validate_self_contained(
        &self,
        info: &Self::SignedInfo,
        dispatch_info: &DispatchInfoOf<RuntimeCall>,
        len: usize,
    ) -> Option<TransactionValidity> {
        match self {
            RuntimeCall::Ethereum(call) => call.validate_self_contained(info, dispatch_info, len),
            _ => None,
        }
    }

    fn pre_dispatch_self_contained(
        &self,
        info: &Self::SignedInfo,
        dispatch_info: &DispatchInfoOf<RuntimeCall>,
        len: usize,
    ) -> Option<Result<(), TransactionValidityError>> {
        match self {
            RuntimeCall::Ethereum(call) => {
                call.pre_dispatch_self_contained(info, dispatch_info, len)
            }
            _ => None,
        }
    }

    fn apply_self_contained(
        self,
        info: Self::SignedInfo,
    ) -> Option<sp_runtime::DispatchResultWithInfo<PostDispatchInfoOf<Self>>> {
        match self {
            call @ RuntimeCall::Ethereum(pallet_ethereum::Call::transact { .. }) => {
                Some(call.dispatch(RuntimeOrigin::from(
                    pallet_ethereum::RawOrigin::EthereumTransaction(info),
                )))
            }
            _ => None,
        }
    }
}

// Crowdloan
parameter_types! {
    pub const CrowdloanPalletId: PalletId = PalletId(*b"bt/cloan");
    pub const MinimumDeposit: Balance = 10_000_000_000; // 10 TAO
    pub const AbsoluteMinimumContribution: Balance = 100_000_000; // 0.1 TAO
    pub const MinimumBlockDuration: BlockNumber = if cfg!(feature = "fast-blocks") {
        50
    } else {
        50400 // 7 days minimum (7 * 24 * 60 * 60 / 12)
    };
    pub const MaximumBlockDuration: BlockNumber = if cfg!(feature = "fast-blocks") {
       20000
    } else {
        432000 // 60 days maximum (60 * 24 * 60 * 60 / 12)
    };
    pub const RefundContributorsLimit: u32 = 50;
    pub const MaxContributors: u32 = 500;
}

impl pallet_crowdloan::Config for Runtime {
    type PalletId = CrowdloanPalletId;
    type RuntimeEvent = RuntimeEvent;
    type RuntimeCall = RuntimeCall;
    type Currency = Balances;
    type WeightInfo = pallet_crowdloan::weights::SubstrateWeight<Runtime>;
    type Preimages = Preimage;
    type MinimumDeposit = MinimumDeposit;
    type AbsoluteMinimumContribution = AbsoluteMinimumContribution;
    type MinimumBlockDuration = MinimumBlockDuration;
    type MaximumBlockDuration = MaximumBlockDuration;
    type RefundContributorsLimit = RefundContributorsLimit;
    type MaxContributors = MaxContributors;
}

// Create the runtime by composing the FRAME pallets that were previously configured.
construct_runtime!(
    pub struct Runtime
    {
        System: frame_system = 0,
        RandomnessCollectiveFlip: pallet_insecure_randomness_collective_flip = 1,
        Timestamp: pallet_timestamp = 2,
        Aura: pallet_aura = 3,
        Grandpa: pallet_grandpa = 4,
        Balances: pallet_balances = 5,
        TransactionPayment: pallet_transaction_payment = 6,
        SubtensorModule: pallet_subtensor = 7,
        Triumvirate: pallet_collective::<Instance1>::{Pallet, Call, Storage, Origin<T>, Event<T>, Config<T>} = 8,
        TriumvirateMembers: pallet_membership::<Instance1>::{Pallet, Call, Storage, Event<T>, Config<T>} = 9,
        SenateMembers: pallet_membership::<Instance2>::{Pallet, Call, Storage, Event<T>, Config<T>} = 10,
        Utility: pallet_utility = 11,
        Sudo: pallet_sudo = 12,
        Multisig: pallet_multisig = 13,
        Preimage: pallet_preimage = 14,
        Scheduler: pallet_scheduler = 15,
        Proxy: pallet_proxy = 16,
        Registry: pallet_registry = 17,
        Commitments: pallet_commitments = 18,
        AdminUtils: pallet_admin_utils = 19,
        SafeMode: pallet_safe_mode = 20,

        // Frontier
        Ethereum: pallet_ethereum = 21,
        EVM: pallet_evm = 22,
        EVMChainId: pallet_evm_chain_id = 23,
        // pallet_dynamic_fee was 24
        BaseFee: pallet_base_fee = 25,

        Drand: pallet_drand = 26,
<<<<<<< HEAD
        Swap: pallet_subtensor_swap = 27,
=======

        Crowdloan: pallet_crowdloan = 27,
>>>>>>> 1db0213c
    }
);

// The address format for describing accounts.
pub type Address = sp_runtime::MultiAddress<AccountId, ()>;
// Block header type as expected by this runtime.
pub type Header = generic::Header<BlockNumber, BlakeTwo256>;
// Block type as expected by this runtime.
pub type Block = generic::Block<Header, UncheckedExtrinsic>;
// The SignedExtension to the basic transaction logic.
pub type SignedExtra = (
    frame_system::CheckNonZeroSender<Runtime>,
    frame_system::CheckSpecVersion<Runtime>,
    frame_system::CheckTxVersion<Runtime>,
    frame_system::CheckGenesis<Runtime>,
    frame_system::CheckEra<Runtime>,
    check_nonce::CheckNonce<Runtime>,
    frame_system::CheckWeight<Runtime>,
    pallet_transaction_payment::ChargeTransactionPayment<Runtime>,
    pallet_subtensor::SubtensorSignedExtension<Runtime>,
    pallet_commitments::CommitmentsSignedExtension<Runtime>,
    frame_metadata_hash_extension::CheckMetadataHash<Runtime>,
);

type Migrations = (
    // Leave this migration in the runtime, so every runtime upgrade tiny rounding errors (fractions of fractions
    // of a cent) are cleaned up. These tiny rounding errors occur due to floating point coversion.
    pallet_subtensor::migrations::migrate_init_total_issuance::initialise_total_issuance::Migration<
        Runtime,
    >,
);

// Unchecked extrinsic type as expected by this runtime.
pub type UncheckedExtrinsic =
    fp_self_contained::UncheckedExtrinsic<Address, RuntimeCall, Signature, SignedExtra>;

/// Extrinsic type that has already been checked.
pub type CheckedExtrinsic =
    fp_self_contained::CheckedExtrinsic<AccountId, RuntimeCall, SignedExtra, H160>;

// The payload being signed in transactions.
pub type SignedPayload = generic::SignedPayload<RuntimeCall, SignedExtra>;
// Executive: handles dispatch to the various modules.
pub type Executive = frame_executive::Executive<
    Runtime,
    Block,
    frame_system::ChainContext<Runtime>,
    Runtime,
    AllPalletsWithSystem,
    Migrations,
>;

#[cfg(feature = "runtime-benchmarks")]
#[macro_use]
extern crate frame_benchmarking;

#[cfg(feature = "runtime-benchmarks")]
mod benches {
    define_benchmarks!(
        [frame_benchmarking, BaselineBench::<Runtime>]
        [frame_system, SystemBench::<Runtime>]
        [pallet_balances, Balances]
        [pallet_timestamp, Timestamp]
        [pallet_sudo, Sudo]
        [pallet_registry, Registry]
        [pallet_commitments, Commitments]
        [pallet_admin_utils, AdminUtils]
        [pallet_subtensor, SubtensorModule]
        [pallet_drand, Drand]
        [pallet_crowdloan, Crowdloan]
    );
}

fn generate_genesis_json() -> Vec<u8> {
    let json_str = r#"{
      "aura": {
        "authorities": [
          "5GrwvaEF5zXb26Fz9rcQpDWS57CtERHpNehXCPcNoHGKutQY"
        ]
      },
      "balances": {
        "balances": [
          [
            "5GrwvaEF5zXb26Fz9rcQpDWS57CtERHpNehXCPcNoHGKutQY",
            1000000000000000
          ],
          [
            "5FHneW46xGXgs5mUiveU4sbTyGBzmstUspZC92UhjJM694ty",
            1000000000000000
          ]
        ]
      },
      "grandpa": {
        "authorities": [
          [
            "5FA9nQDVg267DEd8m1ZypXLBnvN7SFxYwV7ndqSYGiN9TTpu",
            1
          ]
        ]
      },
      "sudo": {
        "key": "5GrwvaEF5zXb26Fz9rcQpDWS57CtERHpNehXCPcNoHGKutQY"
      },
      "subtensorModule": {
        "balancesIssuance": 0,
        "stakes": []
      }
    }"#;

    json_str.as_bytes().to_vec()
}

impl_runtime_apis! {
    impl sp_api::Core<Block> for Runtime {
        fn version() -> RuntimeVersion {
            VERSION
        }

        fn execute_block(block: Block) {
            Executive::execute_block(block);
        }

        fn initialize_block(header: &<Block as BlockT>::Header) -> sp_runtime::ExtrinsicInclusionMode {
            Executive::initialize_block(header)
        }
    }

    impl sp_api::Metadata<Block> for Runtime {
        fn metadata() -> OpaqueMetadata {
            OpaqueMetadata::new(Runtime::metadata().into())
        }

        fn metadata_at_version(version: u32) -> Option<OpaqueMetadata> {
            Runtime::metadata_at_version(version)
        }

        fn metadata_versions() -> sp_std::vec::Vec<u32> {
            Runtime::metadata_versions()
        }
    }

    impl sp_block_builder::BlockBuilder<Block> for Runtime {
        fn apply_extrinsic(extrinsic: <Block as BlockT>::Extrinsic) -> ApplyExtrinsicResult {
            Executive::apply_extrinsic(extrinsic)
        }

        fn finalize_block() -> <Block as BlockT>::Header {
            Executive::finalize_block()
        }

        fn inherent_extrinsics(data: sp_inherents::InherentData) -> Vec<<Block as BlockT>::Extrinsic> {
            data.create_extrinsics()
        }

        fn check_inherents(
            block: Block,
            data: sp_inherents::InherentData,
        ) -> sp_inherents::CheckInherentsResult {
            data.check_extrinsics(&block)
        }
    }

    impl sp_genesis_builder::GenesisBuilder<Block> for Runtime {
        fn build_state(config: Vec<u8>) -> sp_genesis_builder::Result {
            build_state::<RuntimeGenesisConfig>(config)
        }

        fn get_preset(id: &Option<sp_genesis_builder::PresetId>) -> Option<Vec<u8>> {
            get_preset::<RuntimeGenesisConfig>(id, |preset_id| {
                let benchmark_id: sp_genesis_builder::PresetId = "benchmark".into();
                if *preset_id == benchmark_id {
                    Some(generate_genesis_json())
                } else {
                    None
                }
            })
        }

        fn preset_names() -> Vec<sp_genesis_builder::PresetId> {
            vec!["benchmark".into()]
        }
    }

    impl sp_transaction_pool::runtime_api::TaggedTransactionQueue<Block> for Runtime {
        fn validate_transaction(
            source: TransactionSource,
            tx: <Block as BlockT>::Extrinsic,
            block_hash: <Block as BlockT>::Hash,
        ) -> TransactionValidity {
            use codec::DecodeLimit;
            use frame_support::pallet_prelude::{InvalidTransaction, TransactionValidityError};
            use frame_support::traits::ExtrinsicCall;
            let encoded = tx.call().encode();
            if RuntimeCall::decode_all_with_depth_limit(8, &mut encoded.as_slice()).is_err() {
                log::warn!("failed to decode with depth limit of 8");
                return Err(TransactionValidityError::Invalid(InvalidTransaction::Call));
            }
            Executive::validate_transaction(source, tx, block_hash)
        }
    }

    impl sp_offchain::OffchainWorkerApi<Block> for Runtime {
        fn offchain_worker(header: &<Block as BlockT>::Header) {
            Executive::offchain_worker(header)
        }
    }

    impl sp_consensus_aura::AuraApi<Block, AuraId> for Runtime {
        fn slot_duration() -> sp_consensus_aura::SlotDuration {
            sp_consensus_aura::SlotDuration::from_millis(Aura::slot_duration())
        }

        fn authorities() -> Vec<AuraId> {
            pallet_aura::Authorities::<Runtime>::get().into_inner()
        }
    }

    impl sp_session::SessionKeys<Block> for Runtime {
        fn generate_session_keys(seed: Option<Vec<u8>>) -> Vec<u8> {
            opaque::SessionKeys::generate(seed)
        }

        fn decode_session_keys(
            encoded: Vec<u8>,
        ) -> Option<Vec<(Vec<u8>, KeyTypeId)>> {
            opaque::SessionKeys::decode_into_raw_public_keys(&encoded)
        }
    }

    impl fg_primitives::GrandpaApi<Block> for Runtime {
        fn grandpa_authorities() -> GrandpaAuthorityList {
            Grandpa::grandpa_authorities()
        }

        fn current_set_id() -> fg_primitives::SetId {
            Grandpa::current_set_id()
        }

        fn submit_report_equivocation_unsigned_extrinsic(
            _equivocation_proof: fg_primitives::EquivocationProof<
                <Block as BlockT>::Hash,
                NumberFor<Block>,
            >,
            _key_owner_proof: fg_primitives::OpaqueKeyOwnershipProof,
        ) -> Option<()> {
            None
        }

        fn generate_key_ownership_proof(
            _set_id: fg_primitives::SetId,
            _authority_id: GrandpaId,
        ) -> Option<fg_primitives::OpaqueKeyOwnershipProof> {
            // NOTE: this is the only implementation possible since we've
            // defined our key owner proof type as a bottom type (i.e. a type
            // with no values).
            None
        }
    }

    impl frame_system_rpc_runtime_api::AccountNonceApi<Block, AccountId, Index> for Runtime {
        fn account_nonce(account: AccountId) -> Index {
            System::account_nonce(account)
        }
    }

    impl pallet_transaction_payment_rpc_runtime_api::TransactionPaymentApi<Block, Balance> for Runtime {
        fn query_info(
            uxt: <Block as BlockT>::Extrinsic,
            len: u32,
        ) -> pallet_transaction_payment_rpc_runtime_api::RuntimeDispatchInfo<Balance> {
            TransactionPayment::query_info(uxt, len)
        }
        fn query_fee_details(
            uxt: <Block as BlockT>::Extrinsic,
            len: u32,
        ) -> pallet_transaction_payment::FeeDetails<Balance> {
            TransactionPayment::query_fee_details(uxt, len)
        }
        fn query_weight_to_fee(weight: Weight) -> Balance {
            TransactionPayment::weight_to_fee(weight)
        }
        fn query_length_to_fee(length: u32) -> Balance {
            TransactionPayment::length_to_fee(length)
        }
    }

    impl pallet_transaction_payment_rpc_runtime_api::TransactionPaymentCallApi<Block, Balance, RuntimeCall>
        for Runtime
    {
        fn query_call_info(
            call: RuntimeCall,
            len: u32,
        ) -> pallet_transaction_payment::RuntimeDispatchInfo<Balance> {
            TransactionPayment::query_call_info(call, len)
        }
        fn query_call_fee_details(
            call: RuntimeCall,
            len: u32,
        ) -> pallet_transaction_payment::FeeDetails<Balance> {
            TransactionPayment::query_call_fee_details(call, len)
        }
        fn query_weight_to_fee(weight: Weight) -> Balance {
            TransactionPayment::weight_to_fee(weight)
        }
        fn query_length_to_fee(length: u32) -> Balance {
            TransactionPayment::length_to_fee(length)
        }
    }

    impl fp_rpc::EthereumRuntimeRPCApi<Block> for Runtime {
        fn chain_id() -> u64 {
            <Runtime as pallet_evm::Config>::ChainId::get()
        }

        fn account_basic(address: H160) -> EVMAccount {
            let (account, _) = pallet_evm::Pallet::<Runtime>::account_basic(&address);
            account
        }

        fn gas_price() -> U256 {
            let (gas_price, _) = <Runtime as pallet_evm::Config>::FeeCalculator::min_gas_price();
            gas_price
        }

        fn account_code_at(address: H160) -> Vec<u8> {
            pallet_evm::AccountCodes::<Runtime>::get(address)
        }

        fn author() -> H160 {
            <pallet_evm::Pallet<Runtime>>::find_author()
        }

        fn storage_at(address: H160, index: U256) -> H256 {
            let mut tmp = [0u8; 32];
            index.to_big_endian(&mut tmp);
            pallet_evm::AccountStorages::<Runtime>::get(address, H256::from_slice(&tmp[..]))
        }

        fn call(
            from: H160,
            to: H160,
            data: Vec<u8>,
            value: U256,
            gas_limit: U256,
            max_fee_per_gas: Option<U256>,
            max_priority_fee_per_gas: Option<U256>,
            nonce: Option<U256>,
            estimate: bool,
            access_list: Option<Vec<(H160, Vec<H256>)>>,
        ) -> Result<pallet_evm::CallInfo, sp_runtime::DispatchError> {
            use pallet_evm::GasWeightMapping as _;

            let config = if estimate {
                let mut config = <Runtime as pallet_evm::Config>::config().clone();
                config.estimate = true;
                Some(config)
            } else {
                None
            };

                    // Estimated encoded transaction size must be based on the heaviest transaction
                    // type (EIP1559Transaction) to be compatible with all transaction types.
                    let mut estimated_transaction_len = data.len() +
                        // pallet ethereum index: 1
                        // transact call index: 1
                        // Transaction enum variant: 1
                        // chain_id 8 bytes
                        // nonce: 32
                        // max_priority_fee_per_gas: 32
                        // max_fee_per_gas: 32
                        // gas_limit: 32
                        // action: 21 (enum varianrt + call address)
                        // value: 32
                        // access_list: 1 (empty vec size)
                        // 65 bytes signature
                        258;

                    if access_list.is_some() {
                        estimated_transaction_len += access_list.encoded_size();
                    }


                    let gas_limit = if gas_limit > U256::from(u64::MAX) {
                        u64::MAX
                    } else {
                        gas_limit.low_u64()
                    };
            let without_base_extrinsic_weight = true;

            let (weight_limit, proof_size_base_cost) =
                match <Runtime as pallet_evm::Config>::GasWeightMapping::gas_to_weight(
                    gas_limit,
                    without_base_extrinsic_weight
                ) {
                    weight_limit if weight_limit.proof_size() > 0 => {
                        (Some(weight_limit), Some(estimated_transaction_len as u64))
                    }
                    _ => (None, None),
                };

            <Runtime as pallet_evm::Config>::Runner::call(
                from,
                to,
                data,
                value,
                gas_limit.unique_saturated_into(),
                max_fee_per_gas,
                max_priority_fee_per_gas,
                nonce,
                access_list.unwrap_or_default(),
                false,
                true,
                weight_limit,
                proof_size_base_cost,
                config.as_ref().unwrap_or(<Runtime as pallet_evm::Config>::config()),
            ).map_err(|err| err.error.into())
        }

        fn create(
            from: H160,
            data: Vec<u8>,
            value: U256,
            gas_limit: U256,
            max_fee_per_gas: Option<U256>,
            max_priority_fee_per_gas: Option<U256>,
            nonce: Option<U256>,
            estimate: bool,
            access_list: Option<Vec<(H160, Vec<H256>)>>,
        ) -> Result<pallet_evm::CreateInfo, sp_runtime::DispatchError> {
            use pallet_evm::GasWeightMapping as _;

            let config = if estimate {
                let mut config = <Runtime as pallet_evm::Config>::config().clone();
                config.estimate = true;
                Some(config)
            } else {
                None
            };


            let mut estimated_transaction_len = data.len() +
                // from: 20
                // value: 32
                // gas_limit: 32
                // nonce: 32
                // 1 byte transaction action variant
                // chain id 8 bytes
                // 65 bytes signature
                190;

            if max_fee_per_gas.is_some() {
                estimated_transaction_len += 32;
            }
            if max_priority_fee_per_gas.is_some() {
                estimated_transaction_len += 32;
            }
            if access_list.is_some() {
                estimated_transaction_len += access_list.encoded_size();
            }


            let gas_limit = if gas_limit > U256::from(u64::MAX) {
                u64::MAX
            } else {
                gas_limit.low_u64()
            };
            let without_base_extrinsic_weight = true;

            let (weight_limit, proof_size_base_cost) =
                match <Runtime as pallet_evm::Config>::GasWeightMapping::gas_to_weight(
                    gas_limit,
                    without_base_extrinsic_weight
                ) {
                    weight_limit if weight_limit.proof_size() > 0 => {
                        (Some(weight_limit), Some(estimated_transaction_len as u64))
                    }
                    _ => (None, None),
                };

            let whitelist = pallet_evm::WhitelistedCreators::<Runtime>::get();
            let whitelist_disabled = pallet_evm::DisableWhitelistCheck::<Runtime>::get();
            <Runtime as pallet_evm::Config>::Runner::create(
                from,
                data,
                value,
                gas_limit.unique_saturated_into(),
                max_fee_per_gas,
                max_priority_fee_per_gas,
                nonce,
                access_list.unwrap_or_default(),
                whitelist,
                whitelist_disabled,
                false,
                true,
                weight_limit,
                proof_size_base_cost,
                config.as_ref().unwrap_or(<Runtime as pallet_evm::Config>::config()),
            ).map_err(|err| err.error.into())
        }

        fn current_transaction_statuses() -> Option<Vec<TransactionStatus>> {
            pallet_ethereum::CurrentTransactionStatuses::<Runtime>::get()
        }

        fn current_block() -> Option<pallet_ethereum::Block> {
            pallet_ethereum::CurrentBlock::<Runtime>::get()
        }

        fn current_receipts() -> Option<Vec<pallet_ethereum::Receipt>> {
            pallet_ethereum::CurrentReceipts::<Runtime>::get()
        }

        fn current_all() -> (
            Option<pallet_ethereum::Block>,
            Option<Vec<pallet_ethereum::Receipt>>,
            Option<Vec<TransactionStatus>>
        ) {
            (
                pallet_ethereum::CurrentBlock::<Runtime>::get(),
                pallet_ethereum::CurrentReceipts::<Runtime>::get(),
                pallet_ethereum::CurrentTransactionStatuses::<Runtime>::get()
            )
        }

        fn extrinsic_filter(
            xts: Vec<<Block as BlockT>::Extrinsic>,
        ) -> Vec<EthereumTransaction> {
            xts.into_iter().filter_map(|xt| match xt.0.function {
                RuntimeCall::Ethereum(transact { transaction }) => Some(transaction),
                _ => None
            }).collect::<Vec<EthereumTransaction>>()
        }

        fn elasticity() -> Option<Permill> {
            Some(pallet_base_fee::Elasticity::<Runtime>::get())
        }

        fn gas_limit_multiplier_support() {}

        fn pending_block(
            xts: Vec<<Block as BlockT>::Extrinsic>,
        ) -> (Option<pallet_ethereum::Block>, Option<Vec<TransactionStatus>>) {
            for ext in xts.into_iter() {
                let _ = Executive::apply_extrinsic(ext);
            }

            Ethereum::on_finalize(System::block_number() + 1);

            (
                pallet_ethereum::CurrentBlock::<Runtime>::get(),
                pallet_ethereum::CurrentTransactionStatuses::<Runtime>::get()
            )
        }

        fn initialize_pending_block(header: &<Block as BlockT>::Header) {
            Executive::initialize_block(header);
        }
    }

    impl fp_rpc::ConvertTransactionRuntimeApi<Block> for Runtime {
        fn convert_transaction(transaction: EthereumTransaction) -> <Block as BlockT>::Extrinsic {
            UncheckedExtrinsic::new_unsigned(
                pallet_ethereum::Call::<Runtime>::transact { transaction }.into(),
            )
        }
    }

    #[cfg(feature = "runtime-benchmarks")]
    impl frame_benchmarking::Benchmark<Block> for Runtime {
        fn benchmark_metadata(extra: bool) -> (
            Vec<frame_benchmarking::BenchmarkList>,
            Vec<frame_support::traits::StorageInfo>,
        ) {
            use frame_benchmarking::{baseline, Benchmarking, BenchmarkList};
            use frame_support::traits::StorageInfoTrait;
            use frame_system_benchmarking::Pallet as SystemBench;
            use baseline::Pallet as BaselineBench;

            let mut list = Vec::<BenchmarkList>::new();
            list_benchmarks!(list, extra);

            let storage_info = AllPalletsWithSystem::storage_info();

            (list, storage_info)
        }

        fn dispatch_benchmark(
            config: frame_benchmarking::BenchmarkConfig
        ) -> Result<Vec<frame_benchmarking::BenchmarkBatch>, sp_runtime::RuntimeString> {
            use frame_benchmarking::{baseline, Benchmarking, BenchmarkBatch};
            use sp_storage::TrackedStorageKey;

            use frame_system_benchmarking::Pallet as SystemBench;
            use baseline::Pallet as BaselineBench;

            #[allow(non_local_definitions)]
            impl frame_system_benchmarking::Config for Runtime {}

            #[allow(non_local_definitions)]
            impl baseline::Config for Runtime {}

            use frame_support::traits::WhitelistedStorageKeys;
            let whitelist: Vec<TrackedStorageKey> = AllPalletsWithSystem::whitelisted_storage_keys();

            let mut batches = Vec::<BenchmarkBatch>::new();
            let params = (&config, &whitelist);
            add_benchmarks!(params, batches);

            Ok(batches)
        }
    }

    #[cfg(feature = "try-runtime")]
    impl frame_try_runtime::TryRuntime<Block> for Runtime {
        #[allow(clippy::unwrap_used)]
        fn on_runtime_upgrade(checks: frame_try_runtime::UpgradeCheckSelect) -> (Weight, Weight) {
            // NOTE: intentional unwrap: we don't want to propagate the error backwards, and want to
            // have a backtrace here. If any of the pre/post migration checks fail, we shall stop
            // right here and right now.
            let weight = Executive::try_runtime_upgrade(checks).unwrap();
            (weight, BlockWeights::get().max_block)
        }

        fn execute_block(
            block: Block,
            state_root_check: bool,
            signature_check: bool,
            select: frame_try_runtime::TryStateSelect
        ) -> Weight {
            // NOTE: intentional unwrap: we don't want to propagate the error backwards, and want to
            // have a backtrace here.
            Executive::try_execute_block(block, state_root_check, signature_check, select).expect("execute-block failed")
        }
    }

    impl subtensor_custom_rpc_runtime_api::DelegateInfoRuntimeApi<Block> for Runtime {
        fn get_delegates() -> Vec<DelegateInfo<AccountId32>> {
            SubtensorModule::get_delegates()
        }

        fn get_delegate(delegate_account: AccountId32) -> Option<DelegateInfo<AccountId32>> {
            SubtensorModule::get_delegate(delegate_account)
        }

        fn get_delegated(delegatee_account: AccountId32) -> Vec<(DelegateInfo<AccountId32>, (Compact<u16>, Compact<u64>))> {
            SubtensorModule::get_delegated(delegatee_account)
        }
    }

    impl subtensor_custom_rpc_runtime_api::NeuronInfoRuntimeApi<Block> for Runtime {
        fn get_neurons_lite(netuid: u16) -> Vec<NeuronInfoLite<AccountId32>> {
            SubtensorModule::get_neurons_lite(netuid)
        }

        fn get_neuron_lite(netuid: u16, uid: u16) -> Option<NeuronInfoLite<AccountId32>> {
            SubtensorModule::get_neuron_lite(netuid, uid)
        }

        fn get_neurons(netuid: u16) -> Vec<NeuronInfo<AccountId32>> {
            SubtensorModule::get_neurons(netuid)
        }

        fn get_neuron(netuid: u16, uid: u16) -> Option<NeuronInfo<AccountId32>> {
            SubtensorModule::get_neuron(netuid, uid)
        }
    }

    impl subtensor_custom_rpc_runtime_api::SubnetInfoRuntimeApi<Block> for Runtime {
        fn get_subnet_info(netuid: u16) -> Option<SubnetInfo<AccountId32>> {
            SubtensorModule::get_subnet_info(netuid)
        }

        fn get_subnets_info() -> Vec<Option<SubnetInfo<AccountId32>>> {
            SubtensorModule::get_subnets_info()
        }

        fn get_subnet_info_v2(netuid: u16) -> Option<SubnetInfov2<AccountId32>> {
            SubtensorModule::get_subnet_info_v2(netuid)
        }

        fn get_subnets_info_v2() -> Vec<Option<SubnetInfov2<AccountId32>>> {
            SubtensorModule::get_subnets_info_v2()
        }

        fn get_subnet_hyperparams(netuid: u16) -> Option<SubnetHyperparams> {
            SubtensorModule::get_subnet_hyperparams(netuid)
        }

        fn get_dynamic_info(netuid: u16) -> Option<DynamicInfo<AccountId32>> {
            SubtensorModule::get_dynamic_info(netuid)
        }

        fn get_metagraph(netuid: u16) -> Option<Metagraph<AccountId32>> {
            SubtensorModule::get_metagraph(netuid)
        }

        fn get_subnet_state(netuid: u16) -> Option<SubnetState<AccountId32>> {
            SubtensorModule::get_subnet_state(netuid)
        }

        fn get_all_metagraphs() -> Vec<Option<Metagraph<AccountId32>>> {
            SubtensorModule::get_all_metagraphs()
        }

        fn get_all_dynamic_info() -> Vec<Option<DynamicInfo<AccountId32>>> {
            SubtensorModule::get_all_dynamic_info()
        }

        fn get_selective_metagraph(netuid: u16, metagraph_indexes: Vec<u16>) -> Option<SelectiveMetagraph<AccountId32>> {
            SubtensorModule::get_selective_metagraph(netuid, metagraph_indexes)
        }

    }

    impl subtensor_custom_rpc_runtime_api::StakeInfoRuntimeApi<Block> for Runtime {
        fn get_stake_info_for_coldkey( coldkey_account: AccountId32 ) -> Vec<StakeInfo<AccountId32>> {
            SubtensorModule::get_stake_info_for_coldkey( coldkey_account )
        }

        fn get_stake_info_for_coldkeys( coldkey_accounts: Vec<AccountId32> ) -> Vec<(AccountId32, Vec<StakeInfo<AccountId32>>)> {
            SubtensorModule::get_stake_info_for_coldkeys( coldkey_accounts )
        }

        fn get_stake_info_for_hotkey_coldkey_netuid( hotkey_account: AccountId32, coldkey_account: AccountId32, netuid: u16 ) -> Option<StakeInfo<AccountId32>> {
            SubtensorModule::get_stake_info_for_hotkey_coldkey_netuid( hotkey_account, coldkey_account, netuid )
        }

        fn get_stake_fee( origin: Option<(AccountId32, u16)>, origin_coldkey_account: AccountId32, destination: Option<(AccountId32, u16)>, destination_coldkey_account: AccountId32, amount: u64 ) -> u64 {
            SubtensorModule::get_stake_fee( origin, origin_coldkey_account, destination, destination_coldkey_account, amount )
        }
    }

    impl subtensor_custom_rpc_runtime_api::SubnetRegistrationRuntimeApi<Block> for Runtime {
        fn get_network_registration_cost() -> u64 {
            SubtensorModule::get_network_lock_cost()
        }
    }


    impl pallet_subtensor_swap_runtime_api::SwapRuntimeApi<Block> for Runtime {
        fn current_alpha_price(netuid: u16) -> u64 {
            use substrate_fixed::types::U96F32;

            pallet_subtensor_swap::Pallet::<Runtime>::current_price(netuid.into())
                .saturating_mul(U96F32::from_num(1_000_000_000))
                .saturating_to_num()
        }
    }
}

#[test]
fn check_whitelist() {
    use crate::*;
    use frame_support::traits::WhitelistedStorageKeys;
    use sp_core::hexdisplay::HexDisplay;
    use std::collections::HashSet;
    let whitelist: HashSet<String> = AllPalletsWithSystem::whitelisted_storage_keys()
        .iter()
        .map(|e| HexDisplay::from(&e.key).to_string())
        .collect();

    // Block Number
    assert!(whitelist.contains("26aa394eea5630e07c48ae0c9558cef702a5c1b19ab7a04f536c519aca4983ac"));
    // Total Issuance
    assert!(whitelist.contains("c2261276cc9d1f8598ea4b6a74b15c2f57c875e4cff74148e4628f264b974c80"));
    // Execution Phase
    assert!(whitelist.contains("26aa394eea5630e07c48ae0c9558cef7ff553b5a9862a516939d82b3d3d8661a"));
    // Event Count
    assert!(whitelist.contains("26aa394eea5630e07c48ae0c9558cef70a98fdbe9ce6c55837576c60c7af3850"));
    // System Events
    assert!(whitelist.contains("26aa394eea5630e07c48ae0c9558cef780d41e5e16056765bc8461851072c9d7"));
}

#[test]
fn test_into_substrate_balance_valid() {
    // Valid conversion within u64 range
    let evm_balance: EvmBalance = 1_000_000_000_000_000_000u128.into(); // 1 TAO in EVM
    let expected_substrate_balance: SubstrateBalance = 1_000_000_000u128.into(); // 1 TAO in Substrate

    let result = SubtensorEvmBalanceConverter::into_substrate_balance(evm_balance);
    assert_eq!(result, Some(expected_substrate_balance));
}

#[test]
fn test_into_substrate_balance_large_value() {
    // Maximum valid balance for u64
    let evm_balance = EvmBalance::new(U256::from(u64::MAX) * U256::from(EVM_TO_SUBSTRATE_DECIMALS)); // Max u64 TAO in EVM
    let expected_substrate_balance = SubstrateBalance::new(U256::from(u64::MAX));

    let result = SubtensorEvmBalanceConverter::into_substrate_balance(evm_balance);
    assert_eq!(result, Some(expected_substrate_balance));
}

#[test]
fn test_into_substrate_balance_exceeds_u64() {
    // EVM balance that exceeds u64 after conversion
    let evm_balance = EvmBalance::new(
        (U256::from(u64::MAX) + U256::from(1)) * U256::from(EVM_TO_SUBSTRATE_DECIMALS),
    );

    let result = SubtensorEvmBalanceConverter::into_substrate_balance(evm_balance);
    assert_eq!(result, None); // Exceeds u64, should return None
}

#[test]
fn test_into_substrate_balance_precision_loss() {
    // EVM balance with precision loss
    let evm_balance = EvmBalance::new(U256::from(1_000_000_000_123_456_789u128)); // 1 TAO + extra precision in EVM
    let expected_substrate_balance = SubstrateBalance::new(U256::from(1_000_000_000u128)); // Truncated to 1 TAO in Substrate

    let result = SubtensorEvmBalanceConverter::into_substrate_balance(evm_balance);
    assert_eq!(result, Some(expected_substrate_balance));
}

#[test]
fn test_into_substrate_balance_zero_value() {
    // Zero balance should convert to zero
    let evm_balance = EvmBalance::new(U256::from(0));
    let expected_substrate_balance = SubstrateBalance::new(U256::from(0));

    let result = SubtensorEvmBalanceConverter::into_substrate_balance(evm_balance);
    assert_eq!(result, Some(expected_substrate_balance));
}

#[test]
fn test_into_evm_balance_valid() {
    // Valid conversion from Substrate to EVM
    let substrate_balance: SubstrateBalance = 1_000_000_000u128.into(); // 1 TAO in Substrate
    let expected_evm_balance = EvmBalance::new(U256::from(1_000_000_000_000_000_000u128)); // 1 TAO in EVM

    let result = SubtensorEvmBalanceConverter::into_evm_balance(substrate_balance);
    assert_eq!(result, Some(expected_evm_balance));
}

#[test]
fn test_into_evm_balance_overflow() {
    // Substrate balance larger than u64::MAX but valid within U256
    let substrate_balance = SubstrateBalance::new(U256::from(u64::MAX) + U256::from(1)); // Large balance
    let expected_evm_balance =
        EvmBalance::new(substrate_balance.into_u256() * U256::from(EVM_TO_SUBSTRATE_DECIMALS));

    let result = SubtensorEvmBalanceConverter::into_evm_balance(substrate_balance);
    assert_eq!(result, Some(expected_evm_balance)); // Should return the scaled value
}<|MERGE_RESOLUTION|>--- conflicted
+++ resolved
@@ -1564,12 +1564,8 @@
         BaseFee: pallet_base_fee = 25,
 
         Drand: pallet_drand = 26,
-<<<<<<< HEAD
-        Swap: pallet_subtensor_swap = 27,
-=======
-
         Crowdloan: pallet_crowdloan = 27,
->>>>>>> 1db0213c
+        Swap: pallet_subtensor_swap = 28,
     }
 );
 
