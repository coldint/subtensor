--- conflicted
+++ resolved
@@ -44,13 +44,8 @@
         AccountIdLookup, BlakeTwo256, Block as BlockT, DispatchInfoOf, Dispatchable,
         IdentifyAccount, NumberFor, One, PostDispatchInfoOf, UniqueSaturatedInto, Verify,
     },
-<<<<<<< HEAD
     transaction_validity::{TransactionSource, TransactionValidity, TransactionValidityError},
     AccountId32, ApplyExtrinsicResult, ConsensusEngineId, MultiSignature,
-=======
-    transaction_validity::{TransactionSource, TransactionValidity},
-    AccountId32, ApplyExtrinsicResult, MultiSignature,
->>>>>>> d12309b3
 };
 use sp_std::cmp::Ordering;
 use sp_std::prelude::*;
@@ -77,11 +72,7 @@
 pub use frame_system::Call as SystemCall;
 pub use pallet_balances::Call as BalancesCall;
 pub use pallet_timestamp::Call as TimestampCall;
-<<<<<<< HEAD
 use pallet_transaction_payment::{ConstFeeMultiplier, FungibleAdapter, Multiplier};
-=======
-use pallet_transaction_payment::{FungibleAdapter, Multiplier};
->>>>>>> d12309b3
 #[cfg(any(feature = "std", test))]
 pub use sp_runtime::BuildStorage;
 pub use sp_runtime::{Perbill, Permill};
@@ -443,14 +434,7 @@
 
 impl pallet_transaction_payment::Config for Runtime {
     type RuntimeEvent = RuntimeEvent;
-<<<<<<< HEAD
     type OnChargeTransaction = FungibleAdapter<Balances, TransactionFeeHandler>;
-=======
-
-    //type TransactionByteFee = TransactionByteFee;
-    type OnChargeTransaction = FungibleAdapter<Balances, TransactionFeeHandler>;
-
->>>>>>> d12309b3
     // Convert dispatch weight to a chargeable fee.
     type WeightToFee = LinearWeightToFee;
     type OperationalFeeMultiplier = OperationalFeeMultiplier;
@@ -1171,27 +1155,26 @@
 }
 
 #[derive(Clone)]
-pub struct TransactionConverter;
-impl fp_rpc::ConvertTransaction<UncheckedExtrinsic> for TransactionConverter {
-    fn convert_transaction(&self, transaction: pallet_ethereum::Transaction) -> UncheckedExtrinsic {
-        UncheckedExtrinsic::new_unsigned(
-            pallet_ethereum::Call::<Runtime>::transact { transaction }.into(),
-        )
-    }
-}
-
-impl fp_rpc::ConvertTransaction<opaque::UncheckedExtrinsic> for TransactionConverter {
-    fn convert_transaction(
-        &self,
-        transaction: pallet_ethereum::Transaction,
-    ) -> opaque::UncheckedExtrinsic {
-        let extrinsic = UncheckedExtrinsic::new_unsigned(
-            pallet_ethereum::Call::<Runtime>::transact { transaction }.into(),
-        );
-        let encoded = extrinsic.encode();
-        opaque::UncheckedExtrinsic::decode(&mut &encoded[..])
-            .expect("Encoded extrinsic is always valid")
-    }
+pub struct TransactionConverter<B>(PhantomData<B>);
+
+impl<B> Default for TransactionConverter<B> {
+	fn default() -> Self {
+		Self(PhantomData)
+	}
+}
+
+impl<B: BlockT> fp_rpc::ConvertTransaction<<B as BlockT>::Extrinsic> for TransactionConverter<B> {
+	fn convert_transaction(
+		&self,
+		transaction: pallet_ethereum::Transaction,
+	) -> <B as BlockT>::Extrinsic {
+		let extrinsic = UncheckedExtrinsic::new_unsigned(
+			pallet_ethereum::Call::<Runtime>::transact { transaction }.into(),
+		);
+		let encoded = extrinsic.encode();
+		<B as BlockT>::Extrinsic::decode(&mut &encoded[..])
+			.expect("Encoded extrinsic is always valid")
+	}
 }
 
 impl fp_self_contained::SelfContainedCall for RuntimeCall {
@@ -1408,21 +1391,12 @@
     impl sp_genesis_builder::GenesisBuilder<Block> for Runtime {
         fn build_state(config: Vec<u8>) -> sp_genesis_builder::Result {
             build_state::<RuntimeGenesisConfig>(config)
-<<<<<<< HEAD
         }
 
         fn get_preset(id: &Option<sp_genesis_builder::PresetId>) -> Option<Vec<u8>> {
             get_preset::<RuntimeGenesisConfig>(id, |_| None)
         }
 
-=======
-        }
-
-        fn get_preset(id: &Option<sp_genesis_builder::PresetId>) -> Option<Vec<u8>> {
-            get_preset::<RuntimeGenesisConfig>(id, |_| None)
-        }
-
->>>>>>> d12309b3
         fn preset_names() -> Vec<sp_genesis_builder::PresetId> {
             vec![]
         }
@@ -1786,6 +1760,10 @@
                 pallet_ethereum::CurrentTransactionStatuses::<Runtime>::get()
             )
         }
+
+		fn initialize_pending_block(header: &<Block as BlockT>::Header) {
+			Executive::initialize_block(header);
+		}        
     }
 
     impl fp_rpc::ConvertTransactionRuntimeApi<Block> for Runtime {
