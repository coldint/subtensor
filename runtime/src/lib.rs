#![cfg_attr(not(feature = "std"), no_std)]
// `construct_runtime!` does a lot of recursion and requires us to increase the limit to 256.
#![recursion_limit = "256"]
// Some arithmetic operations can't use the saturating equivalent, such as the PerThing types
#![allow(clippy::arithmetic_side_effects)]

// Make the WASM binary available.
#[cfg(feature = "std")]
include!(concat!(env!("OUT_DIR"), "/wasm_binary.rs"));

mod bag_thresholds;
pub mod check_nonce;
mod migrations;

extern crate alloc;

use codec::{Compact, Decode, Encode};
use core::num::NonZeroU64;
use frame_election_provider_support::bounds::ElectionBoundsBuilder;
use frame_election_provider_support::{SequentialPhragmen, generate_solution_type, onchain};
use frame_support::dispatch::DispatchResult;
use frame_support::pallet_prelude::DispatchClass;
use frame_support::traits::{Imbalance, InsideBoth};
use frame_support::{
    PalletId,
    dispatch::DispatchResultWithPostInfo,
    genesis_builder_helper::{build_state, get_preset},
    pallet_prelude::Get,
    traits::{
        Contains, LinearStoragePrice, OnUnbalanced,
        fungible::{
            DecreaseIssuance, HoldConsideration, Imbalance as FungibleImbalance, IncreaseIssuance,
        },
    },
};
use frame_system::{EnsureNever, EnsureRoot, EnsureRootWithSuccess, RawOrigin};
use pallet_commitments::{CanCommit, OnMetadataCommitment};
use pallet_election_provider_multi_phase::GeometricDepositBase;
use pallet_grandpa::{AuthorityId as GrandpaId, fg_primitives};
use pallet_proxy_opentensor as pallet_proxy;
use pallet_registry::CanRegisterIdentity;
use pallet_session::historical as session_historical;
use pallet_staking::UseValidatorsMap;
use pallet_subtensor::rpc_info::{
    delegate_info::DelegateInfo,
    dynamic_info::DynamicInfo,
    metagraph::{Metagraph, SelectiveMetagraph},
    neuron_info::{NeuronInfo, NeuronInfoLite},
    show_subnet::SubnetState,
    stake_info::StakeInfo,
    subnet_info::{SubnetHyperparams, SubnetHyperparamsV2, SubnetInfo, SubnetInfov2},
};
use pallet_utility_opentensor as pallet_utility;
use polkadot_core_primitives::Moment;
use runtime_common::prod_or_fast;
use scale_info::TypeInfo;
use smallvec::smallvec;
use sp_api::impl_runtime_apis;
use sp_consensus_aura::sr25519::AuthorityId as AuraId;
use sp_core::{
    H160, H256, OpaqueMetadata, U256,
    crypto::{ByteArray, KeyTypeId},
};
use sp_runtime::Cow;
use sp_runtime::Percent;
use sp_runtime::SaturatedConversion;
use sp_runtime::generic::Era;
<<<<<<< HEAD
use sp_runtime::traits::OpaqueKeys;
use sp_runtime::transaction_validity::TransactionPriority;
=======
use sp_runtime::traits::NumberFor;
>>>>>>> 386fb16f
use sp_runtime::{
    AccountId32, ApplyExtrinsicResult, ConsensusEngineId, generic, impl_opaque_keys,
    traits::{
        AccountIdLookup, BlakeTwo256, Block as BlockT, DispatchInfoOf, Dispatchable, One,
        PostDispatchInfoOf, UniqueSaturatedInto, Verify,
    },
    transaction_validity::{TransactionSource, TransactionValidity, TransactionValidityError},
};
use sp_staking::SessionIndex;
use sp_staking::currency_to_vote::SaturatingCurrencyToVote;
use sp_std::cmp::Ordering;
use sp_std::prelude::*;
#[cfg(feature = "std")]
use sp_version::NativeVersion;
use sp_version::RuntimeVersion;
use subtensor_precompiles::Precompiles;
use subtensor_runtime_common::{AlphaCurrency, TaoCurrency, time::*, *};

// A few exports that help ease life for downstream crates.
pub use frame_support::{
    StorageValue, construct_runtime, parameter_types,
    traits::{
        ConstBool, ConstU8, ConstU32, ConstU64, ConstU128, FindAuthor, InstanceFilter,
        KeyOwnerProofSystem, OnFinalize, OnTimestampSet, PrivilegeCmp, Randomness, StorageInfo,
    },
    weights::{
        IdentityFee, Weight, WeightToFeeCoefficient, WeightToFeeCoefficients,
        WeightToFeePolynomial,
        constants::{
            BlockExecutionWeight, ExtrinsicBaseWeight, RocksDbWeight, WEIGHT_REF_TIME_PER_SECOND,
        },
    },
};
pub use frame_system::Call as SystemCall;
pub use pallet_balances::Call as BalancesCall;
pub use pallet_timestamp::Call as TimestampCall;
use pallet_transaction_payment::{ConstFeeMultiplier, FungibleAdapter, Multiplier};
#[cfg(any(feature = "std", test))]
pub use sp_runtime::BuildStorage;
pub use sp_runtime::{Perbill, Permill};

use core::marker::PhantomData;

// Frontier
use fp_rpc::TransactionStatus;
use pallet_ethereum::{Call::transact, PostLogContent, Transaction as EthereumTransaction};
use pallet_evm::{
    Account as EVMAccount, BalanceConverter, EvmBalance, FeeCalculator, Runner, SubstrateBalance,
};

// Drand
impl pallet_drand::Config for Runtime {
    type RuntimeEvent = RuntimeEvent;
    type AuthorityId = pallet_drand::crypto::TestAuthId;
    type Verifier = pallet_drand::verifier::QuicknetVerifier;
    type UnsignedPriority = ConstU64<{ 1 << 20 }>;
    type HttpFetchTimeout = ConstU64<1_000>;
}

impl frame_system::offchain::SigningTypes for Runtime {
    type Public = <Signature as Verify>::Signer;
    type Signature = Signature;
}

impl<C> frame_system::offchain::CreateTransactionBase<C> for Runtime
where
    RuntimeCall: From<C>,
{
    type Extrinsic = UncheckedExtrinsic;
    type RuntimeCall = RuntimeCall;
}

impl<LocalCall> frame_system::offchain::CreateInherent<LocalCall> for Runtime
where
    RuntimeCall: From<LocalCall>,
{
    fn create_inherent(call: RuntimeCall) -> UncheckedExtrinsic {
        UncheckedExtrinsic::new_bare(call)
    }
}

impl frame_system::offchain::CreateSignedTransaction<pallet_drand::Call<Runtime>> for Runtime {
    fn create_signed_transaction<
        S: frame_system::offchain::AppCrypto<Self::Public, Self::Signature>,
    >(
        call: RuntimeCall,
        public: Self::Public,
        account: Self::AccountId,
        nonce: Self::Nonce,
    ) -> Option<Self::Extrinsic> {
        use sp_runtime::traits::StaticLookup;

        let address = <Runtime as frame_system::Config>::Lookup::unlookup(account.clone());
        let extra: TransactionExtensions = (
            frame_system::CheckNonZeroSender::<Runtime>::new(),
            frame_system::CheckSpecVersion::<Runtime>::new(),
            frame_system::CheckTxVersion::<Runtime>::new(),
            frame_system::CheckGenesis::<Runtime>::new(),
            frame_system::CheckEra::<Runtime>::from(Era::Immortal),
            check_nonce::CheckNonce::<Runtime>::from(nonce).into(),
            frame_system::CheckWeight::<Runtime>::new(),
            pallet_transaction_payment::ChargeTransactionPayment::<Runtime>::from(0),
            pallet_subtensor::SubtensorTransactionExtension::<Runtime>::new(),
            frame_metadata_hash_extension::CheckMetadataHash::<Runtime>::new(true),
        );

        let raw_payload = SignedPayload::new(call.clone(), extra.clone()).ok()?;
        let signature = raw_payload.using_encoded(|payload| S::sign(payload, public))?;

        Some(UncheckedExtrinsic::new_signed(
            call, address, signature, extra,
        ))
    }
}

// Subtensor module
pub use pallet_scheduler;
pub use pallet_subtensor;

// Member type for membership
type MemberCount = u32;

// Method used to calculate the fee of an extrinsic
pub const fn deposit(items: u32, bytes: u32) -> Balance {
    pub const ITEMS_FEE: Balance = 2_000 * 10_000;
    pub const BYTES_FEE: Balance = 100 * 10_000;
    (items as Balance)
        .saturating_mul(ITEMS_FEE)
        .saturating_add((bytes as Balance).saturating_mul(BYTES_FEE))
}

parameter_types! {
    /// A limit for off-chain phragmen unsigned solution submission.
    ///
    /// We want to keep it as high as possible, but can't risk having it reject,
    /// so we always subtract the base block execution weight.
    pub OffchainSolutionWeightLimit: Weight = BlockWeights::get()
        .get(DispatchClass::Normal)
        .max_extrinsic
        .expect("Normal extrinsics have weight limit configured by default; qed")
        .saturating_sub(BlockExecutionWeight::get());

    /// A limit for off-chain phragmen unsigned solution length.
    ///
    /// We allow up to 90% of the block's size to be consumed by the solution.
    pub OffchainSolutionLengthLimit: u32 = Perbill::from_rational(90_u32, 100) *
        *BlockLength::get()
        .max
        .get(DispatchClass::Normal);
}

/// RAO per TAO
pub const UNITS: Balance = 1_000_000_000;

/// TODO: Check this
pub const EPOCH_DURATION_IN_SLOTS: BlockNumber = prod_or_fast!(4 * HOURS, MINUTES / 6);

// Opaque types. These are used by the CLI to instantiate machinery that don't need to know
// the specifics of the runtime. They can then be made to be agnostic over specific formats
// of data like extrinsics, allowing for them to continue syncing the network through upgrades
// to even the core data structures.
pub mod opaque {
    use super::*;

    pub use sp_runtime::OpaqueExtrinsic as UncheckedExtrinsic;

    // Opaque block header type.
    pub type Header = generic::Header<BlockNumber, BlakeTwo256>;
    // Opaque block type.
    pub type Block = generic::Block<Header, UncheckedExtrinsic>;
    // Opaque block identifier type.
    pub type BlockId = generic::BlockId<Block>;

    impl_opaque_keys! {
        pub struct SessionKeys {
            pub babe: Babe,
            pub grandpa: Grandpa,
        }
    }
}

// To learn more about runtime versioning, see:
// https://docs.substrate.io/main-docs/build/upgrade#runtime-versioning
#[sp_version::runtime_version]
pub const VERSION: RuntimeVersion = RuntimeVersion {
    spec_name: Cow::Borrowed("node-subtensor"),
    impl_name: Cow::Borrowed("node-subtensor"),
    authoring_version: 1,
    // The version of the runtime specification. A full node will not attempt to use its native
    //   runtime in substitute for the on-chain Wasm runtime unless all of `spec_name`,
    //   `spec_version`, and `authoring_version` are the same between Wasm and native.
    // This value is set to 100 to notify Polkadot-JS App (https://polkadot.js.org/apps) to use
    //   the compatible custom types.
    spec_version: 301,
    impl_version: 1,
    apis: RUNTIME_API_VERSIONS,
    transaction_version: 1,
    system_version: 1,
};

pub const MAXIMUM_BLOCK_WEIGHT: Weight =
    Weight::from_parts(4u64 * WEIGHT_REF_TIME_PER_SECOND, u64::MAX);

// The version information used to identify this runtime when compiled natively.
#[cfg(feature = "std")]
pub fn native_version() -> NativeVersion {
    NativeVersion {
        runtime_version: VERSION,
        can_author_with: Default::default(),
    }
}

const NORMAL_DISPATCH_RATIO: Perbill = Perbill::from_percent(75);

parameter_types! {
    pub const BlockHashCount: BlockNumber = 2400;
    pub const Version: RuntimeVersion = VERSION;
    // We allow for 2 seconds of compute with a 6 second average block time.
    pub BlockWeights: frame_system::limits::BlockWeights =
        frame_system::limits::BlockWeights::with_sensible_defaults(
            MAXIMUM_BLOCK_WEIGHT,
            NORMAL_DISPATCH_RATIO,
        );
    pub BlockLength: frame_system::limits::BlockLength = frame_system::limits::BlockLength
        ::max_with_normal_ratio(10 * 1024 * 1024, NORMAL_DISPATCH_RATIO);
    pub const SS58Prefix: u8 = 42;
}

pub struct NoNestingCallFilter;

impl Contains<RuntimeCall> for NoNestingCallFilter {
    fn contains(call: &RuntimeCall) -> bool {
        match call {
            RuntimeCall::Utility(inner) => {
                let calls = match inner {
                    pallet_utility::Call::force_batch { calls } => calls,
                    pallet_utility::Call::batch { calls } => calls,
                    pallet_utility::Call::batch_all { calls } => calls,
                    _ => &Vec::new(),
                };

                !calls.iter().any(|call| {
					matches!(call, RuntimeCall::Utility(inner) if matches!(inner, pallet_utility::Call::force_batch { .. } | pallet_utility::Call::batch_all { .. } | pallet_utility::Call::batch { .. }))
				})
            }
            _ => true,
        }
    }
}

// Configure FRAME pallets to include in runtime.

impl frame_system::Config for Runtime {
    // The basic call filter to use in dispatchable.
    type BaseCallFilter = InsideBoth<SafeMode, NoNestingCallFilter>;
    // Block & extrinsics weights: base values and limits.
    type BlockWeights = BlockWeights;
    // The maximum length of a block (in bytes).
    type BlockLength = BlockLength;
    // The identifier used to distinguish between accounts.
    type AccountId = AccountId;
    // The aggregated dispatch type that is available for extrinsics.
    type RuntimeCall = RuntimeCall;
    // The aggregated runtime tasks.
    type RuntimeTask = RuntimeTask;
    // The lookup mechanism to get account ID from whatever is passed in dispatchers.
    type Lookup = AccountIdLookup<AccountId, ()>;
    // The type for hashing blocks and tries.
    type Hash = Hash;
    // The hashing algorithm used.
    type Hashing = BlakeTwo256;
    // The ubiquitous event type.
    type RuntimeEvent = RuntimeEvent;
    // The ubiquitous origin type.
    type RuntimeOrigin = RuntimeOrigin;
    // Maximum number of block number to block hash mappings to keep (oldest pruned first).
    type BlockHashCount = BlockHashCount;
    // The weight of database operations that the runtime can invoke.
    type DbWeight = RocksDbWeight;
    // Version of the runtime.
    type Version = Version;
    // Converts a module to the index of the module in `construct_runtime!`.
    //
    // This type is being generated by `construct_runtime!`.
    type PalletInfo = PalletInfo;
    // What to do if a new account is created.
    type OnNewAccount = ();
    // What to do if an account is fully reaped from the system.
    type OnKilledAccount = ();
    // The data to be stored in an account.
    type AccountData = pallet_balances::AccountData<Balance>;
    // Weight information for the extrinsics of this pallet.
    type SystemWeightInfo = ();
    // This is used as an identifier of the chain. 42 is the generic substrate prefix.
    type SS58Prefix = SS58Prefix;
    // The set code logic, just the default since we're not a parachain.
    type OnSetCode = ();
    type MaxConsumers = frame_support::traits::ConstU32<16>;
    type Nonce = Nonce;
    type Block = Block;
    type SingleBlockMigrations = Migrations;
    type MultiBlockMigrator = ();
    type PreInherents = ();
    type PostInherents = ();
    type PostTransactions = ();
    type ExtensionsWeightInfo = ();
}

impl pallet_aura::Config for Runtime {
    type AuthorityId = AuraId;
    type DisabledValidators = ();
    type MaxAuthorities = ConstU32<32>;
    type AllowMultipleBlocksPerSlot = ConstBool<false>;
    type SlotDuration = pallet_aura::MinimumPeriodTimesTwo<Runtime>;
}

impl pallet_grandpa::Config for Runtime {
    type RuntimeEvent = RuntimeEvent;
    type KeyOwnerProof = <Historical as KeyOwnerProofSystem<(KeyTypeId, GrandpaId)>>::Proof;
    type WeightInfo = ();
    type MaxAuthorities = MaxAuthorities;
    type MaxSetIdSessionEntries = MaxSetIdSessionEntries;
    type MaxNominators = MaxNominators;
    type EquivocationReportSystem =
        pallet_grandpa::EquivocationReportSystem<Self, Offences, Historical, ReportLongevity>;
}

parameter_types! {
    pub EpochDuration: u64 = prod_or_fast!(
        EPOCH_DURATION_IN_SLOTS as u64,
        MINUTES as u64 / 4u64,
        "TAO_EPOCH_DURATION"
    );
    pub const ExpectedBlockTime: Moment = MILLISECS_PER_BLOCK;
    pub ReportLongevity: u64 =
        BondingDuration::get() as u64 * SessionsPerEra::get() as u64 * EpochDuration::get();
}

/// 1 in 4 blocks (on average, not counting collisions) will be primary babe blocks.
/// The choice of is done in accordance to the slot duration and expected target
/// block time, for safely resisting network delays of maximum two seconds.
/// <https://research.web3.foundation/en/latest/polkadot/BABE/Babe/#6-practical-results>
pub const PRIMARY_PROBABILITY: (u64, u64) = (1, 4);

/// The BABE epoch configuration at genesis.
pub const BABE_GENESIS_EPOCH_CONFIG: sp_consensus_babe::BabeEpochConfiguration =
    sp_consensus_babe::BabeEpochConfiguration {
        c: PRIMARY_PROBABILITY,
        allowed_slots: sp_consensus_babe::AllowedSlots::PrimaryAndSecondaryVRFSlots,
    };

impl pallet_babe::Config for Runtime {
    type EpochDuration = EpochDuration;
    type ExpectedBlockTime = ExpectedBlockTime;

    // session module is the trigger
    type EpochChangeTrigger = pallet_babe::ExternalTrigger;

    type DisabledValidators = Session;

    type WeightInfo = ();

    type MaxAuthorities = MaxAuthorities;
    type MaxNominators = MaxNominators;

    type KeyOwnerProof =
        <Historical as KeyOwnerProofSystem<(KeyTypeId, pallet_babe::AuthorityId)>>::Proof;

    type EquivocationReportSystem =
        pallet_babe::EquivocationReportSystem<Self, Offences, Historical, ReportLongevity>;
}

impl pallet_authorship::Config for Runtime {
    type FindAuthor = pallet_session::FindAccountFromAuthorIndex<Self, Babe>;
    type EventHandler = Staking;
}

impl pallet_session::Config for Runtime {
    type RuntimeEvent = RuntimeEvent;
    type ValidatorId = AccountId;
    type ValidatorIdOf = pallet_staking::StashOf<Self>;
    type ShouldEndSession = Babe;
    type NextSessionRotation = Babe;
    type SessionManager = pallet_session::historical::NoteHistoricalRoot<Self, Staking>;
    type SessionHandler = <opaque::SessionKeys as OpaqueKeys>::KeyTypeIdProviders;
    type Keys = opaque::SessionKeys;
    type DisablingStrategy = pallet_session::disabling::UpToLimitWithReEnablingDisablingStrategy;
    type WeightInfo = ();
}

impl pallet_session::historical::Config for Runtime {
    type FullIdentification = pallet_staking::Exposure<AccountId, Balance>;
    type FullIdentificationOf = pallet_staking::ExposureOf<Runtime>;
}

parameter_types! {
    // phase durations. 1/4 of the last session for each.
    // in testing: 1min or half of the session for each
    pub SignedPhase: u32 = prod_or_fast!(
        EPOCH_DURATION_IN_SLOTS / 4,
        (1 * MINUTES).min(EpochDuration::get().saturated_into::<u32>() / 2),
        "TAO_SIGNED_PHASE"
    );
    pub UnsignedPhase: u32 = prod_or_fast!(
        EPOCH_DURATION_IN_SLOTS / 4,
        (1 * MINUTES).min(EpochDuration::get().saturated_into::<u32>() / 2),
        "TAO_UNSIGNED_PHASE"
    );

    // signed config
    pub const SignedMaxSubmissions: u32 = 16;
    pub const SignedMaxRefunds: u32 = 16 / 4;
    pub const SignedFixedDeposit: Balance = deposit(2, 0);
    pub const SignedDepositIncreaseFactor: Percent = Percent::from_percent(10);
    // 0.01 TAO per KB of solution data.
    pub const SignedDepositByte: Balance = deposit(0, 10) / 1024;
    // Each good submission will get 1 TAO as reward
    pub SignedRewardBase: Balance = 1 * UNITS;

    // 4 hour session, 1 hour unsigned phase, 32 offchain executions.
    pub OffchainRepeat: BlockNumber = UnsignedPhase::get() / 32;

    pub const MaxElectingVoters: u32 = 22_500;
    /// We take the top 22500 nominators as electing voters and all of the validators as electable
    /// targets. Whilst this is the case, we cannot and shall not increase the size of the
    /// validator intentions.
    pub ElectionBounds: frame_election_provider_support::bounds::ElectionBounds =
        ElectionBoundsBuilder::default().voters_count(MaxElectingVoters::get().into()).build();
    /// Setup election pallet to support maximum winners upto 1200. This will mean Staking Pallet
    /// cannot have active validators higher than this count.
    pub const MaxActiveValidators: u32 = 1200;
}

generate_solution_type!(
    #[compact]
    pub struct NposCompactSolution16::<
        VoterIndex = u32,
        TargetIndex = u16,
        Accuracy = sp_runtime::PerU16,
        MaxVoters = MaxElectingVoters,
    >(16)
);

pub struct OnChainSeqPhragmen;
impl onchain::Config for OnChainSeqPhragmen {
    type System = Runtime;
    type Solver = SequentialPhragmen<AccountId, runtime_common::elections::OnChainAccuracy>;
    type DataProvider = Staking;
    type WeightInfo = ();
    type MaxWinners = MaxActiveValidators;
    type Bounds = ElectionBounds;
}

impl pallet_election_provider_multi_phase::MinerConfig for Runtime {
    type AccountId = AccountId;
    type MaxLength = OffchainSolutionLengthLimit;
    type MaxWeight = OffchainSolutionWeightLimit;
    type Solution = NposCompactSolution16;
    type MaxVotesPerVoter = <
		<Self as pallet_election_provider_multi_phase::Config>::DataProvider
		as
		frame_election_provider_support::ElectionDataProvider
	>::MaxVotesPerVoter;
    type MaxWinners = MaxActiveValidators;

    // The unsigned submissions have to respect the weight of the submit_unsigned call, thus their
    // weight estimate function is wired to this call's weight.
    fn solution_weight(v: u32, t: u32, a: u32, d: u32) -> Weight {
        <
			<Self as pallet_election_provider_multi_phase::Config>::WeightInfo
			as
			pallet_election_provider_multi_phase::WeightInfo
		>::submit_unsigned(v, t, a, d)
    }
}

impl pallet_election_provider_multi_phase::Config for Runtime {
    type RuntimeEvent = RuntimeEvent;
    type Currency = Balances;
    type EstimateCallFee = TransactionPayment;
    type SignedPhase = SignedPhase;
    type UnsignedPhase = UnsignedPhase;
    type SignedMaxSubmissions = SignedMaxSubmissions;
    type SignedMaxRefunds = SignedMaxRefunds;
    type SignedRewardBase = SignedRewardBase;
    type SignedDepositBase =
        GeometricDepositBase<Balance, SignedFixedDeposit, SignedDepositIncreaseFactor>;
    type SignedDepositByte = SignedDepositByte;
    type SignedDepositWeight = ();
    type SignedMaxWeight =
        <Self::MinerConfig as pallet_election_provider_multi_phase::MinerConfig>::MaxWeight;
    type MinerConfig = Self;
    type SlashHandler = (); // burn slashes
    type RewardHandler = (); // nothing to do upon rewards
    type BetterSignedThreshold = ();
    type OffchainRepeat = OffchainRepeat;
    type MinerTxPriority = NposSolutionPriority;
    type DataProvider = Staking;
    #[cfg(any(feature = "fast-runtime", feature = "runtime-benchmarks"))]
    type Fallback = onchain::OnChainExecution<OnChainSeqPhragmen>;
    #[cfg(not(any(feature = "fast-runtime", feature = "runtime-benchmarks")))]
    type Fallback = frame_election_provider_support::NoElection<(
        AccountId,
        BlockNumber,
        Staking,
        MaxActiveValidators,
    )>;
    type GovernanceFallback = onchain::OnChainExecution<OnChainSeqPhragmen>;
    type Solver = SequentialPhragmen<
        AccountId,
        pallet_election_provider_multi_phase::SolutionAccuracyOf<Self>,
        (),
    >;
    type BenchmarkingConfig = runtime_common::elections::BenchmarkConfig;
    type ForceOrigin = EnsureRoot<Self::AccountId>;
    type WeightInfo = ();
    type MaxWinners = MaxActiveValidators;
    type ElectionBounds = ElectionBounds;
}

parameter_types! {
    pub const BagThresholds: &'static [u64] = &bag_thresholds::THRESHOLDS;
}

type VoterBagsListInstance = pallet_bags_list::Instance1;
impl pallet_bags_list::Config<VoterBagsListInstance> for Runtime {
    type RuntimeEvent = RuntimeEvent;
    type ScoreProvider = Staking;
    type WeightInfo = ();
    type BagThresholds = BagThresholds;
    type Score = sp_npos_elections::VoteWeight;
}

parameter_types! {
    // Six sessions in an era (24 hours).
    pub const SessionsPerEra: SessionIndex = prod_or_fast!(6, 1);

    // 28 eras for unbonding (28 days).
    pub BondingDuration: sp_staking::EraIndex = prod_or_fast!(
        28,
        1,
        "BONDING_DURATION"
    );
    pub SlashDeferDuration: sp_staking::EraIndex = prod_or_fast!(
        27,
        1,
        "SLASH_DEFER_DURATION"
    );
    pub const MaxExposurePageSize: u32 = 512;
    // Note: this is not really correct as Max Nominators is (MaxExposurePageSize * page_count) but
    // this is an unbounded number. We just set it to a reasonably high value, 1 full page
    // of nominators.
    pub const MaxNominators: u32 = 512;
    // pub const OffendingValidatorsThreshold: Perbill = Perbill::from_percent(17);
    // 16
    pub const MaxNominations: u32 = <NposCompactSolution16 as frame_election_provider_support::NposSolution>::LIMIT as u32;
}

pub struct EraPayout;
impl pallet_staking::EraPayout<Balance> for EraPayout {
    fn era_payout(
        _total_staked: Balance,
        _total_issuance: Balance,
        _era_duration_millis: u64,
    ) -> (Balance, Balance) {
        let era_emissions = pallet_subtensor::PendingNodeValidatorEmissions::<Runtime>::take();
        (era_emissions, 0u64)
    }
}

/// Restrict accounts allowed to participate in staking to those in the `Invulnerables` storage.
/// This creates a type of "permissioned" NPoS system, where Root controls who is allowed to
/// participate by controlling `Invulnerables`.
///
/// This is a temporary filter slated to be removed in Phase 5 of the NPoS roadmap.
/// See <https://github.com/opentensor/subtensor/issues/1887> for more info.
pub struct StakingBlacklistFilter;
impl Contains<AccountId32> for StakingBlacklistFilter {
    fn contains(account_id: &AccountId32) -> bool {
        let invulnerables = pallet_staking::Invulnerables::<Runtime>::get();
        for a in invulnerables.iter() {
            if account_id == a {
                // Do NOT filter accounts in `Invulnerables` storage.
                return false;
            }
        }
        // Filter out everyone else.
        true
    }
}

impl pallet_staking::Config for Runtime {
    type OldCurrency = Balances;
    type Currency = Balances;
    type CurrencyBalance = Balance;
    type UnixTime = Timestamp;
    type CurrencyToVote = SaturatingCurrencyToVote;
    type RewardRemainder = ();
    // type RewardRemainder = Treasury;
    type RuntimeEvent = RuntimeEvent;
    type Slash = ();
    // type Slash = Treasury;
    type Reward = ();
    type SessionsPerEra = SessionsPerEra;
    type BondingDuration = BondingDuration;
    type SlashDeferDuration = SlashDeferDuration;
    type AdminOrigin = EnsureRoot<Self::AccountId>;
    type SessionInterface = Self;
    type EraPayout = EraPayout;
    type MaxExposurePageSize = MaxExposurePageSize;
    type NextNewSession = Session;
    type ElectionProvider = ElectionProviderMultiPhase;
    type GenesisElectionProvider = onchain::OnChainExecution<OnChainSeqPhragmen>;
    type VoterList = VoterList;
    type TargetList = UseValidatorsMap<Self>;
    type NominationsQuota = pallet_staking::FixedNominationsQuota<{ MaxNominations::get() }>;
    type MaxUnlockingChunks = frame_support::traits::ConstU32<32>;
    type HistoryDepth = frame_support::traits::ConstU32<84>;
    type MaxControllersInDeprecationBatch = ConstU32<5314>;
    type BenchmarkingConfig = runtime_common::StakingBenchmarkingConfig;
    type RuntimeHoldReason = RuntimeHoldReason;
    // type EventListeners = NominationPools;
    type EventListeners = ();
    type WeightInfo = ();
    type Filter = StakingBlacklistFilter;
}

impl pallet_fast_unstake::Config for Runtime {
    type RuntimeEvent = RuntimeEvent;
    type Currency = Balances;
    type BatchSize = frame_support::traits::ConstU32<16>;
    type Deposit = frame_support::traits::ConstU64<{ UNITS }>;
    type ControlOrigin = EnsureRoot<AccountId>;
    type Staking = Staking;
    type MaxErasToCheckPerBlock = ConstU32<1>;
    type WeightInfo = ();
}

impl pallet_offences::Config for Runtime {
    type RuntimeEvent = RuntimeEvent;
    type IdentificationTuple = pallet_session::historical::IdentificationTuple<Self>;
    type OnOffenceHandler = Staking;
}

parameter_types! {
    // TODO: Polkadot default 👇
    // pub const MaxAuthorities: u32 = 100_000;
    pub const MaxAuthorities: u32 = 32;
    pub NposSolutionPriority: TransactionPriority =
        Perbill::from_percent(90) * TransactionPriority::MAX;
}

parameter_types! {
    pub const PoolsPalletId: PalletId = PalletId(*b"py/nopls");
    // Allow pools that got slashed up to 90% to remain operational.
    pub const MaxPointsToBalance: u8 = 10;
}

impl pallet_insecure_randomness_collective_flip::Config for Runtime {}

parameter_types! {
    pub MaxSetIdSessionEntries: u32 = BondingDuration::get() * SessionsPerEra::get();
}

impl pallet_timestamp::Config for Runtime {
    // A timestamp: milliseconds since the unix epoch.
    type Moment = u64;
    type OnTimestampSet = Babe;
    type MinimumPeriod = ConstU64<{ SLOT_DURATION / 2 }>;
    type WeightInfo = ();
}

impl pallet_utility::Config for Runtime {
    type RuntimeEvent = RuntimeEvent;
    type RuntimeCall = RuntimeCall;
    type PalletsOrigin = OriginCaller;
    type WeightInfo = pallet_utility::weights::SubstrateWeight<Runtime>;
}

parameter_types! {
    pub const DisallowPermissionlessEnterDuration: BlockNumber = 0;
    pub const DisallowPermissionlessExtendDuration: BlockNumber = 0;

    pub const RootEnterDuration: BlockNumber = 5 * 60 * 24; // 24 hours

    pub const RootExtendDuration: BlockNumber = 5 * 60 * 12; // 12 hours

    pub const DisallowPermissionlessEntering: Option<Balance> = None;
    pub const DisallowPermissionlessExtending: Option<Balance> = None;
    pub const DisallowPermissionlessRelease: Option<BlockNumber> = None;
}

pub struct SafeModeWhitelistedCalls;
impl Contains<RuntimeCall> for SafeModeWhitelistedCalls {
    fn contains(call: &RuntimeCall) -> bool {
        matches!(
            call,
            RuntimeCall::Sudo(_)
                | RuntimeCall::Multisig(_)
                | RuntimeCall::System(_)
                | RuntimeCall::SafeMode(_)
                | RuntimeCall::Timestamp(_)
                | RuntimeCall::SubtensorModule(
                    pallet_subtensor::Call::set_weights { .. }
                        | pallet_subtensor::Call::set_tao_weights { .. }
                        | pallet_subtensor::Call::serve_axon { .. }
                )
                | RuntimeCall::Commitments(pallet_commitments::Call::set_commitment { .. })
        )
    }
}

impl pallet_safe_mode::Config for Runtime {
    type RuntimeEvent = RuntimeEvent;
    type Currency = Balances;
    type RuntimeHoldReason = RuntimeHoldReason;
    type WhitelistedCalls = SafeModeWhitelistedCalls;
    type EnterDuration = DisallowPermissionlessEnterDuration;
    type ExtendDuration = DisallowPermissionlessExtendDuration;
    type EnterDepositAmount = DisallowPermissionlessEntering;
    type ExtendDepositAmount = DisallowPermissionlessExtending;
    type ForceEnterOrigin = EnsureRootWithSuccess<AccountId, RootEnterDuration>;
    type ForceExtendOrigin = EnsureRootWithSuccess<AccountId, RootExtendDuration>;
    type ForceExitOrigin = EnsureRoot<AccountId>;
    type ForceDepositOrigin = EnsureRoot<AccountId>;
    type Notify = ();
    type ReleaseDelay = DisallowPermissionlessRelease;
    type WeightInfo = pallet_safe_mode::weights::SubstrateWeight<Runtime>;
}

// Existential deposit.
pub const EXISTENTIAL_DEPOSIT: u64 = 500;

impl pallet_balances::Config for Runtime {
    type MaxLocks = ConstU32<50>;
    type MaxReserves = ConstU32<50>;
    type ReserveIdentifier = [u8; 8];
    // The type for recording an account's balance.
    type Balance = Balance;
    // The ubiquitous event type.
    type RuntimeEvent = RuntimeEvent;
    type DustRemoval = ();
    type ExistentialDeposit = ConstU64<EXISTENTIAL_DEPOSIT>;
    type AccountStore = System;
    type WeightInfo = pallet_balances::weights::SubstrateWeight<Runtime>;

    type RuntimeHoldReason = RuntimeHoldReason;
    type RuntimeFreezeReason = RuntimeFreezeReason;
    type FreezeIdentifier = RuntimeFreezeReason;
    type MaxFreezes = ConstU32<50>;
    type DoneSlashHandler = ();
}

pub struct LinearWeightToFee;

impl WeightToFeePolynomial for LinearWeightToFee {
    type Balance = Balance;

    fn polynomial() -> WeightToFeeCoefficients<Self::Balance> {
        let coefficient = WeightToFeeCoefficient {
            coeff_integer: 0,
            coeff_frac: Perbill::from_parts(500_000),
            negative: false,
            degree: 1,
        };

        smallvec!(coefficient)
    }
}

parameter_types! {
    pub const OperationalFeeMultiplier: u8 = 5;
    pub FeeMultiplier: Multiplier = Multiplier::one();
}

/// Deduct the transaction fee from the Subtensor Pallet TotalIssuance when dropping the transaction
/// fee.
pub struct TransactionFeeHandler;
impl
    OnUnbalanced<
        FungibleImbalance<
            u64,
            DecreaseIssuance<AccountId32, pallet_balances::Pallet<Runtime>>,
            IncreaseIssuance<AccountId32, pallet_balances::Pallet<Runtime>>,
        >,
    > for TransactionFeeHandler
{
    fn on_nonzero_unbalanced(
        credit: FungibleImbalance<
            u64,
            DecreaseIssuance<AccountId32, pallet_balances::Pallet<Runtime>>,
            IncreaseIssuance<AccountId32, pallet_balances::Pallet<Runtime>>,
        >,
    ) {
        let ti_before = pallet_subtensor::TotalIssuance::<Runtime>::get();
        pallet_subtensor::TotalIssuance::<Runtime>::put(
            ti_before.saturating_sub(credit.peek().into()),
        );
        drop(credit);
    }
}

impl pallet_transaction_payment::Config for Runtime {
    type RuntimeEvent = RuntimeEvent;
    type OnChargeTransaction = FungibleAdapter<Balances, TransactionFeeHandler>;
    // Convert dispatch weight to a chargeable fee.
    type WeightToFee = LinearWeightToFee;
    type OperationalFeeMultiplier = OperationalFeeMultiplier;
    type LengthToFee = IdentityFee<Balance>;
    type FeeMultiplierUpdate = ConstFeeMultiplier<FeeMultiplier>;
    type WeightInfo = pallet_transaction_payment::weights::SubstrateWeight<Runtime>;
}

// Configure collective pallet for council
parameter_types! {
    pub const CouncilMotionDuration: BlockNumber = 12 * HOURS;
    pub const CouncilMaxProposals: u32 = 10;
    pub const CouncilMaxMembers: u32 = 3;
}

// Configure collective pallet for Senate
parameter_types! {
    pub const SenateMaxMembers: u32 = 12;
}

use pallet_collective::{CanPropose, CanVote, GetVotingMembers};
pub struct CanProposeToTriumvirate;
impl CanPropose<AccountId> for CanProposeToTriumvirate {
    fn can_propose(account: &AccountId) -> bool {
        Triumvirate::is_member(account)
    }
}

pub struct CanVoteToTriumvirate;
impl CanVote<AccountId> for CanVoteToTriumvirate {
    fn can_vote(_: &AccountId) -> bool {
        //Senate::is_member(account)
        false // Disable voting from pallet_collective::vote
    }
}

use pallet_subtensor::{CollectiveInterface, MemberManagement, ProxyInterface};
pub struct ManageSenateMembers;
impl MemberManagement<AccountId> for ManageSenateMembers {
    fn add_member(account: &AccountId) -> DispatchResultWithPostInfo {
        let who = Address::Id(account.clone());
        SenateMembers::add_member(RawOrigin::Root.into(), who)
    }

    fn remove_member(account: &AccountId) -> DispatchResultWithPostInfo {
        let who = Address::Id(account.clone());
        SenateMembers::remove_member(RawOrigin::Root.into(), who)
    }

    fn swap_member(rm: &AccountId, add: &AccountId) -> DispatchResultWithPostInfo {
        let remove = Address::Id(rm.clone());
        let add = Address::Id(add.clone());

        Triumvirate::remove_votes(rm)?;
        SenateMembers::swap_member(RawOrigin::Root.into(), remove, add)
    }

    fn is_member(account: &AccountId) -> bool {
        SenateMembers::members().contains(account)
    }

    fn members() -> Vec<AccountId> {
        SenateMembers::members().into()
    }

    fn max_members() -> u32 {
        SenateMaxMembers::get()
    }
}

pub struct GetSenateMemberCount;
impl GetVotingMembers<MemberCount> for GetSenateMemberCount {
    fn get_count() -> MemberCount {
        SenateMembers::members().len() as u32
    }
}
impl Get<MemberCount> for GetSenateMemberCount {
    fn get() -> MemberCount {
        SenateMaxMembers::get()
    }
}

pub struct TriumvirateVotes;
impl CollectiveInterface<AccountId, Hash, u32> for TriumvirateVotes {
    fn remove_votes(hotkey: &AccountId) -> Result<bool, sp_runtime::DispatchError> {
        Triumvirate::remove_votes(hotkey)
    }

    fn add_vote(
        hotkey: &AccountId,
        proposal: Hash,
        index: u32,
        approve: bool,
    ) -> Result<bool, sp_runtime::DispatchError> {
        Triumvirate::do_vote(hotkey.clone(), proposal, index, approve)
    }
}

type EnsureMajoritySenate =
    pallet_collective::EnsureProportionMoreThan<AccountId, TriumvirateCollective, 1, 2>;

// We call pallet_collective TriumvirateCollective
type TriumvirateCollective = pallet_collective::Instance1;
impl pallet_collective::Config<TriumvirateCollective> for Runtime {
    type RuntimeOrigin = RuntimeOrigin;
    type Proposal = RuntimeCall;
    type RuntimeEvent = RuntimeEvent;
    type MotionDuration = CouncilMotionDuration;
    type MaxProposals = CouncilMaxProposals;
    type MaxMembers = GetSenateMemberCount;
    type DefaultVote = pallet_collective::PrimeDefaultVote;
    type WeightInfo = pallet_collective::weights::SubstrateWeight<Runtime>;
    type SetMembersOrigin = EnsureNever<AccountId>;
    type CanPropose = CanProposeToTriumvirate;
    type CanVote = CanVoteToTriumvirate;
    type GetVotingMembers = GetSenateMemberCount;
}

// We call council members Triumvirate
#[allow(dead_code)]
type TriumvirateMembership = pallet_membership::Instance1;
impl pallet_membership::Config<TriumvirateMembership> for Runtime {
    type RuntimeEvent = RuntimeEvent;
    type AddOrigin = EnsureRoot<AccountId>;
    type RemoveOrigin = EnsureRoot<AccountId>;
    type SwapOrigin = EnsureRoot<AccountId>;
    type ResetOrigin = EnsureRoot<AccountId>;
    type PrimeOrigin = EnsureRoot<AccountId>;
    type MembershipInitialized = Triumvirate;
    type MembershipChanged = Triumvirate;
    type MaxMembers = CouncilMaxMembers;
    type WeightInfo = pallet_membership::weights::SubstrateWeight<Runtime>;
}

// We call our top K delegates membership Senate
#[allow(dead_code)]
type SenateMembership = pallet_membership::Instance2;
impl pallet_membership::Config<SenateMembership> for Runtime {
    type RuntimeEvent = RuntimeEvent;
    type AddOrigin = EnsureRoot<AccountId>;
    type RemoveOrigin = EnsureRoot<AccountId>;
    type SwapOrigin = EnsureRoot<AccountId>;
    type ResetOrigin = EnsureRoot<AccountId>;
    type PrimeOrigin = EnsureRoot<AccountId>;
    type MembershipInitialized = ();
    type MembershipChanged = ();
    type MaxMembers = SenateMaxMembers;
    type WeightInfo = pallet_membership::weights::SubstrateWeight<Runtime>;
}

impl pallet_sudo::Config for Runtime {
    type RuntimeEvent = RuntimeEvent;
    type RuntimeCall = RuntimeCall;

    type WeightInfo = pallet_sudo::weights::SubstrateWeight<Runtime>;
}

parameter_types! {
    // According to multisig pallet, key and value size be computed as follows:
    // value size is `4 + sizeof((BlockNumber, Balance, AccountId))` bytes
    // key size is `32 + sizeof(AccountId)` bytes.
    // For our case, One storage item; key size is 32+32=64 bytes; value is size 4+4+8+32 bytes = 48 bytes.
    pub const DepositBase: Balance = deposit(1, 112);
    // Additional storage item size of 32 bytes.
    pub const DepositFactor: Balance = deposit(0, 32);
    pub const MaxSignatories: u32 = 100;
}

impl pallet_multisig::Config for Runtime {
    type RuntimeEvent = RuntimeEvent;
    type RuntimeCall = RuntimeCall;
    type Currency = Balances;
    type DepositBase = DepositBase;
    type DepositFactor = DepositFactor;
    type MaxSignatories = MaxSignatories;
    type WeightInfo = pallet_multisig::weights::SubstrateWeight<Runtime>;
    type BlockNumberProvider = System;
}

// Proxy Pallet config
parameter_types! {
    // One storage item; key size sizeof(AccountId) = 32, value sizeof(Balance) = 8; 40 total
    pub const ProxyDepositBase: Balance = deposit(1, 40);
    // Adding 32 bytes + sizeof(ProxyType) = 32 + 1
    pub const ProxyDepositFactor: Balance = deposit(0, 33);
    pub const MaxProxies: u32 = 20; // max num proxies per acct
    pub const MaxPending: u32 = 15 * 5; // max blocks pending ~15min
    // 16 bytes
    pub const AnnouncementDepositBase: Balance =  deposit(1, 16);
    // 68 bytes per announcement
    pub const AnnouncementDepositFactor: Balance = deposit(0, 68);
}

impl InstanceFilter<RuntimeCall> for ProxyType {
    fn filter(&self, c: &RuntimeCall) -> bool {
        match self {
            ProxyType::Any => true,
            ProxyType::NonTransfer => !matches!(
                c,
                RuntimeCall::Balances(..)
                    | RuntimeCall::SubtensorModule(pallet_subtensor::Call::transfer_stake { .. })
                    | RuntimeCall::SubtensorModule(
                        pallet_subtensor::Call::schedule_swap_coldkey { .. }
                    )
                    | RuntimeCall::SubtensorModule(pallet_subtensor::Call::swap_coldkey { .. })
            ),
            ProxyType::NonFungibile => !matches!(
                c,
                RuntimeCall::Balances(..)
                    | RuntimeCall::SubtensorModule(pallet_subtensor::Call::add_stake { .. })
                    | RuntimeCall::SubtensorModule(pallet_subtensor::Call::add_stake_limit { .. })
                    | RuntimeCall::SubtensorModule(pallet_subtensor::Call::remove_stake { .. })
                    | RuntimeCall::SubtensorModule(
                        pallet_subtensor::Call::remove_stake_limit { .. }
                    )
                    | RuntimeCall::SubtensorModule(
                        pallet_subtensor::Call::remove_stake_full_limit { .. }
                    )
                    | RuntimeCall::SubtensorModule(pallet_subtensor::Call::unstake_all { .. })
                    | RuntimeCall::SubtensorModule(
                        pallet_subtensor::Call::unstake_all_alpha { .. }
                    )
                    | RuntimeCall::SubtensorModule(pallet_subtensor::Call::swap_stake { .. })
                    | RuntimeCall::SubtensorModule(pallet_subtensor::Call::swap_stake_limit { .. })
                    | RuntimeCall::SubtensorModule(pallet_subtensor::Call::move_stake { .. })
                    | RuntimeCall::SubtensorModule(pallet_subtensor::Call::transfer_stake { .. })
                    | RuntimeCall::SubtensorModule(pallet_subtensor::Call::burned_register { .. })
                    | RuntimeCall::SubtensorModule(pallet_subtensor::Call::root_register { .. })
                    | RuntimeCall::SubtensorModule(
                        pallet_subtensor::Call::schedule_swap_coldkey { .. }
                    )
                    | RuntimeCall::SubtensorModule(pallet_subtensor::Call::swap_coldkey { .. })
                    | RuntimeCall::SubtensorModule(pallet_subtensor::Call::swap_hotkey { .. })
            ),
            ProxyType::Transfer => matches!(
                c,
                RuntimeCall::Balances(pallet_balances::Call::transfer_keep_alive { .. })
                    | RuntimeCall::Balances(pallet_balances::Call::transfer_allow_death { .. })
                    | RuntimeCall::Balances(pallet_balances::Call::transfer_all { .. })
                    | RuntimeCall::SubtensorModule(pallet_subtensor::Call::transfer_stake { .. })
            ),
            ProxyType::SmallTransfer => match c {
                RuntimeCall::Balances(pallet_balances::Call::transfer_keep_alive {
                    value, ..
                }) => *value < SMALL_TRANSFER_LIMIT,
                RuntimeCall::Balances(pallet_balances::Call::transfer_allow_death {
                    value,
                    ..
                }) => *value < SMALL_TRANSFER_LIMIT,
                RuntimeCall::SubtensorModule(pallet_subtensor::Call::transfer_stake {
                    alpha_amount,
                    ..
                }) => *alpha_amount < SMALL_TRANSFER_LIMIT.into(),
                _ => false,
            },
            ProxyType::Owner => {
                matches!(
                    c,
                    RuntimeCall::AdminUtils(..)
                        | RuntimeCall::SubtensorModule(
                            pallet_subtensor::Call::set_subnet_identity { .. }
                        )
                        | RuntimeCall::SubtensorModule(
                            pallet_subtensor::Call::update_symbol { .. }
                        )
                ) && !matches!(
                    c,
                    RuntimeCall::AdminUtils(
                        pallet_admin_utils::Call::sudo_set_sn_owner_hotkey { .. }
                    )
                )
            }
            ProxyType::NonCritical => !matches!(
                c,
                RuntimeCall::SubtensorModule(pallet_subtensor::Call::dissolve_network { .. })
                    | RuntimeCall::SubtensorModule(pallet_subtensor::Call::root_register { .. })
                    | RuntimeCall::SubtensorModule(pallet_subtensor::Call::burned_register { .. })
                    | RuntimeCall::Triumvirate(..)
                    | RuntimeCall::SubtensorModule(pallet_subtensor::Call::set_tao_weights { .. })
                    | RuntimeCall::Sudo(..)
            ),
            ProxyType::Triumvirate => matches!(
                c,
                RuntimeCall::Triumvirate(..) | RuntimeCall::TriumvirateMembers(..)
            ),
            ProxyType::Senate => matches!(c, RuntimeCall::SenateMembers(..)),
            ProxyType::Governance => matches!(
                c,
                RuntimeCall::SenateMembers(..)
                    | RuntimeCall::Triumvirate(..)
                    | RuntimeCall::TriumvirateMembers(..)
            ),
            ProxyType::Staking => matches!(
                c,
                RuntimeCall::SubtensorModule(pallet_subtensor::Call::add_stake { .. })
                    | RuntimeCall::SubtensorModule(pallet_subtensor::Call::remove_stake { .. })
                    | RuntimeCall::SubtensorModule(pallet_subtensor::Call::unstake_all { .. })
                    | RuntimeCall::SubtensorModule(
                        pallet_subtensor::Call::unstake_all_alpha { .. }
                    )
                    | RuntimeCall::SubtensorModule(pallet_subtensor::Call::swap_stake { .. })
                    | RuntimeCall::SubtensorModule(pallet_subtensor::Call::swap_stake_limit { .. })
                    | RuntimeCall::SubtensorModule(pallet_subtensor::Call::move_stake { .. })
                    | RuntimeCall::SubtensorModule(pallet_subtensor::Call::add_stake_limit { .. })
                    | RuntimeCall::SubtensorModule(
                        pallet_subtensor::Call::remove_stake_limit { .. }
                    )
                    | RuntimeCall::SubtensorModule(
                        pallet_subtensor::Call::remove_stake_full_limit { .. }
                    )
            ),
            ProxyType::Registration => matches!(
                c,
                RuntimeCall::SubtensorModule(pallet_subtensor::Call::burned_register { .. })
                    | RuntimeCall::SubtensorModule(pallet_subtensor::Call::register { .. })
            ),
            ProxyType::RootWeights => matches!(
                c,
                RuntimeCall::SubtensorModule(pallet_subtensor::Call::set_tao_weights { .. })
            ),
            ProxyType::ChildKeys => matches!(
                c,
                RuntimeCall::SubtensorModule(pallet_subtensor::Call::set_children { .. })
                    | RuntimeCall::SubtensorModule(
                        pallet_subtensor::Call::set_childkey_take { .. }
                    )
            ),
            ProxyType::SudoUncheckedSetCode => match c {
                RuntimeCall::Sudo(pallet_sudo::Call::sudo_unchecked_weight { call, weight: _ }) => {
                    let inner_call: RuntimeCall = *call.clone();

                    matches!(
                        inner_call,
                        RuntimeCall::System(frame_system::Call::set_code { .. })
                    )
                }
                _ => false,
            },
            ProxyType::SwapHotkey => matches!(
                c,
                RuntimeCall::SubtensorModule(pallet_subtensor::Call::swap_hotkey { .. })
            ),
            ProxyType::SubnetLeaseBeneficiary => matches!(
                c,
                RuntimeCall::SubtensorModule(pallet_subtensor::Call::start_call { .. })
                    | RuntimeCall::AdminUtils(
                        pallet_admin_utils::Call::sudo_set_serving_rate_limit { .. }
                    )
                    | RuntimeCall::AdminUtils(
                        pallet_admin_utils::Call::sudo_set_min_difficulty { .. }
                    )
                    | RuntimeCall::AdminUtils(
                        pallet_admin_utils::Call::sudo_set_max_difficulty { .. }
                    )
                    | RuntimeCall::AdminUtils(
                        pallet_admin_utils::Call::sudo_set_weights_version_key { .. }
                    )
                    | RuntimeCall::AdminUtils(
                        pallet_admin_utils::Call::sudo_set_adjustment_alpha { .. }
                    )
                    | RuntimeCall::AdminUtils(
                        pallet_admin_utils::Call::sudo_set_max_weight_limit { .. }
                    )
                    | RuntimeCall::AdminUtils(
                        pallet_admin_utils::Call::sudo_set_immunity_period { .. }
                    )
                    | RuntimeCall::AdminUtils(
                        pallet_admin_utils::Call::sudo_set_min_allowed_weights { .. }
                    )
                    | RuntimeCall::AdminUtils(pallet_admin_utils::Call::sudo_set_kappa { .. })
                    | RuntimeCall::AdminUtils(pallet_admin_utils::Call::sudo_set_rho { .. })
                    | RuntimeCall::AdminUtils(
                        pallet_admin_utils::Call::sudo_set_activity_cutoff { .. }
                    )
                    | RuntimeCall::AdminUtils(
                        pallet_admin_utils::Call::sudo_set_network_registration_allowed { .. }
                    )
                    | RuntimeCall::AdminUtils(
                        pallet_admin_utils::Call::sudo_set_network_pow_registration_allowed { .. }
                    )
                    | RuntimeCall::AdminUtils(pallet_admin_utils::Call::sudo_set_max_burn { .. })
                    | RuntimeCall::AdminUtils(
                        pallet_admin_utils::Call::sudo_set_bonds_moving_average { .. }
                    )
                    | RuntimeCall::AdminUtils(
                        pallet_admin_utils::Call::sudo_set_bonds_penalty { .. }
                    )
                    | RuntimeCall::AdminUtils(
                        pallet_admin_utils::Call::sudo_set_commit_reveal_weights_enabled { .. }
                    )
                    | RuntimeCall::AdminUtils(
                        pallet_admin_utils::Call::sudo_set_liquid_alpha_enabled { .. }
                    )
                    | RuntimeCall::AdminUtils(
                        pallet_admin_utils::Call::sudo_set_alpha_values { .. }
                    )
                    | RuntimeCall::AdminUtils(
                        pallet_admin_utils::Call::sudo_set_commit_reveal_weights_interval { .. }
                    )
                    | RuntimeCall::AdminUtils(
                        pallet_admin_utils::Call::sudo_set_toggle_transfer { .. }
                    )
            ),
        }
    }
    fn is_superset(&self, o: &Self) -> bool {
        match (self, o) {
            (x, y) if x == y => true,
            (ProxyType::Any, _) => true,
            (_, ProxyType::Any) => false,
            (ProxyType::NonTransfer, _) => {
                // NonTransfer is NOT a superset of Transfer or SmallTransfer
                !matches!(o, ProxyType::Transfer | ProxyType::SmallTransfer)
            }
            (ProxyType::Governance, ProxyType::Triumvirate | ProxyType::Senate) => true,
            (ProxyType::Transfer, ProxyType::SmallTransfer) => true,
            _ => false,
        }
    }
}

impl pallet_proxy::Config for Runtime {
    type RuntimeEvent = RuntimeEvent;
    type RuntimeCall = RuntimeCall;
    type Currency = Balances;
    type ProxyType = ProxyType;
    type ProxyDepositBase = ProxyDepositBase;
    type ProxyDepositFactor = ProxyDepositFactor;
    type MaxProxies = MaxProxies;
    type WeightInfo = pallet_proxy::weights::SubstrateWeight<Runtime>;
    type MaxPending = MaxPending;
    type CallHasher = BlakeTwo256;
    type AnnouncementDepositBase = AnnouncementDepositBase;
    type AnnouncementDepositFactor = AnnouncementDepositFactor;
}

pub struct Proxier;
impl ProxyInterface<AccountId> for Proxier {
    fn add_lease_beneficiary_proxy(lease: &AccountId, beneficiary: &AccountId) -> DispatchResult {
        pallet_proxy::Pallet::<Runtime>::add_proxy_delegate(
            lease,
            beneficiary.clone(),
            ProxyType::SubnetLeaseBeneficiary,
            0,
        )
    }

    fn remove_lease_beneficiary_proxy(
        lease: &AccountId,
        beneficiary: &AccountId,
    ) -> DispatchResult {
        pallet_proxy::Pallet::<Runtime>::remove_proxy_delegate(
            lease,
            beneficiary.clone(),
            ProxyType::SubnetLeaseBeneficiary,
            0,
        )
    }
}

parameter_types! {
    pub MaximumSchedulerWeight: Weight = Perbill::from_percent(80) *
        BlockWeights::get().max_block;
    pub const MaxScheduledPerBlock: u32 = 50;
    pub const NoPreimagePostponement: Option<u32> = Some(10);
}

/// Used the compare the privilege of an origin inside the scheduler.
pub struct OriginPrivilegeCmp;

impl PrivilegeCmp<OriginCaller> for OriginPrivilegeCmp {
    fn cmp_privilege(left: &OriginCaller, right: &OriginCaller) -> Option<Ordering> {
        if left == right {
            return Some(Ordering::Equal);
        }

        match (left, right) {
            // Root is greater than anything.
            (OriginCaller::system(frame_system::RawOrigin::Root), _) => Some(Ordering::Greater),
            // Check which one has more yes votes.
            (
                OriginCaller::Triumvirate(pallet_collective::RawOrigin::Members(
                    l_yes_votes,
                    l_count,
                )),
                OriginCaller::Triumvirate(pallet_collective::RawOrigin::Members(
                    r_yes_votes,
                    r_count,
                )), // Equivalent to (l_yes_votes / l_count).cmp(&(r_yes_votes / r_count))
            ) => Some(
                l_yes_votes
                    .saturating_mul(*r_count)
                    .cmp(&r_yes_votes.saturating_mul(*l_count)),
            ),
            // For every other origin we don't care, as they are not used for `ScheduleOrigin`.
            _ => None,
        }
    }
}

impl pallet_scheduler::Config for Runtime {
    type RuntimeOrigin = RuntimeOrigin;
    type RuntimeEvent = RuntimeEvent;
    type PalletsOrigin = OriginCaller;
    type RuntimeCall = RuntimeCall;
    type MaximumWeight = MaximumSchedulerWeight;
    type ScheduleOrigin = EnsureRoot<AccountId>;
    type MaxScheduledPerBlock = MaxScheduledPerBlock;
    type WeightInfo = pallet_scheduler::weights::SubstrateWeight<Runtime>;
    type OriginPrivilegeCmp = OriginPrivilegeCmp;
    type Preimages = Preimage;
    type BlockNumberProvider = System;
}

parameter_types! {
    pub const PreimageMaxSize: u32 = 4096 * 1024;
    pub const PreimageBaseDeposit: Balance = deposit(2, 64);
    pub const PreimageByteDeposit: Balance = deposit(0, 1);
    pub const PreimageHoldReason: RuntimeHoldReason =
        RuntimeHoldReason::Preimage(pallet_preimage::HoldReason::Preimage);
}

impl pallet_preimage::Config for Runtime {
    type WeightInfo = pallet_preimage::weights::SubstrateWeight<Runtime>;
    type RuntimeEvent = RuntimeEvent;
    type Currency = Balances;
    type ManagerOrigin = EnsureRoot<AccountId>;
    type Consideration = HoldConsideration<
        AccountId,
        Balances,
        PreimageHoldReason,
        LinearStoragePrice<PreimageBaseDeposit, PreimageByteDeposit, Balance>,
    >;
}

pub struct AllowIdentityReg;

impl CanRegisterIdentity<AccountId> for AllowIdentityReg {
    #[cfg(not(feature = "runtime-benchmarks"))]
    fn can_register(address: &AccountId, identified: &AccountId) -> bool {
        if address != identified {
            SubtensorModule::coldkey_owns_hotkey(address, identified)
                && SubtensorModule::is_hotkey_registered_on_network(NetUid::ROOT, identified)
        } else {
            SubtensorModule::is_subnet_owner(address)
        }
    }

    #[cfg(feature = "runtime-benchmarks")]
    fn can_register(_: &AccountId, _: &AccountId) -> bool {
        true
    }
}

// Configure registry pallet.
parameter_types! {
    pub const MaxAdditionalFields: u32 = 1;
    pub const InitialDeposit: Balance = 100_000_000; // 0.1 TAO
    pub const FieldDeposit: Balance = 100_000_000; // 0.1 TAO
}

impl pallet_registry::Config for Runtime {
    type RuntimeEvent = RuntimeEvent;
    type RuntimeHoldReason = RuntimeHoldReason;
    type Currency = Balances;
    type CanRegister = AllowIdentityReg;
    type WeightInfo = pallet_registry::weights::SubstrateWeight<Runtime>;

    type MaxAdditionalFields = MaxAdditionalFields;
    type InitialDeposit = InitialDeposit;
    type FieldDeposit = FieldDeposit;
}

parameter_types! {
    pub const MaxCommitFieldsInner: u32 = 3;
    pub const CommitmentInitialDeposit: Balance = 0; // Free
    pub const CommitmentFieldDeposit: Balance = 0; // Free
}

#[subtensor_macros::freeze_struct("7c76bd954afbb54e")]
#[derive(Clone, Eq, PartialEq, Encode, Decode, TypeInfo)]
pub struct MaxCommitFields;
impl Get<u32> for MaxCommitFields {
    fn get() -> u32 {
        MaxCommitFieldsInner::get()
    }
}

#[subtensor_macros::freeze_struct("c39297f5eb97ee82")]
pub struct AllowCommitments;
impl CanCommit<AccountId> for AllowCommitments {
    #[cfg(not(feature = "runtime-benchmarks"))]
    fn can_commit(netuid: NetUid, address: &AccountId) -> bool {
        SubtensorModule::is_hotkey_registered_on_network(netuid, address)
    }

    #[cfg(feature = "runtime-benchmarks")]
    fn can_commit(_: NetUid, _: &AccountId) -> bool {
        true
    }
}

pub struct ResetBondsOnCommit;
impl OnMetadataCommitment<AccountId> for ResetBondsOnCommit {
    #[cfg(not(feature = "runtime-benchmarks"))]
    fn on_metadata_commitment(netuid: NetUid, address: &AccountId) {
        let _ = SubtensorModule::do_reset_bonds(netuid, address);
    }

    #[cfg(feature = "runtime-benchmarks")]
    fn on_metadata_commitment(_: NetUid, _: &AccountId) {}
}

impl pallet_commitments::Config for Runtime {
    type RuntimeEvent = RuntimeEvent;
    type Currency = Balances;
    type WeightInfo = pallet_commitments::weights::SubstrateWeight<Runtime>;

    type CanCommit = AllowCommitments;
    type OnMetadataCommitment = ResetBondsOnCommit;

    type MaxFields = MaxCommitFields;
    type InitialDeposit = CommitmentInitialDeposit;
    type FieldDeposit = CommitmentFieldDeposit;
    type TempoInterface = TempoInterface;
}

pub struct TempoInterface;
impl pallet_commitments::GetTempoInterface for TempoInterface {
    fn get_epoch_index(netuid: NetUid, cur_block: u64) -> u64 {
        SubtensorModule::get_epoch_index(netuid, cur_block)
    }
}

impl pallet_commitments::GetTempoInterface for Runtime {
    fn get_epoch_index(netuid: NetUid, cur_block: u64) -> u64 {
        SubtensorModule::get_epoch_index(netuid, cur_block)
    }
}

pub const INITIAL_SUBNET_TEMPO: u16 = prod_or_fast!(360, 10);

pub const INITIAL_CHILDKEY_TAKE_RATELIMIT: u64 = prod_or_fast!(216000, 5); // 30 days at 12 seconds per block

// Configure the pallet subtensor.
parameter_types! {
    pub const SubtensorInitialRho: u16 = 10;
    pub const SubtensorInitialAlphaSigmoidSteepness: i16 = 1000;
    pub const SubtensorInitialKappa: u16 = 32_767; // 0.5 = 65535/2
    pub const SubtensorInitialMaxAllowedUids: u16 = 4096;
    pub const SubtensorInitialIssuance: u64 = 0;
    pub const SubtensorInitialMinAllowedWeights: u16 = 1024;
    pub const SubtensorInitialEmissionValue: u16 = 0;
    pub const SubtensorInitialMaxWeightsLimit: u16 = 1000; // 1000/2^16 = 0.015
    pub const SubtensorInitialValidatorPruneLen: u64 = 1;
    pub const SubtensorInitialScalingLawPower: u16 = 50; // 0.5
    pub const SubtensorInitialMaxAllowedValidators: u16 = 128;
    pub const SubtensorInitialTempo: u16 = INITIAL_SUBNET_TEMPO;
    pub const SubtensorInitialDifficulty: u64 = 10_000_000;
    pub const SubtensorInitialAdjustmentInterval: u16 = 100;
    pub const SubtensorInitialAdjustmentAlpha: u64 = 0; // no weight to previous value.
    pub const SubtensorInitialTargetRegistrationsPerInterval: u16 = 2;
    pub const SubtensorInitialImmunityPeriod: u16 = 4096;
    pub const SubtensorInitialActivityCutoff: u16 = 5000;
    pub const SubtensorInitialMaxRegistrationsPerBlock: u16 = 1;
    pub const SubtensorInitialPruningScore : u16 = u16::MAX;
    pub const SubtensorInitialBondsMovingAverage: u64 = 900_000;
    pub const SubtensorInitialBondsPenalty: u16 = u16::MAX;
    pub const SubtensorInitialBondsResetOn: bool = false;
    pub const SubtensorInitialDefaultTake: u16 = 11_796; // 18% honest number.
    pub const SubtensorInitialMinDelegateTake: u16 = 0; // Allow 0% delegate take
    pub const SubtensorInitialDefaultChildKeyTake: u16 = 0; // Allow 0% childkey take
    pub const SubtensorInitialMinChildKeyTake: u16 = 0; // 0 %
    pub const SubtensorInitialMaxChildKeyTake: u16 = 11_796; // 18 %
    pub const SubtensorInitialWeightsVersionKey: u64 = 0;
    pub const SubtensorInitialMinDifficulty: u64 = 10_000_000;
    pub const SubtensorInitialMaxDifficulty: u64 = u64::MAX / 4;
    pub const SubtensorInitialServingRateLimit: u64 = 50;
    pub const SubtensorInitialBurn: u64 = 100_000_000; // 0.1 tao
    pub const SubtensorInitialMinBurn: u64 = 500_000; // 500k RAO
    pub const SubtensorInitialMaxBurn: u64 = 100_000_000_000; // 100 tao
    pub const SubtensorInitialTxRateLimit: u64 = 1000;
    pub const SubtensorInitialTxDelegateTakeRateLimit: u64 = 216000; // 30 days at 12 seconds per block
    pub const SubtensorInitialTxChildKeyTakeRateLimit: u64 = INITIAL_CHILDKEY_TAKE_RATELIMIT;
    pub const SubtensorInitialRAORecycledForRegistration: u64 = 0; // 0 rao
    pub const SubtensorInitialSenateRequiredStakePercentage: u64 = 1; // 1 percent of total stake
    pub const SubtensorInitialNetworkImmunity: u64 = 7 * 7200;
    pub const SubtensorInitialMinAllowedUids: u16 = 128;
    pub const SubtensorInitialMinLockCost: u64 = 1_000_000_000_000; // 1000 TAO
    pub const SubtensorInitialSubnetOwnerCut: u16 = 11_796; // 18 percent
    // pub const SubtensorInitialSubnetLimit: u16 = 12; // (DEPRECATED)
    pub const SubtensorInitialNetworkLockReductionInterval: u64 = 14 * 7200;
    pub const SubtensorInitialNetworkRateLimit: u64 = 7200;
    pub const SubtensorInitialKeySwapCost: u64 = 100_000_000; // 0.1 TAO
    pub const InitialAlphaHigh: u16 = 58982; // Represents 0.9 as per the production default
    pub const InitialAlphaLow: u16 = 45875; // Represents 0.7 as per the production default
    pub const InitialLiquidAlphaOn: bool = false; // Default value for LiquidAlphaOn
    pub const InitialYuma3On: bool = false; // Default value for Yuma3On
    // pub const SubtensorInitialNetworkMaxStake: u64 = u64::MAX; // (DEPRECATED)
    pub const InitialColdkeySwapScheduleDuration: BlockNumber = 5 * 24 * 60 * 60 / 12; // 5 days
    pub const InitialColdkeySwapRescheduleDuration: BlockNumber = 24 * 60 * 60 / 12; // 1 day
    pub const InitialDissolveNetworkScheduleDuration: BlockNumber = 5 * 24 * 60 * 60 / 12; // 5 days
    pub const SubtensorInitialTaoWeight: u64 = 971_718_665_099_567_868; // 0.05267697438728329% tao weight.
    pub const InitialEmaPriceHalvingPeriod: u64 = 201_600_u64; // 4 weeks
    pub const DurationOfStartCall: u64 = prod_or_fast!(7 * 24 * 60 * 60 / 12, 10); // 7 days or 10 blocks
    pub const SubtensorInitialKeySwapOnSubnetCost: u64 = 1_000_000; // 0.001 TAO
    pub const HotkeySwapOnSubnetInterval : BlockNumber = 5 * 24 * 60 * 60 / 12; // 5 days
    pub const LeaseDividendsDistributionInterval: BlockNumber = 100; // 100 blocks
}

impl pallet_subtensor::Config for Runtime {
    type RuntimeEvent = RuntimeEvent;
    type RuntimeCall = RuntimeCall;
    type SudoRuntimeCall = RuntimeCall;
    type Currency = Balances;
    type CouncilOrigin = EnsureMajoritySenate;
    type SenateMembers = ManageSenateMembers;
    type TriumvirateInterface = TriumvirateVotes;
    type Scheduler = Scheduler;
    type InitialRho = SubtensorInitialRho;
    type InitialAlphaSigmoidSteepness = SubtensorInitialAlphaSigmoidSteepness;
    type InitialKappa = SubtensorInitialKappa;
    type InitialMaxAllowedUids = SubtensorInitialMaxAllowedUids;
    type InitialBondsMovingAverage = SubtensorInitialBondsMovingAverage;
    type InitialBondsPenalty = SubtensorInitialBondsPenalty;
    type InitialBondsResetOn = SubtensorInitialBondsResetOn;
    type InitialIssuance = SubtensorInitialIssuance;
    type InitialMinAllowedWeights = SubtensorInitialMinAllowedWeights;
    type InitialEmissionValue = SubtensorInitialEmissionValue;
    type InitialMaxWeightsLimit = SubtensorInitialMaxWeightsLimit;
    type InitialValidatorPruneLen = SubtensorInitialValidatorPruneLen;
    type InitialScalingLawPower = SubtensorInitialScalingLawPower;
    type InitialTempo = SubtensorInitialTempo;
    type InitialDifficulty = SubtensorInitialDifficulty;
    type InitialAdjustmentInterval = SubtensorInitialAdjustmentInterval;
    type InitialAdjustmentAlpha = SubtensorInitialAdjustmentAlpha;
    type InitialTargetRegistrationsPerInterval = SubtensorInitialTargetRegistrationsPerInterval;
    type InitialImmunityPeriod = SubtensorInitialImmunityPeriod;
    type InitialActivityCutoff = SubtensorInitialActivityCutoff;
    type InitialMaxRegistrationsPerBlock = SubtensorInitialMaxRegistrationsPerBlock;
    type InitialPruningScore = SubtensorInitialPruningScore;
    type InitialMaxAllowedValidators = SubtensorInitialMaxAllowedValidators;
    type InitialDefaultDelegateTake = SubtensorInitialDefaultTake;
    type InitialDefaultChildKeyTake = SubtensorInitialDefaultChildKeyTake;
    type InitialMinDelegateTake = SubtensorInitialMinDelegateTake;
    type InitialMinChildKeyTake = SubtensorInitialMinChildKeyTake;
    type InitialWeightsVersionKey = SubtensorInitialWeightsVersionKey;
    type InitialMaxDifficulty = SubtensorInitialMaxDifficulty;
    type InitialMinDifficulty = SubtensorInitialMinDifficulty;
    type InitialServingRateLimit = SubtensorInitialServingRateLimit;
    type InitialBurn = SubtensorInitialBurn;
    type InitialMaxBurn = SubtensorInitialMaxBurn;
    type InitialMinBurn = SubtensorInitialMinBurn;
    type InitialTxRateLimit = SubtensorInitialTxRateLimit;
    type InitialTxDelegateTakeRateLimit = SubtensorInitialTxDelegateTakeRateLimit;
    type InitialTxChildKeyTakeRateLimit = SubtensorInitialTxChildKeyTakeRateLimit;
    type InitialMaxChildKeyTake = SubtensorInitialMaxChildKeyTake;
    type InitialRAORecycledForRegistration = SubtensorInitialRAORecycledForRegistration;
    type InitialSenateRequiredStakePercentage = SubtensorInitialSenateRequiredStakePercentage;
    type InitialNetworkImmunityPeriod = SubtensorInitialNetworkImmunity;
    type InitialNetworkMinAllowedUids = SubtensorInitialMinAllowedUids;
    type InitialNetworkMinLockCost = SubtensorInitialMinLockCost;
    type InitialNetworkLockReductionInterval = SubtensorInitialNetworkLockReductionInterval;
    type InitialSubnetOwnerCut = SubtensorInitialSubnetOwnerCut;
    type InitialNetworkRateLimit = SubtensorInitialNetworkRateLimit;
    type KeySwapCost = SubtensorInitialKeySwapCost;
    type AlphaHigh = InitialAlphaHigh;
    type AlphaLow = InitialAlphaLow;
    type LiquidAlphaOn = InitialLiquidAlphaOn;
    type Yuma3On = InitialYuma3On;
    type InitialTaoWeight = SubtensorInitialTaoWeight;
    type Preimages = Preimage;
    type InitialColdkeySwapScheduleDuration = InitialColdkeySwapScheduleDuration;
    type InitialColdkeySwapRescheduleDuration = InitialColdkeySwapRescheduleDuration;
    type InitialDissolveNetworkScheduleDuration = InitialDissolveNetworkScheduleDuration;
    type InitialEmaPriceHalvingPeriod = InitialEmaPriceHalvingPeriod;
    type DurationOfStartCall = DurationOfStartCall;
    type SwapInterface = Swap;
    type KeySwapOnSubnetCost = SubtensorInitialKeySwapOnSubnetCost;
    type HotkeySwapOnSubnetInterval = HotkeySwapOnSubnetInterval;
    type ProxyInterface = Proxier;
    type LeaseDividendsDistributionInterval = LeaseDividendsDistributionInterval;
}

parameter_types! {
    pub const SwapProtocolId: PalletId = PalletId(*b"ten/swap");
    pub const SwapMaxFeeRate: u16 = 10000; // 15.26%
    pub const SwapMaxPositions: u32 = 100;
    pub const SwapMinimumLiquidity: u64 = 1_000;
    pub const SwapMinimumReserve: NonZeroU64 = NonZeroU64::new(1_000_000)
        .expect("1_000_000 fits NonZeroU64");
}

impl pallet_subtensor_swap::Config for Runtime {
    type RuntimeEvent = RuntimeEvent;
    type SubnetInfo = SubtensorModule;
    type BalanceOps = SubtensorModule;
    type ProtocolId = SwapProtocolId;
    type MaxFeeRate = SwapMaxFeeRate;
    type MaxPositions = SwapMaxPositions;
    type MinimumLiquidity = SwapMinimumLiquidity;
    type MinimumReserve = SwapMinimumReserve;
    // TODO: set measured weights when the pallet been benchmarked and the type is generated
    type WeightInfo = pallet_subtensor_swap::weights::DefaultWeight<Runtime>;
}

impl pallet_admin_utils::Config for Runtime {
    type RuntimeEvent = RuntimeEvent;
    type Balance = Balance;
}

/// Define the ChainId
/// EVM Chain ID will be set by sudo transaction for each chain
///     Mainnet Finney: 0x03C4 - Unicode for lowercase tau
///     TestNet Finney: 0x03B1 - Unicode for lowercase alpha
impl pallet_evm_chain_id::Config for Runtime {}

pub struct ConfigurableChainId;

impl Get<u64> for ConfigurableChainId {
    fn get() -> u64 {
        pallet_evm_chain_id::ChainId::<Runtime>::get()
    }
}

pub struct FindAuthorTruncated<F>(PhantomData<F>);
impl<F: FindAuthor<u32>> FindAuthor<H160> for FindAuthorTruncated<F> {
    fn find_author<'a, I>(digests: I) -> Option<H160>
    where
        I: 'a + IntoIterator<Item = (ConsensusEngineId, &'a [u8])>,
    {
        if let Some(author_index) = F::find_author(digests) {
            pallet_babe::Authorities::<Runtime>::get()
                .get(author_index as usize)
                .and_then(|authority_id| {
                    let raw_vec = authority_id.0.to_raw_vec();
                    raw_vec.get(4..24).map(H160::from_slice)
                })
        } else {
            None
        }
    }
}

const BLOCK_GAS_LIMIT: u64 = 75_000_000;

/// `WeightPerGas` is an approximate ratio of the amount of Weight per Gas.
///
fn weight_per_gas() -> Weight {
    (NORMAL_DISPATCH_RATIO * MAXIMUM_BLOCK_WEIGHT)
        .checked_div(BLOCK_GAS_LIMIT)
        .unwrap_or_default()
}

parameter_types! {
    pub BlockGasLimit: U256 = U256::from(BLOCK_GAS_LIMIT);
    pub const GasLimitPovSizeRatio: u64 = 0;
    pub PrecompilesValue: Precompiles<Runtime> = Precompiles::<_>::new();
    pub WeightPerGas: Weight = weight_per_gas();
}

/// The difference between EVM decimals and Substrate decimals.
/// Substrate balances has 9 decimals, while EVM has 18, so the
/// difference factor is 9 decimals, or 10^9
const EVM_TO_SUBSTRATE_DECIMALS: u64 = 1_000_000_000_u64;

pub struct SubtensorEvmBalanceConverter;

impl BalanceConverter for SubtensorEvmBalanceConverter {
    /// Convert from Substrate balance (u64) to EVM balance (U256)
    fn into_evm_balance(value: SubstrateBalance) -> Option<EvmBalance> {
        let value = value.into_u256();
        if let Some(evm_value) = value.checked_mul(U256::from(EVM_TO_SUBSTRATE_DECIMALS)) {
            // Ensure the result fits within the maximum U256 value
            if evm_value <= U256::MAX {
                Some(EvmBalance::new(evm_value))
            } else {
                // Log value too large
                log::debug!(
                    "SubtensorEvmBalanceConverter::into_evm_balance( {value:?} ) larger than U256::MAX"
                );
                None
            }
        } else {
            // Log overflow
            log::debug!("SubtensorEvmBalanceConverter::into_evm_balance( {value:?} ) overflow");
            None
        }
    }

    /// Convert from EVM balance (U256) to Substrate balance (u64)
    fn into_substrate_balance(value: EvmBalance) -> Option<SubstrateBalance> {
        let value = value.into_u256();
        if let Some(substrate_value) = value.checked_div(U256::from(EVM_TO_SUBSTRATE_DECIMALS)) {
            // Ensure the result fits within the TAO balance type (u64)
            if substrate_value <= U256::from(u64::MAX) {
                Some(SubstrateBalance::new(substrate_value))
            } else {
                // Log value too large
                log::debug!(
                    "SubtensorEvmBalanceConverter::into_substrate_balance( {value:?} ) larger than u64::MAX"
                );
                None
            }
        } else {
            // Log overflow
            log::debug!(
                "SubtensorEvmBalanceConverter::into_substrate_balance( {value:?} ) overflow"
            );
            None
        }
    }
}

impl pallet_evm::Config for Runtime {
    type FeeCalculator = BaseFee;
    type GasWeightMapping = pallet_evm::FixedGasWeightMapping<Self>;
    type WeightPerGas = WeightPerGas;
    type BlockHashMapping = pallet_ethereum::EthereumBlockHashMapping<Self>;
    type CallOrigin = pallet_evm::EnsureAddressTruncated;
    type WithdrawOrigin = pallet_evm::EnsureAddressTruncated;
    type AddressMapping = pallet_evm::HashedAddressMapping<BlakeTwo256>;
    type Currency = Balances;
    type RuntimeEvent = RuntimeEvent;
    type PrecompilesType = Precompiles<Self>;
    type PrecompilesValue = PrecompilesValue;
    type ChainId = ConfigurableChainId;
    type BlockGasLimit = BlockGasLimit;
    type Runner = pallet_evm::runner::stack::Runner<Self>;
    type OnChargeTransaction = ();
    type OnCreate = ();
    type FindAuthor = FindAuthorTruncated<Babe>;
    // type FindAuthor = FindAuthorTruncated<Aura>;
    type GasLimitPovSizeRatio = GasLimitPovSizeRatio;
    type Timestamp = Timestamp;
    type WeightInfo = pallet_evm::weights::SubstrateWeight<Self>;
    type BalanceConverter = SubtensorEvmBalanceConverter;
    type AccountProvider = pallet_evm::FrameSystemAccountProvider<Self>;
    type GasLimitStorageGrowthRatio = ();
    type CreateOriginFilter = ();
    type CreateInnerOriginFilter = ();
}

parameter_types! {
    pub const PostBlockAndTxnHashes: PostLogContent = PostLogContent::BlockAndTxnHashes;
}

// Required for the IntermediateStateRoot
impl sp_core::Get<sp_version::RuntimeVersion> for Runtime {
    fn get() -> sp_version::RuntimeVersion {
        VERSION
    }
}

impl pallet_ethereum::Config for Runtime {
    type RuntimeEvent = RuntimeEvent;
    type StateRoot = pallet_ethereum::IntermediateStateRoot<Self>;
    type PostLogContent = PostBlockAndTxnHashes;
    type ExtraDataLength = ConstU32<30>;
}

parameter_types! {
    pub BoundDivision: U256 = U256::from(1024);
}

parameter_types! {
    pub DefaultBaseFeePerGas: U256 = U256::from(20_000_000_000_u128);
    pub DefaultElasticity: Permill = Permill::from_parts(125_000);
}
pub struct BaseFeeThreshold;
impl pallet_base_fee::BaseFeeThreshold for BaseFeeThreshold {
    fn lower() -> Permill {
        Permill::zero()
    }
    fn ideal() -> Permill {
        Permill::from_parts(500_000)
    }
    fn upper() -> Permill {
        Permill::from_parts(1_000_000)
    }
}
impl pallet_base_fee::Config for Runtime {
    type RuntimeEvent = RuntimeEvent;
    type Threshold = BaseFeeThreshold;
    type DefaultBaseFeePerGas = DefaultBaseFeePerGas;
    type DefaultElasticity = DefaultElasticity;
}

#[derive(Clone)]
pub struct TransactionConverter<B>(PhantomData<B>);

impl<B> Default for TransactionConverter<B> {
    fn default() -> Self {
        Self(PhantomData)
    }
}

impl<B: BlockT> fp_rpc::ConvertTransaction<<B as BlockT>::Extrinsic> for TransactionConverter<B> {
    fn convert_transaction(
        &self,
        transaction: pallet_ethereum::Transaction,
    ) -> <B as BlockT>::Extrinsic {
        let extrinsic = UncheckedExtrinsic::new_bare(
            pallet_ethereum::Call::<Runtime>::transact { transaction }.into(),
        );
        let encoded = extrinsic.encode();
        <B as BlockT>::Extrinsic::decode(&mut &encoded[..])
            .expect("Encoded extrinsic is always valid")
    }
}

impl fp_self_contained::SelfContainedCall for RuntimeCall {
    type SignedInfo = H160;

    fn is_self_contained(&self) -> bool {
        match self {
            RuntimeCall::Ethereum(call) => call.is_self_contained(),
            _ => false,
        }
    }

    fn check_self_contained(&self) -> Option<Result<Self::SignedInfo, TransactionValidityError>> {
        match self {
            RuntimeCall::Ethereum(call) => call.check_self_contained(),
            _ => None,
        }
    }

    fn validate_self_contained(
        &self,
        info: &Self::SignedInfo,
        dispatch_info: &DispatchInfoOf<RuntimeCall>,
        len: usize,
    ) -> Option<TransactionValidity> {
        match self {
            RuntimeCall::Ethereum(call) => call.validate_self_contained(info, dispatch_info, len),
            _ => None,
        }
    }

    fn pre_dispatch_self_contained(
        &self,
        info: &Self::SignedInfo,
        dispatch_info: &DispatchInfoOf<RuntimeCall>,
        len: usize,
    ) -> Option<Result<(), TransactionValidityError>> {
        match self {
            RuntimeCall::Ethereum(call) => {
                call.pre_dispatch_self_contained(info, dispatch_info, len)
            }
            _ => None,
        }
    }

    fn apply_self_contained(
        self,
        info: Self::SignedInfo,
    ) -> Option<sp_runtime::DispatchResultWithInfo<PostDispatchInfoOf<Self>>> {
        match self {
            call @ RuntimeCall::Ethereum(pallet_ethereum::Call::transact { .. }) => {
                Some(call.dispatch(RuntimeOrigin::from(
                    pallet_ethereum::RawOrigin::EthereumTransaction(info),
                )))
            }
            _ => None,
        }
    }
}

// Crowdloan
parameter_types! {
    pub const CrowdloanPalletId: PalletId = PalletId(*b"bt/cloan");
    pub const MinimumDeposit: Balance = 10_000_000_000; // 10 TAO
    pub const AbsoluteMinimumContribution: Balance = 100_000_000; // 0.1 TAO
    pub const MinimumBlockDuration: BlockNumber = prod_or_fast!(50400, 50); // 7 days minimum (7 * 24 * 60 * 60 / 12)
    pub const MaximumBlockDuration: BlockNumber = prod_or_fast!(432000, 20000); // 60 days maximum (60 * 24 * 60 * 60 / 12)
    pub const RefundContributorsLimit: u32 = 50;
    pub const MaxContributors: u32 = 500;
}

impl pallet_crowdloan::Config for Runtime {
    type PalletId = CrowdloanPalletId;
    type RuntimeEvent = RuntimeEvent;
    type RuntimeCall = RuntimeCall;
    type Currency = Balances;
    type WeightInfo = pallet_crowdloan::weights::SubstrateWeight<Runtime>;
    type Preimages = Preimage;
    type MinimumDeposit = MinimumDeposit;
    type AbsoluteMinimumContribution = AbsoluteMinimumContribution;
    type MinimumBlockDuration = MinimumBlockDuration;
    type MaximumBlockDuration = MaximumBlockDuration;
    type RefundContributorsLimit = RefundContributorsLimit;
    type MaxContributors = MaxContributors;
}

// Create the runtime by composing the FRAME pallets that were previously configured.
construct_runtime!(
    pub struct Runtime
    {
        System: frame_system = 0,
        RandomnessCollectiveFlip: pallet_insecure_randomness_collective_flip = 1,
        Timestamp: pallet_timestamp = 2,
        Aura: pallet_aura = 3,
        Grandpa: pallet_grandpa = 4,
        Balances: pallet_balances = 5,
        TransactionPayment: pallet_transaction_payment = 6,
        SubtensorModule: pallet_subtensor = 7,
        Triumvirate: pallet_collective::<Instance1>::{Pallet, Call, Storage, Origin<T>, Event<T>, Config<T>} = 8,
        TriumvirateMembers: pallet_membership::<Instance1>::{Pallet, Call, Storage, Event<T>, Config<T>} = 9,
        SenateMembers: pallet_membership::<Instance2>::{Pallet, Call, Storage, Event<T>, Config<T>} = 10,
        Utility: pallet_utility = 11,
        Sudo: pallet_sudo = 12,
        Multisig: pallet_multisig = 13,
        Preimage: pallet_preimage = 14,
        Scheduler: pallet_scheduler = 15,
        Proxy: pallet_proxy = 16,
        Registry: pallet_registry = 17,
        Commitments: pallet_commitments = 18,
        AdminUtils: pallet_admin_utils = 19,
        SafeMode: pallet_safe_mode = 20,

        // Frontier
        Ethereum: pallet_ethereum = 21,
        EVM: pallet_evm = 22,
        EVMChainId: pallet_evm_chain_id = 23,
        // pallet_dynamic_fee was 24
        BaseFee: pallet_base_fee = 25,

        Drand: pallet_drand = 26,
        Crowdloan: pallet_crowdloan = 27,
        Swap: pallet_subtensor_swap = 28,

        // PoS Consensus.
        // Authorship must be before session in order to note author in the correct session and era
        // for staking.
        Authorship: pallet_authorship = 30,
        Staking: pallet_staking = 31,
        Offences: pallet_offences = 32,
        Historical: session_historical = 33,
        Session: pallet_session = 34,
        Babe: pallet_babe = 36,
        ElectionProviderMultiPhase: pallet_election_provider_multi_phase = 37,
        VoterList: pallet_bags_list::<Instance1> = 38,
        FastUnstake: pallet_fast_unstake = 39,
    }
);

// The address format for describing accounts.
pub type Address = sp_runtime::MultiAddress<AccountId, ()>;
// Block header type as expected by this runtime.
pub type Header = generic::Header<BlockNumber, BlakeTwo256>;
// Block type as expected by this runtime.
pub type Block = generic::Block<Header, UncheckedExtrinsic>;
// The extensions to the basic transaction logic.
pub type TransactionExtensions = (
    frame_system::CheckNonZeroSender<Runtime>,
    frame_system::CheckSpecVersion<Runtime>,
    frame_system::CheckTxVersion<Runtime>,
    frame_system::CheckGenesis<Runtime>,
    frame_system::CheckEra<Runtime>,
    check_nonce::CheckNonce<Runtime>,
    frame_system::CheckWeight<Runtime>,
    pallet_transaction_payment::ChargeTransactionPayment<Runtime>,
    pallet_subtensor::SubtensorTransactionExtension<Runtime>,
    frame_metadata_hash_extension::CheckMetadataHash<Runtime>,
);

type Migrations = (
    // Leave this migration in the runtime, so every runtime upgrade tiny rounding errors (fractions of fractions
    // of a cent) are cleaned up. These tiny rounding errors occur due to floating point coversion.
    pallet_subtensor::migrations::migrate_init_total_issuance::initialise_total_issuance::Migration<
        Runtime,
    >,
    crate::migrations::pos::Migration, // pallet_subtensor::migrations::migrate_aura_to_babe::aura_to_babe::Migration<Runtime>,
);

// Unchecked extrinsic type as expected by this runtime.
pub type UncheckedExtrinsic =
    fp_self_contained::UncheckedExtrinsic<Address, RuntimeCall, Signature, TransactionExtensions>;

/// Extrinsic type that has already been checked.
pub type CheckedExtrinsic =
    fp_self_contained::CheckedExtrinsic<AccountId, RuntimeCall, TransactionExtensions, H160>;

// The payload being signed in transactions.
pub type SignedPayload = generic::SignedPayload<RuntimeCall, TransactionExtensions>;
// Executive: handles dispatch to the various modules.
pub type Executive = frame_executive::Executive<
    Runtime,
    Block,
    frame_system::ChainContext<Runtime>,
    Runtime,
    AllPalletsWithSystem,
    Migrations,
>;

#[cfg(feature = "runtime-benchmarks")]
#[macro_use]
extern crate frame_benchmarking;

#[cfg(feature = "runtime-benchmarks")]
mod benches {
    define_benchmarks!(
        [frame_benchmarking, BaselineBench::<Runtime>]
        [frame_system, SystemBench::<Runtime>]
        [pallet_balances, Balances]
        [pallet_timestamp, Timestamp]
        [pallet_sudo, Sudo]
        [pallet_registry, Registry]
        [pallet_commitments, Commitments]
        [pallet_admin_utils, AdminUtils]
        [pallet_subtensor, SubtensorModule]
        [pallet_drand, Drand]
        [pallet_crowdloan, Crowdloan]
        [pallet_subtensor_swap, Swap]
    );
}

fn generate_genesis_json() -> Vec<u8> {
    let json_str = r#"{
      "balances": {
        "balances": [
          [
            "5GrwvaEF5zXb26Fz9rcQpDWS57CtERHpNehXCPcNoHGKutQY",
            1000000000000000
          ],
          [
            "5FHneW46xGXgs5mUiveU4sbTyGBzmstUspZC92UhjJM694ty",
            1000000000000000
          ]
        ]
      },
      "grandpa": {
        "authorities": [
          [
            "5FA9nQDVg267DEd8m1ZypXLBnvN7SFxYwV7ndqSYGiN9TTpu",
            1
          ]
        ]
      },
      "sudo": {
        "key": "5GrwvaEF5zXb26Fz9rcQpDWS57CtERHpNehXCPcNoHGKutQY"
      },
      "subtensorModule": {
        "balancesIssuance": 0,
        "stakes": []
      }
    }"#;

    json_str.as_bytes().to_vec()
}

impl_runtime_apis! {
    impl sp_api::Core<Block> for Runtime {
        fn version() -> RuntimeVersion {
            VERSION
        }

        fn execute_block(block: Block) {
            Executive::execute_block(block);
        }

        fn initialize_block(header: &<Block as BlockT>::Header) -> sp_runtime::ExtrinsicInclusionMode {
            Executive::initialize_block(header)
        }
    }

    impl sp_api::Metadata<Block> for Runtime {
        fn metadata() -> OpaqueMetadata {
            OpaqueMetadata::new(Runtime::metadata().into())
        }

        fn metadata_at_version(version: u32) -> Option<OpaqueMetadata> {
            Runtime::metadata_at_version(version)
        }

        fn metadata_versions() -> sp_std::vec::Vec<u32> {
            Runtime::metadata_versions()
        }
    }

    impl sp_block_builder::BlockBuilder<Block> for Runtime {
        fn apply_extrinsic(extrinsic: <Block as BlockT>::Extrinsic) -> ApplyExtrinsicResult {
            Executive::apply_extrinsic(extrinsic)
        }

        fn finalize_block() -> <Block as BlockT>::Header {
            Executive::finalize_block()
        }

        fn inherent_extrinsics(data: sp_inherents::InherentData) -> Vec<<Block as BlockT>::Extrinsic> {
            data.create_extrinsics()
        }

        fn check_inherents(
            block: Block,
            data: sp_inherents::InherentData,
        ) -> sp_inherents::CheckInherentsResult {
            data.check_extrinsics(&block)
        }
    }

    impl sp_genesis_builder::GenesisBuilder<Block> for Runtime {
        fn build_state(config: Vec<u8>) -> sp_genesis_builder::Result {
            build_state::<RuntimeGenesisConfig>(config)
        }

        fn get_preset(id: &Option<sp_genesis_builder::PresetId>) -> Option<Vec<u8>> {
            get_preset::<RuntimeGenesisConfig>(id, |preset_id| {
                let benchmark_id: sp_genesis_builder::PresetId = "benchmark".into();
                if *preset_id == benchmark_id {
                    // None
                    Some(generate_genesis_json())
                } else {
                    None
                }
            })
        }

        fn preset_names() -> Vec<sp_genesis_builder::PresetId> {
            vec!["benchmark".into()]
        }
    }

    impl sp_transaction_pool::runtime_api::TaggedTransactionQueue<Block> for Runtime {
        fn validate_transaction(
            source: TransactionSource,
            tx: <Block as BlockT>::Extrinsic,
            block_hash: <Block as BlockT>::Hash,
        ) -> TransactionValidity {
            use codec::DecodeLimit;
            use frame_support::pallet_prelude::{InvalidTransaction, TransactionValidityError};
            use frame_support::traits::ExtrinsicCall;
            let encoded = tx.call().encode();
            if RuntimeCall::decode_all_with_depth_limit(8, &mut encoded.as_slice()).is_err() {
                log::warn!("failed to decode with depth limit of 8");
                return Err(TransactionValidityError::Invalid(InvalidTransaction::Call));
            }
            Executive::validate_transaction(source, tx, block_hash)
        }
    }

    impl sp_offchain::OffchainWorkerApi<Block> for Runtime {
        fn offchain_worker(header: &<Block as BlockT>::Header) {
            Executive::offchain_worker(header)
        }
    }

    impl sp_consensus_aura::AuraApi<Block, AuraId> for Runtime {
        fn slot_duration() -> sp_consensus_aura::SlotDuration {
            sp_consensus_aura::SlotDuration::from_millis(Aura::slot_duration())
        }

        fn authorities() -> Vec<AuraId> {
            pallet_aura::Authorities::<Runtime>::get().into_inner()
        }
    }

    impl sp_session::SessionKeys<Block> for Runtime {
        fn generate_session_keys(seed: Option<Vec<u8>>) -> Vec<u8> {
            opaque::SessionKeys::generate(seed)
        }

        fn decode_session_keys(
            encoded: Vec<u8>,
        ) -> Option<Vec<(Vec<u8>, KeyTypeId)>> {
            opaque::SessionKeys::decode_into_raw_public_keys(&encoded)
        }
    }

    impl fg_primitives::GrandpaApi<Block> for Runtime {
        fn grandpa_authorities() -> Vec<(GrandpaId, u64)> {
            Grandpa::grandpa_authorities()
        }

        fn current_set_id() -> fg_primitives::SetId {
            Grandpa::current_set_id()
        }

        fn submit_report_equivocation_unsigned_extrinsic(
            _equivocation_proof: fg_primitives::EquivocationProof<
                <Block as BlockT>::Hash,
                NumberFor<Block>,
            >,
            _key_owner_proof: fg_primitives::OpaqueKeyOwnershipProof,
        ) -> Option<()> {
            None
        }

        fn generate_key_ownership_proof(
            _set_id: fg_primitives::SetId,
            authority_id: fg_primitives::AuthorityId,
        ) -> Option<fg_primitives::OpaqueKeyOwnershipProof> {
            use codec::Encode;

            Historical::prove((fg_primitives::KEY_TYPE, authority_id))
                .map(|p| p.encode())
                .map(fg_primitives::OpaqueKeyOwnershipProof::new)
        }
    }

    impl frame_system_rpc_runtime_api::AccountNonceApi<Block, AccountId, Index> for Runtime {
        fn account_nonce(account: AccountId) -> Index {
            System::account_nonce(account)
        }
    }

    impl pallet_transaction_payment_rpc_runtime_api::TransactionPaymentApi<Block, Balance> for Runtime {
        fn query_info(
            uxt: <Block as BlockT>::Extrinsic,
            len: u32,
        ) -> pallet_transaction_payment_rpc_runtime_api::RuntimeDispatchInfo<Balance> {
            TransactionPayment::query_info(uxt, len)
        }
        fn query_fee_details(
            uxt: <Block as BlockT>::Extrinsic,
            len: u32,
        ) -> pallet_transaction_payment::FeeDetails<Balance> {
            TransactionPayment::query_fee_details(uxt, len)
        }
        fn query_weight_to_fee(weight: Weight) -> Balance {
            TransactionPayment::weight_to_fee(weight)
        }
        fn query_length_to_fee(length: u32) -> Balance {
            TransactionPayment::length_to_fee(length)
        }
    }

    impl pallet_transaction_payment_rpc_runtime_api::TransactionPaymentCallApi<Block, Balance, RuntimeCall>
        for Runtime
    {
        fn query_call_info(
            call: RuntimeCall,
            len: u32,
        ) -> pallet_transaction_payment::RuntimeDispatchInfo<Balance> {
            TransactionPayment::query_call_info(call, len)
        }
        fn query_call_fee_details(
            call: RuntimeCall,
            len: u32,
        ) -> pallet_transaction_payment::FeeDetails<Balance> {
            TransactionPayment::query_call_fee_details(call, len)
        }
        fn query_weight_to_fee(weight: Weight) -> Balance {
            TransactionPayment::weight_to_fee(weight)
        }
        fn query_length_to_fee(length: u32) -> Balance {
            TransactionPayment::length_to_fee(length)
        }
    }

    impl fp_rpc::EthereumRuntimeRPCApi<Block> for Runtime {
        fn chain_id() -> u64 {
            <Runtime as pallet_evm::Config>::ChainId::get()
        }

        fn account_basic(address: H160) -> EVMAccount {
            let (account, _) = pallet_evm::Pallet::<Runtime>::account_basic(&address);
            account
        }

        fn gas_price() -> U256 {
            let (gas_price, _) = <Runtime as pallet_evm::Config>::FeeCalculator::min_gas_price();
            gas_price
        }

        fn account_code_at(address: H160) -> Vec<u8> {
            pallet_evm::AccountCodes::<Runtime>::get(address)
        }

        fn author() -> H160 {
            <pallet_evm::Pallet<Runtime>>::find_author()
        }

        fn storage_at(address: H160, index: U256) -> H256 {
            let index_hash = H256::from_slice(&index.to_big_endian());
            pallet_evm::AccountStorages::<Runtime>::get(address, index_hash)
        }

        fn call(
            from: H160,
            to: H160,
            data: Vec<u8>,
            value: U256,
            gas_limit: U256,
            max_fee_per_gas: Option<U256>,
            max_priority_fee_per_gas: Option<U256>,
            nonce: Option<U256>,
            estimate: bool,
            access_list: Option<Vec<(H160, Vec<H256>)>>,
        ) -> Result<pallet_evm::CallInfo, sp_runtime::DispatchError> {
            use pallet_evm::GasWeightMapping as _;

            let config = if estimate {
                let mut config = <Runtime as pallet_evm::Config>::config().clone();
                config.estimate = true;
                Some(config)
            } else {
                None
            };

                    // Estimated encoded transaction size must be based on the heaviest transaction
                    // type (EIP1559Transaction) to be compatible with all transaction types.
                    let mut estimated_transaction_len = data.len() +
                        // pallet ethereum index: 1
                        // transact call index: 1
                        // Transaction enum variant: 1
                        // chain_id 8 bytes
                        // nonce: 32
                        // max_priority_fee_per_gas: 32
                        // max_fee_per_gas: 32
                        // gas_limit: 32
                        // action: 21 (enum varianrt + call address)
                        // value: 32
                        // access_list: 1 (empty vec size)
                        // 65 bytes signature
                        258;

                    if access_list.is_some() {
                        estimated_transaction_len += access_list.encoded_size();
                    }


                    let gas_limit = if gas_limit > U256::from(u64::MAX) {
                        u64::MAX
                    } else {
                        gas_limit.low_u64()
                    };
            let without_base_extrinsic_weight = true;

            let (weight_limit, proof_size_base_cost) =
                match <Runtime as pallet_evm::Config>::GasWeightMapping::gas_to_weight(
                    gas_limit,
                    without_base_extrinsic_weight
                ) {
                    weight_limit if weight_limit.proof_size() > 0 => {
                        (Some(weight_limit), Some(estimated_transaction_len as u64))
                    }
                    _ => (None, None),
                };

            <Runtime as pallet_evm::Config>::Runner::call(
                from,
                to,
                data,
                value,
                gas_limit.unique_saturated_into(),
                max_fee_per_gas,
                max_priority_fee_per_gas,
                nonce,
                access_list.unwrap_or_default(),
                false,
                true,
                weight_limit,
                proof_size_base_cost,
                config.as_ref().unwrap_or(<Runtime as pallet_evm::Config>::config()),
            ).map_err(|err| err.error.into())
        }

        fn create(
            from: H160,
            data: Vec<u8>,
            value: U256,
            gas_limit: U256,
            max_fee_per_gas: Option<U256>,
            max_priority_fee_per_gas: Option<U256>,
            nonce: Option<U256>,
            estimate: bool,
            access_list: Option<Vec<(H160, Vec<H256>)>>,
        ) -> Result<pallet_evm::CreateInfo, sp_runtime::DispatchError> {
            use pallet_evm::GasWeightMapping as _;

            let config = if estimate {
                let mut config = <Runtime as pallet_evm::Config>::config().clone();
                config.estimate = true;
                Some(config)
            } else {
                None
            };


            let mut estimated_transaction_len = data.len() +
                // from: 20
                // value: 32
                // gas_limit: 32
                // nonce: 32
                // 1 byte transaction action variant
                // chain id 8 bytes
                // 65 bytes signature
                190;

            if max_fee_per_gas.is_some() {
                estimated_transaction_len += 32;
            }
            if max_priority_fee_per_gas.is_some() {
                estimated_transaction_len += 32;
            }
            if access_list.is_some() {
                estimated_transaction_len += access_list.encoded_size();
            }


            let gas_limit = if gas_limit > U256::from(u64::MAX) {
                u64::MAX
            } else {
                gas_limit.low_u64()
            };
            let without_base_extrinsic_weight = true;

            let (weight_limit, proof_size_base_cost) =
                match <Runtime as pallet_evm::Config>::GasWeightMapping::gas_to_weight(
                    gas_limit,
                    without_base_extrinsic_weight
                ) {
                    weight_limit if weight_limit.proof_size() > 0 => {
                        (Some(weight_limit), Some(estimated_transaction_len as u64))
                    }
                    _ => (None, None),
                };

            let whitelist = pallet_evm::WhitelistedCreators::<Runtime>::get();
            let whitelist_disabled = pallet_evm::DisableWhitelistCheck::<Runtime>::get();
            <Runtime as pallet_evm::Config>::Runner::create(
                from,
                data,
                value,
                gas_limit.unique_saturated_into(),
                max_fee_per_gas,
                max_priority_fee_per_gas,
                nonce,
                access_list.unwrap_or_default(),
                whitelist,
                whitelist_disabled,
                false,
                true,
                weight_limit,
                proof_size_base_cost,
                config.as_ref().unwrap_or(<Runtime as pallet_evm::Config>::config()),
            ).map_err(|err| err.error.into())
        }

        fn current_transaction_statuses() -> Option<Vec<TransactionStatus>> {
            pallet_ethereum::CurrentTransactionStatuses::<Runtime>::get()
        }

        fn current_block() -> Option<pallet_ethereum::Block> {
            pallet_ethereum::CurrentBlock::<Runtime>::get()
        }

        fn current_receipts() -> Option<Vec<pallet_ethereum::Receipt>> {
            pallet_ethereum::CurrentReceipts::<Runtime>::get()
        }

        fn current_all() -> (
            Option<pallet_ethereum::Block>,
            Option<Vec<pallet_ethereum::Receipt>>,
            Option<Vec<TransactionStatus>>
        ) {
            (
                pallet_ethereum::CurrentBlock::<Runtime>::get(),
                pallet_ethereum::CurrentReceipts::<Runtime>::get(),
                pallet_ethereum::CurrentTransactionStatuses::<Runtime>::get()
            )
        }

        fn extrinsic_filter(
            xts: Vec<<Block as BlockT>::Extrinsic>,
        ) -> Vec<EthereumTransaction> {
            xts.into_iter().filter_map(|xt| match xt.0.function {
                RuntimeCall::Ethereum(transact { transaction }) => Some(transaction),
                _ => None
            }).collect::<Vec<EthereumTransaction>>()
        }

        fn elasticity() -> Option<Permill> {
            Some(pallet_base_fee::Elasticity::<Runtime>::get())
        }

        fn gas_limit_multiplier_support() {}

        fn pending_block(
            xts: Vec<<Block as BlockT>::Extrinsic>,
        ) -> (Option<pallet_ethereum::Block>, Option<Vec<TransactionStatus>>) {
            for ext in xts.into_iter() {
                let _ = Executive::apply_extrinsic(ext);
            }

            Ethereum::on_finalize(System::block_number() + 1);

            (
                pallet_ethereum::CurrentBlock::<Runtime>::get(),
                pallet_ethereum::CurrentTransactionStatuses::<Runtime>::get()
            )
        }

        fn initialize_pending_block(header: &<Block as BlockT>::Header) {
            Executive::initialize_block(header);
        }
    }

    impl fp_rpc::ConvertTransactionRuntimeApi<Block> for Runtime {
        fn convert_transaction(transaction: EthereumTransaction) -> <Block as BlockT>::Extrinsic {
            UncheckedExtrinsic::new_bare(
                pallet_ethereum::Call::<Runtime>::transact { transaction }.into(),
            )
        }
    }

    #[cfg(feature = "runtime-benchmarks")]
    impl frame_benchmarking::Benchmark<Block> for Runtime {
        fn benchmark_metadata(extra: bool) -> (
            Vec<frame_benchmarking::BenchmarkList>,
            Vec<frame_support::traits::StorageInfo>,
        ) {
            use frame_benchmarking::{baseline, BenchmarkList};
            use frame_support::traits::StorageInfoTrait;
            use frame_system_benchmarking::Pallet as SystemBench;
            use baseline::Pallet as BaselineBench;

            let mut list = Vec::<BenchmarkList>::new();
            list_benchmarks!(list, extra);

            let storage_info = AllPalletsWithSystem::storage_info();

            (list, storage_info)
        }

        fn dispatch_benchmark(
            config: frame_benchmarking::BenchmarkConfig
        ) -> Result<Vec<frame_benchmarking::BenchmarkBatch>, alloc::string::String> {
            use frame_benchmarking::{baseline, BenchmarkBatch};
            use sp_storage::TrackedStorageKey;

            use frame_system_benchmarking::Pallet as SystemBench;
            use baseline::Pallet as BaselineBench;

            #[allow(non_local_definitions)]
            impl frame_system_benchmarking::Config for Runtime {}

            #[allow(non_local_definitions)]
            impl baseline::Config for Runtime {}

            use frame_support::traits::WhitelistedStorageKeys;
            let whitelist: Vec<TrackedStorageKey> = AllPalletsWithSystem::whitelisted_storage_keys();

            let mut batches = Vec::<BenchmarkBatch>::new();
            let params = (&config, &whitelist);
            add_benchmarks!(params, batches);

            Ok(batches)
        }
    }

    #[cfg(feature = "try-runtime")]
    impl frame_try_runtime::TryRuntime<Block> for Runtime {
        #[allow(clippy::unwrap_used)]
        fn on_runtime_upgrade(checks: frame_try_runtime::UpgradeCheckSelect) -> (Weight, Weight) {
            // NOTE: intentional unwrap: we don't want to propagate the error backwards, and want to
            // have a backtrace here. If any of the pre/post migration checks fail, we shall stop
            // right here and right now.
            let weight = Executive::try_runtime_upgrade(checks).unwrap();
            (weight, BlockWeights::get().max_block)
        }

        fn execute_block(
            block: Block,
            state_root_check: bool,
            signature_check: bool,
            select: frame_try_runtime::TryStateSelect
        ) -> Weight {
            // NOTE: intentional unwrap: we don't want to propagate the error backwards, and want to
            // have a backtrace here.
            Executive::try_execute_block(block, state_root_check, signature_check, select).expect("execute-block failed")
        }
    }

    impl subtensor_custom_rpc_runtime_api::DelegateInfoRuntimeApi<Block> for Runtime {
        fn get_delegates() -> Vec<DelegateInfo<AccountId32>> {
            SubtensorModule::get_delegates()
        }

        fn get_delegate(delegate_account: AccountId32) -> Option<DelegateInfo<AccountId32>> {
            SubtensorModule::get_delegate(delegate_account)
        }

        fn get_delegated(delegatee_account: AccountId32) -> Vec<(DelegateInfo<AccountId32>, (Compact<NetUid>, Compact<AlphaCurrency>))> {
            SubtensorModule::get_delegated(delegatee_account)
        }
    }

    impl subtensor_custom_rpc_runtime_api::NeuronInfoRuntimeApi<Block> for Runtime {
        fn get_neurons_lite(netuid: NetUid) -> Vec<NeuronInfoLite<AccountId32>> {
            SubtensorModule::get_neurons_lite(netuid)
        }

        fn get_neuron_lite(netuid: NetUid, uid: u16) -> Option<NeuronInfoLite<AccountId32>> {
            SubtensorModule::get_neuron_lite(netuid, uid)
        }

        fn get_neurons(netuid: NetUid) -> Vec<NeuronInfo<AccountId32>> {
            SubtensorModule::get_neurons(netuid)
        }

        fn get_neuron(netuid: NetUid, uid: u16) -> Option<NeuronInfo<AccountId32>> {
            SubtensorModule::get_neuron(netuid, uid)
        }
    }

    impl subtensor_custom_rpc_runtime_api::SubnetInfoRuntimeApi<Block> for Runtime {
        fn get_subnet_info(netuid: NetUid) -> Option<SubnetInfo<AccountId32>> {
            SubtensorModule::get_subnet_info(netuid)
        }

        fn get_subnets_info() -> Vec<Option<SubnetInfo<AccountId32>>> {
            SubtensorModule::get_subnets_info()
        }

        fn get_subnet_info_v2(netuid: NetUid) -> Option<SubnetInfov2<AccountId32>> {
            SubtensorModule::get_subnet_info_v2(netuid)
        }

        fn get_subnets_info_v2() -> Vec<Option<SubnetInfov2<AccountId32>>> {
            SubtensorModule::get_subnets_info_v2()
        }

        fn get_subnet_hyperparams(netuid: NetUid) -> Option<SubnetHyperparams> {
            SubtensorModule::get_subnet_hyperparams(netuid)
        }

        fn get_subnet_hyperparams_v2(netuid: NetUid) -> Option<SubnetHyperparamsV2> {
            SubtensorModule::get_subnet_hyperparams_v2(netuid)
        }

        fn get_dynamic_info(netuid: NetUid) -> Option<DynamicInfo<AccountId32>> {
            SubtensorModule::get_dynamic_info(netuid)
        }

        fn get_metagraph(netuid: NetUid) -> Option<Metagraph<AccountId32>> {
            SubtensorModule::get_metagraph(netuid)
        }

        fn get_subnet_state(netuid: NetUid) -> Option<SubnetState<AccountId32>> {
            SubtensorModule::get_subnet_state(netuid)
        }

        fn get_all_metagraphs() -> Vec<Option<Metagraph<AccountId32>>> {
            SubtensorModule::get_all_metagraphs()
        }

        fn get_all_dynamic_info() -> Vec<Option<DynamicInfo<AccountId32>>> {
            SubtensorModule::get_all_dynamic_info()
        }

        fn get_selective_metagraph(netuid: NetUid, metagraph_indexes: Vec<u16>) -> Option<SelectiveMetagraph<AccountId32>> {
            SubtensorModule::get_selective_metagraph(netuid, metagraph_indexes)
        }

    }

    impl subtensor_custom_rpc_runtime_api::StakeInfoRuntimeApi<Block> for Runtime {
        fn get_stake_info_for_coldkey( coldkey_account: AccountId32 ) -> Vec<StakeInfo<AccountId32>> {
            SubtensorModule::get_stake_info_for_coldkey( coldkey_account )
        }

        fn get_stake_info_for_coldkeys( coldkey_accounts: Vec<AccountId32> ) -> Vec<(AccountId32, Vec<StakeInfo<AccountId32>>)> {
            SubtensorModule::get_stake_info_for_coldkeys( coldkey_accounts )
        }

        fn get_stake_info_for_hotkey_coldkey_netuid( hotkey_account: AccountId32, coldkey_account: AccountId32, netuid: NetUid ) -> Option<StakeInfo<AccountId32>> {
            SubtensorModule::get_stake_info_for_hotkey_coldkey_netuid( hotkey_account, coldkey_account, netuid )
        }

        fn get_stake_fee( origin: Option<(AccountId32, NetUid)>, origin_coldkey_account: AccountId32, destination: Option<(AccountId32, NetUid)>, destination_coldkey_account: AccountId32, amount: u64 ) -> u64 {
            SubtensorModule::get_stake_fee( origin, origin_coldkey_account, destination, destination_coldkey_account, amount )
        }
    }

    impl subtensor_custom_rpc_runtime_api::SubnetRegistrationRuntimeApi<Block> for Runtime {
        fn get_network_registration_cost() -> TaoCurrency {
            SubtensorModule::get_network_lock_cost()
        }
    }

<<<<<<< HEAD
    impl pallet_staking_runtime_api::StakingApi<Block, Balance, AccountId> for Runtime {
        fn nominations_quota(balance: Balance) -> u32 {
            Staking::api_nominations_quota(balance)
        }
=======
    impl sp_consensus_babe::BabeApi<Block> for Runtime {
        fn configuration() -> BabeConfiguration {
            let config = BabeEpochConfiguration::default();
            BabeConfiguration {
                slot_duration: SLOT_DURATION,
                epoch_length: Default::default(),
                authorities: vec![],
                randomness: Default::default(),
                c: config.c,
                allowed_slots: config.allowed_slots,
>>>>>>> 386fb16f

        fn eras_stakers_page_count(era: sp_staking::EraIndex, account: AccountId) -> sp_staking::Page {
            Staking::api_eras_stakers_page_count(era, account)
        }

        fn pending_rewards(era: sp_staking::EraIndex, account: AccountId) -> bool {
            Staking::api_pending_rewards(era, account)
        }
    }

    impl sp_consensus_babe::BabeApi<Block> for Runtime {
        fn configuration() -> sp_consensus_babe::BabeConfiguration {
            let epoch_config = Babe::epoch_config().unwrap_or(BABE_GENESIS_EPOCH_CONFIG);
            sp_consensus_babe::BabeConfiguration {
                slot_duration: Babe::slot_duration(),
                epoch_length: EpochDuration::get(),
                c: epoch_config.c,
                authorities: Babe::authorities().to_vec(),
                randomness: Babe::randomness(),
                allowed_slots: epoch_config.allowed_slots,
            }
        }

        fn current_epoch_start() -> sp_consensus_babe::Slot {
            Babe::current_epoch_start()
        }

        fn current_epoch() -> sp_consensus_babe::Epoch {
            Babe::current_epoch()
        }

        fn next_epoch() -> sp_consensus_babe::Epoch {
            Babe::next_epoch()
        }

        fn generate_key_ownership_proof(
            _slot: sp_consensus_babe::Slot,
            authority_id: sp_consensus_babe::AuthorityId,
        ) -> Option<sp_consensus_babe::OpaqueKeyOwnershipProof> {
            use codec::Encode;

            Historical::prove((sp_consensus_babe::KEY_TYPE, authority_id))
                .map(|p| p.encode())
                .map(sp_consensus_babe::OpaqueKeyOwnershipProof::new)
        }

        fn submit_report_equivocation_unsigned_extrinsic(
            equivocation_proof: sp_consensus_babe::EquivocationProof<<Block as BlockT>::Header>,
            key_owner_proof: sp_consensus_babe::OpaqueKeyOwnershipProof,
        ) -> Option<()> {
            let key_owner_proof = key_owner_proof.decode()?;

            Babe::submit_unsigned_equivocation_report(
                equivocation_proof,
                key_owner_proof,
            )
        }
    }

    impl pallet_subtensor_swap_runtime_api::SwapRuntimeApi<Block> for Runtime {
        fn current_alpha_price(netuid: u16) -> u64 {
            use substrate_fixed::types::U96F32;

            pallet_subtensor_swap::Pallet::<Runtime>::current_price(netuid.into())
                .saturating_mul(U96F32::from_num(1_000_000_000))
                .saturating_to_num()
        }
    }
}

#[test]
fn check_whitelist() {
    use crate::*;
    use frame_support::traits::WhitelistedStorageKeys;
    use sp_core::hexdisplay::HexDisplay;
    use std::collections::HashSet;
    let whitelist: HashSet<String> = AllPalletsWithSystem::whitelisted_storage_keys()
        .iter()
        .map(|e| HexDisplay::from(&e.key).to_string())
        .collect();

    // Block Number
    assert!(whitelist.contains("26aa394eea5630e07c48ae0c9558cef702a5c1b19ab7a04f536c519aca4983ac"));
    // Total Issuance
    assert!(whitelist.contains("c2261276cc9d1f8598ea4b6a74b15c2f57c875e4cff74148e4628f264b974c80"));
    // Execution Phase
    assert!(whitelist.contains("26aa394eea5630e07c48ae0c9558cef7ff553b5a9862a516939d82b3d3d8661a"));
    // Event Count
    assert!(whitelist.contains("26aa394eea5630e07c48ae0c9558cef70a98fdbe9ce6c55837576c60c7af3850"));
    // System Events
    assert!(whitelist.contains("26aa394eea5630e07c48ae0c9558cef780d41e5e16056765bc8461851072c9d7"));
}

#[test]
fn test_into_substrate_balance_valid() {
    // Valid conversion within u64 range
    let evm_balance: EvmBalance = 1_000_000_000_000_000_000u128.into(); // 1 TAO in EVM
    let expected_substrate_balance: SubstrateBalance = 1_000_000_000u128.into(); // 1 TAO in Substrate

    let result = SubtensorEvmBalanceConverter::into_substrate_balance(evm_balance);
    assert_eq!(result, Some(expected_substrate_balance));
}

#[test]
fn test_into_substrate_balance_large_value() {
    // Maximum valid balance for u64
    let evm_balance = EvmBalance::new(U256::from(u64::MAX) * U256::from(EVM_TO_SUBSTRATE_DECIMALS)); // Max u64 TAO in EVM
    let expected_substrate_balance = SubstrateBalance::new(U256::from(u64::MAX));

    let result = SubtensorEvmBalanceConverter::into_substrate_balance(evm_balance);
    assert_eq!(result, Some(expected_substrate_balance));
}

#[test]
fn test_into_substrate_balance_exceeds_u64() {
    // EVM balance that exceeds u64 after conversion
    let evm_balance = EvmBalance::new(
        (U256::from(u64::MAX) + U256::from(1)) * U256::from(EVM_TO_SUBSTRATE_DECIMALS),
    );

    let result = SubtensorEvmBalanceConverter::into_substrate_balance(evm_balance);
    assert_eq!(result, None); // Exceeds u64, should return None
}

#[test]
fn test_into_substrate_balance_precision_loss() {
    // EVM balance with precision loss
    let evm_balance = EvmBalance::new(U256::from(1_000_000_000_123_456_789u128)); // 1 TAO + extra precision in EVM
    let expected_substrate_balance = SubstrateBalance::new(U256::from(1_000_000_000u128)); // Truncated to 1 TAO in Substrate

    let result = SubtensorEvmBalanceConverter::into_substrate_balance(evm_balance);
    assert_eq!(result, Some(expected_substrate_balance));
}

#[test]
fn test_into_substrate_balance_zero_value() {
    // Zero balance should convert to zero
    let evm_balance = EvmBalance::new(U256::from(0));
    let expected_substrate_balance = SubstrateBalance::new(U256::from(0));

    let result = SubtensorEvmBalanceConverter::into_substrate_balance(evm_balance);
    assert_eq!(result, Some(expected_substrate_balance));
}

#[test]
fn test_into_evm_balance_valid() {
    // Valid conversion from Substrate to EVM
    let substrate_balance: SubstrateBalance = 1_000_000_000u128.into(); // 1 TAO in Substrate
    let expected_evm_balance = EvmBalance::new(U256::from(1_000_000_000_000_000_000u128)); // 1 TAO in EVM

    let result = SubtensorEvmBalanceConverter::into_evm_balance(substrate_balance);
    assert_eq!(result, Some(expected_evm_balance));
}

#[test]
fn test_into_evm_balance_overflow() {
    // Substrate balance larger than u64::MAX but valid within U256
    let substrate_balance = SubstrateBalance::new(U256::from(u64::MAX) + U256::from(1)); // Large balance
    let expected_evm_balance =
        EvmBalance::new(substrate_balance.into_u256() * U256::from(EVM_TO_SUBSTRATE_DECIMALS));

    let result = SubtensorEvmBalanceConverter::into_evm_balance(substrate_balance);
    assert_eq!(result, Some(expected_evm_balance)); // Should return the scaled value
}<|MERGE_RESOLUTION|>--- conflicted
+++ resolved
@@ -65,12 +65,8 @@
 use sp_runtime::Percent;
 use sp_runtime::SaturatedConversion;
 use sp_runtime::generic::Era;
-<<<<<<< HEAD
 use sp_runtime::traits::OpaqueKeys;
 use sp_runtime::transaction_validity::TransactionPriority;
-=======
-use sp_runtime::traits::NumberFor;
->>>>>>> 386fb16f
 use sp_runtime::{
     AccountId32, ApplyExtrinsicResult, ConsensusEngineId, generic, impl_opaque_keys,
     traits::{
@@ -2759,23 +2755,10 @@
         }
     }
 
-<<<<<<< HEAD
     impl pallet_staking_runtime_api::StakingApi<Block, Balance, AccountId> for Runtime {
         fn nominations_quota(balance: Balance) -> u32 {
             Staking::api_nominations_quota(balance)
         }
-=======
-    impl sp_consensus_babe::BabeApi<Block> for Runtime {
-        fn configuration() -> BabeConfiguration {
-            let config = BabeEpochConfiguration::default();
-            BabeConfiguration {
-                slot_duration: SLOT_DURATION,
-                epoch_length: Default::default(),
-                authorities: vec![],
-                randomness: Default::default(),
-                c: config.c,
-                allowed_slots: config.allowed_slots,
->>>>>>> 386fb16f
 
         fn eras_stakers_page_count(era: sp_staking::EraIndex, account: AccountId) -> sp_staking::Page {
             Staking::api_eras_stakers_page_count(era, account)
