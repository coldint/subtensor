--- conflicted
+++ resolved
@@ -135,11 +135,7 @@
     //   `spec_version`, and `authoring_version` are the same between Wasm and native.
     // This value is set to 100 to notify Polkadot-JS App (https://polkadot.js.org/apps) to use
     //   the compatible custom types.
-<<<<<<< HEAD
     spec_version: 187,
-=======
-    spec_version: 186,
->>>>>>> 54d186c5
     impl_version: 1,
     apis: RUNTIME_API_VERSIONS,
     transaction_version: 1,
@@ -1141,7 +1137,18 @@
         SubtensorModule::get_nominator_min_required_stake()
     }
 
-<<<<<<< HEAD
+    fn set_target_stakes_per_interval(target_stakes_per_interval: u64) {
+        SubtensorModule::set_target_stakes_per_interval(target_stakes_per_interval)
+    }
+
+    fn set_commit_reveal_weights_interval(netuid: u16, interval: u64) {
+        SubtensorModule::set_commit_reveal_weights_interval(netuid, interval);
+    }
+
+    fn set_commit_reveal_weights_enabled(netuid: u16, enabled: bool) {
+        SubtensorModule::set_commit_reveal_weights_enabled(netuid, enabled);
+    }
+
     fn set_alpha_high(netuid: u16, alpha_high: u16) {
         SubtensorModule::set_alpha_high(netuid, alpha_high);
     }
@@ -1152,18 +1159,6 @@
 
     fn set_liquid_alpha_enabled(netuid: u16, enabled: bool) {
         SubtensorModule::set_liquid_alpha_enabled(netuid, enabled);
-=======
-    fn set_target_stakes_per_interval(target_stakes_per_interval: u64) {
-        SubtensorModule::set_target_stakes_per_interval(target_stakes_per_interval)
-    }
-
-    fn set_commit_reveal_weights_interval(netuid: u16, interval: u64) {
-        SubtensorModule::set_commit_reveal_weights_interval(netuid, interval);
-    }
-
-    fn set_commit_reveal_weights_enabled(netuid: u16, enabled: bool) {
-        SubtensorModule::set_commit_reveal_weights_enabled(netuid, enabled);
->>>>>>> 54d186c5
     }
 }
 
