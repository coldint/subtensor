--- conflicted
+++ resolved
@@ -23,7 +23,6 @@
 codec = { workspace = true, features = ["derive"] }
 scale-info = { workspace = true, features = ["derive"] }
 serde_json = { workspace = true, features = ["alloc"] }
-<<<<<<< HEAD
 pallet-aura = { workspace = true }
 pallet-balances = { workspace = true }
 pallet-subtensor = { workspace = true }
@@ -36,19 +35,6 @@
 pallet-grandpa = { workspace = true }
 pallet-insecure-randomness-collective-flip = { workspace = true }
 frame-system = { workspace = true }
-=======
-pallet-aura.workspace = true
-pallet-balances.workspace = true
-pallet-subtensor.workspace = true
-pallet-subtensor-swap.workspace = true
-pallet-subtensor-swap-runtime-api.workspace = true
-substrate-fixed.workspace = true
-subtensor-swap-interface.workspace = true
-frame-support.workspace = true
-pallet-grandpa.workspace = true
-pallet-insecure-randomness-collective-flip.workspace = true
-frame-system.workspace = true
->>>>>>> 2d613cfb
 frame-try-runtime = { workspace = true, optional = true }
 pallet-timestamp.workspace = true
 pallet-transaction-payment.workspace = true
